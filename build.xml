--- conflicted
+++ resolved
@@ -244,11 +244,7 @@
         <isset property="timeoutLength"/>
     </condition>
 
-<<<<<<< HEAD
     <exec executable="ant" failonerror="true" timeout="90000000">
-=======
-    <exec executable="ant" failonerror="true" timeout="18000000">
->>>>>>> f708143e
         <arg value="eecheck" />
         <arg value="junit" />
         <arg value="distcheck" />
