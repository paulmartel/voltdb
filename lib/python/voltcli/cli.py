# This file is part of VoltDB.

# Copyright (C) 2008-2013 VoltDB Inc.
#
# This file contains original code and/or modifications of original code.
# Any modifications made by VoltDB Inc. are licensed under the following
# terms and conditions:
#
# Permission is hereby granted, free of charge, to any person obtaining
# a copy of this software and associated documentation files (the
# "Software"), to deal in the Software without restriction, including
# without limitation the rights to use, copy, modify, merge, publish,
# distribute, sublicense, and/or sell copies of the Software, and to
# permit persons to whom the Software is furnished to do so, subject to
# the following conditions:
#
# The above copyright notice and this permission notice shall be
# included in all copies or substantial portions of the Software.

# THE SOFTWARE IS PROVIDED "AS IS", WITHOUT WARRANTY OF ANY KIND,
# EXPRESS OR IMPLIED, INCLUDING BUT NOT LIMITED TO THE WARRANTIES OF
# MERCHANTABILITY, FITNESS FOR A PARTICULAR PURPOSE AND NONINFRINGEMENT.
# IN NO EVENT SHALL THE AUTHORS BE LIABLE FOR ANY CLAIM, DAMAGES OR
# OTHER LIABILITY, WHETHER IN AN ACTION OF CONTRACT, TORT OR OTHERWISE,
# ARISING FROM, OUT OF OR IN CONNECTION WITH THE SOFTWARE OR THE USE OR
# OTHER DEALINGS IN THE SOFTWARE.

__author__ = 'scooper'

import sys
import os
import optparse
import shlex
import copy

from voltcli import utility

# Volt CLI command processor

# Individual option variables are added by the option parser. They are available
# externally as module attributes.

#===============================================================================
class BaseOption(object):
#===============================================================================
    """
    General CLI option specification (uses optparse keywords for now).
    """
    def __init__(self, short_opt, long_opt, dest, help_msg, **kwargs):
        self.short_opt = short_opt
        self.long_opt  = long_opt
        self.kwargs    = kwargs
        self.kwargs['dest'] = dest
        # A help message of None makes it a hidden option.
        if help_msg is not None:
            self.kwargs['help'] = help_msg
        else:
            self.kwargs['help'] = optparse.SUPPRESS_HELP
        if 'default' in self.kwargs:
            if utility.is_string(kwargs['default']):
                self.kwargs['help'] += ' (default="%s")' % self.kwargs['default']
            else:
                self.kwargs['help'] += ' (default=%s)' % self.kwargs['default']

    def get_option_names(self):
        return [a for a in (self.short_opt, self.long_opt) if a is not None]

    def get_dest(self):
        if 'dest' not in self.kwargs:
            utility.abort('%s must specify a "dest" property.' % self.__class__.__name__)
        return self.kwargs['dest']

    def get_default(self):
        return self.kwargs.get('default', None)

    def postprocess_value(self, value):
        # Hook for massaging the option instance value. Default to NOP.
        return value

    def __str__(self):
        return '%s(%s/%s %s)' % (self.__class__.__name__,
                                 self.short_opt, self.long_opt, self.kwargs)

    def __cmp__(self, other):
        # Sort options by lowercase letter or word, depending on which is available.
        if self.short_opt:
            if other.short_opt:
                return cmp(self.short_opt.lower(), other.short_opt.lower())
            return 1
        if other.short_opt:
            return -1
        if self.long_opt:
            if other.long_opt:
                return cmp(self.long_opt.lower(), other.long_opt.lower())
            return 1
        if other.long_opt:
            return -1
        return 0

    def has_value(self):
        return (not 'action' in self.kwargs or self.kwargs['action'] == 'store')

#===============================================================================
class BooleanOption(BaseOption):
#===============================================================================
    """
    Boolean CLI option.
    """
    def __init__(self, short_opt, long_opt, dest, help_msg, **kwargs):
        BaseOption.__init__(self, short_opt, long_opt, dest, help_msg,
                           action = 'store_true', **kwargs)

#===============================================================================
class StringOption(BaseOption):
#===============================================================================
    """
    CLI string value option.
    """
    def __init__(self, short_opt, long_opt, dest, help_msg, **kwargs):
        BaseOption.__init__(self, short_opt, long_opt, dest, help_msg, **kwargs)

#===============================================================================
class IntegerOption(BaseOption):
#===============================================================================
    """
    Integer CLI option.
    """
    def __init__(self, short_opt, long_opt, dest, help_msg, **kwargs):
        BaseOption.__init__(self, short_opt, long_opt, dest, help_msg, **kwargs)

#===============================================================================
class StringListOption(StringOption):
#===============================================================================
    """
    CLI comma-separated string list option.
    """
    def __init__(self, short_opt, long_opt, dest, help_msg, **kwargs):
        StringOption.__init__(self, short_opt, long_opt, dest, help_msg, **kwargs)
    def postprocess_value(self, value):
        return [v.strip() for v in value.split(',')]

#===============================================================================
class IntegerListOption(StringOption):
#===============================================================================
    """
    CLI comma-separated integer list option.
    """
    def __init__(self, short_opt, long_opt, dest, help_msg, **kwargs):
        StringOption.__init__(self, short_opt, long_opt, dest, help_msg, **kwargs)
    def postprocess_value(self, value):
        bad = []
        converted = []
        for v in value.split(','):
            try:
                converted.append(int(v.strip()))
            except ValueError:
                bad.append(v.strip())
        if bad:
            utility.abort('Bad "%s" integer list value(s):' % self.get_dest().upper(), bad)
        return converted

#===============================================================================
class EnumOption(StringOption):
#===============================================================================
    """
    Enumeration option for selecting from a list of possible symbols.
    """
    def __init__(self, short_opt, long_opt, dest, help_pfx, *values, **kwargs):
        if not values or len(values) <= 1:
            utility.abort('EnumOption "%s" must specify multiple valid values.' % dest)
        self.values = values
        help_msg = '%s [%s]' % (help_pfx, '|'.join(self.values))
        StringOption.__init__(self, short_opt, long_opt, dest, help_msg, **kwargs)
    def postprocess_value(self, value):
        if value not in self.values:
            utility.abort('EnumOption "%s" value "%s" is not one of the following:'
                              % (self.get_dest(), value), self.values)
        return value

#===============================================================================
class HostOption(StringOption):
#===============================================================================
    """
    Comma-separated HOST[:PORT] list option.
    """
    def __init__(self, short_opt, long_opt, dest, name, **kwargs):
        self.min_count    = utility.kwargs_get_integer(kwargs, 'min_count', default = 1)
        self.max_count    = utility.kwargs_get_integer(kwargs, 'max_count', default = 1)
        self.default_port = utility.kwargs_get_integer(kwargs, 'default_port', default = 21212)
        if self.max_count == 1:
            help_msg = 'the %s HOST[:PORT]' % name
        else:
            help_msg = 'the comma-separated %s HOST[:PORT] list' % name
        if self.default_port:
            help_msg += ' (default port=%d)' % self.default_port
        StringOption.__init__(self, short_opt, long_opt, dest, help_msg, **kwargs)
    def postprocess_value(self, value):
        hosts = utility.parse_hosts(value,
                                    min_hosts = self.min_count,
                                    max_hosts = self.max_count,
                                    default_port = self.default_port)
        if self.max_count == 1:
            return hosts[0]
        return hosts

#===============================================================================
class ArgumentException(Exception):
#===============================================================================
    pass

#===============================================================================
class BaseArgument(object):
#===============================================================================
    def __init__(self, name, help, **kwargs):
        self.name      = name
        self.help      = help
        self.min_count = kwargs.get('min_count', 1)
        self.max_count = kwargs.get('max_count', 1)
        # A max_count value of None is interpreted as infinity.
        if self.max_count is None:
            self.max_count = sys.maxint
    def get(self, value):
        utility.abort('BaseArgument subclass must implement a get(value) method: %s'
                            % self.__class__.__name__)

#===============================================================================
class StringArgument(BaseArgument):
#===============================================================================
    def __init__(self, name, help, **kwargs):
        BaseArgument.__init__(self, name, help, **kwargs)
    def get(self, value):
        return str(value)

#===============================================================================
class IntegerArgument(BaseArgument):
#===============================================================================
    def __init__(self, name, help, **kwargs):
        BaseArgument.__init__(self, name, help, **kwargs)
    def get(self, value):
        try:
            return int(value)
        except ValueError, e:
<<<<<<< HEAD
            utility.abort('"%s" argument is not a valid integer: %s' % (self.name, str(value)))
=======
            raise ArgumentException('%s value is not a valid integer: %s'
                                        % (self.name.upper(), str(value)))
>>>>>>> 72d106a7

#===============================================================================
class PathArgument(StringArgument):
#===============================================================================
    def __init__(self, name, help, **kwargs):
        # For now the only intelligence is to check for absolute paths when required.
<<<<<<< HEAD
        # TODO: Add options to check existence, directories, files, attributes, etc..
        self.absolute = utility.kwargs_get_boolean(kwargs, 'absolute', default = False)
        help2 = help
        if self.absolute:
            help2 += ' (absolute path)'
        StringArgument.__init__(self, name, help2, **kwargs)
    def get(self, value):
        svalue = str(value)
        if self.absolute and not svalue.startswith('/'):
            utility.abort('Path argument "%s" is not absolute: %s' % (self.name, svalue))
=======
        # TODO: Add options to check for directories, files, attributes, etc..
        self.absolute = utility.kwargs_get_boolean(kwargs, 'absolute', default = False)
        self.exists   = utility.kwargs_get_boolean(kwargs, 'exists', default = False)
        requirements = []
        if self.absolute:
            requirements.append('absolute path')
        if self.exists:
            requirements.append('must exist')
        if requirements:
            help2 = ' (%s)' % ', '.join(requirements)
        StringArgument.__init__(self, name, help + help2, **kwargs)
    def get(self, value):
        svalue = str(value)
        if self.absolute and not svalue.startswith('/'):
            raise ArgumentException('%s path is not absolute: %s' % (self.name.upper(), svalue))
        if self.exists and not os.path.exists(svalue):
            raise ArgumentException('%s path does not exist: %s' % (self.name.upper(), svalue))
>>>>>>> 72d106a7
        return svalue

#===============================================================================
class ParsedCommand(object):
#===============================================================================
    """
    Holds the result of parsing a CLI command.
    """
    def __init__(self, parser, opts, args, verb):
        self.opts   = opts
        self.args   = args
        self.parser = parser
        self.verb   = verb

    def __str__(self):
        return 'ParsedCommand: %s %s %s' % (self.verb.name, self.opts, self.args)

#===============================================================================
class ExtendedHelpOptionParser(optparse.OptionParser):
#===============================================================================
    '''
    Extends OptionParser in order to support extended help.
    '''
    def __init__(self, *args, **kwargs):
        self.format_epilog_called = False
        optparse.OptionParser.__init__(self, *args, **kwargs)

    def format_epilog(self, formatter):
        """
        OptionParser hook that allows us to append verb descriptions to the
        help message.
        """
        self.format_epilog_called = True
        return self.on_format_epilog()

    def print_help(self):
        """
        Override OptionParser.print_help() to work around Python 2.4 optparse
        not supporting format_epilog().
        """
        self.format_epilog_called = False
        optparse.OptionParser.print_help(self)
        if not self.format_epilog_called:
            sys.stdout.write(self.on_format_epilog())

    def on_format_epilog(self):
        utility.abort('ExtendedHelpOptionParser subclass must override on_format_epilog(): %s'
                            % self.__class__.__name__)

#===============================================================================
class CLIParser(ExtendedHelpOptionParser):
#===============================================================================
    """
    Command/sub-command (verb) argument and option parsing and validation.
    """

    def __init__(self, verbs, base_options, usage, description, version):
        """
        Command line processor constructor.
        """
        self.verb         = None
        self.verbs        = verbs
        self.verb_names   = verbs.keys()
        self.base_options = base_options
        self.verb_names.sort()
        self.base_options.sort()
        optparse.OptionParser.__init__(self,
            description = description,
            usage       = usage,
            version     = version)

    def add_base_options(self):
        """
        Add the base options.
        """
        for option in self.base_options:
            self.add_option(*option.get_option_names(), **option.kwargs)

    def add_verb_options(self, verb):
        """
        Add options for verb command line.
        """
        for option in verb.iter_options():
            try:
                self.add_option(*option.get_option_names(), **option.kwargs)
            except Exception, e:
                utility.abort('Exception initializing options for verb "%s".' % verb.name, e)

    def process_verb_options(self, verb, opts):
        """
        Validate the verb options and post-process the values.
        """
        max_width = 0
        missing = []
        # Post-process the option values, e.g. convert strings to lists as needed.
        for o in verb.iter_options():
            dest = o.get_dest()
            setattr(opts, dest, o.postprocess_value(getattr(opts, dest)))

    def process_verb_arguments(self, verb, verb_args, verb_opts):
        """
        Validate the verb arguments. Check that required arguments are present
        and populate verb_opts attributes with scalar values or lists (for
        trailing arguments with max_count > 1).
        """
        # Add fixed arguments passed in through the decorator to the verb object.
        args = copy.copy(verb_args) + verb.command_arguments
        # Set attributes for required arguments.
        missing = []
        exceptions = []
        iarg = 0
        nargs = verb.get_argument_count()
        for arg in verb.iter_arguments():
            # It's missing if we've exhausted all the arguments before
            # exhausting all the argument specs, unless it's the last argument
            # spec and it's optional.
            if iarg > len(args) or (iarg == len(args) and arg.min_count > 0):
                missing.append((arg.name, arg.help))
            else:
                value = None
                # The last argument can have repeated arguments. If more than
                # one are allowed the values are put into a list.
                if iarg == nargs - 1 and arg.max_count > 1:
                    if len(args) - iarg < arg.min_count:
                        utility.abort('A minimum of %d %s arguments are required.'
                                            % (arg.min_count, arg.name.upper()))
                    if len(args) - iarg > arg.max_count:
                        utility.abort('A maximum of %d %s arguments are allowed.'
                                            % (arg.max_count, arg.name.upper()))
                    # Pass through argument class get() for validation, conversion, etc..
                    # Skip bad values and report on them at the end.
                    value = []
                    for v in args[iarg:]:
                        try:
                            value.append(arg.get(v))
                        except ArgumentException, e:
                            exceptions.append(e)
                    iarg = len(args)
                else:
                    # All other arguments are treated as scalars.
                    # Pass through argument class get() for validation, conversion, etc..
                    try:
                        value = arg.get(args[iarg])
                    except ArgumentException, e:
                        exceptions.append(e)
                    iarg += 1
<<<<<<< HEAD
                setattr(verb_opts, arg.name, arg.get(value))
        # Abort if extra arguments were provided.
=======
                if value is not None:
                    setattr(verb_opts, arg.name, value)
        # Run the gauntlet of error disclosure. Abort and display usage as appropriate.
        had_errors = 0
        show_usage = False
        if exceptions:
            msg = 'Argument value %s:' % utility.pluralize('error', len(exceptions))
            utility.error(msg, [e.message for e in exceptions])
            had_errors += 1
>>>>>>> 72d106a7
        if iarg < len(args):
            self._abort('Extra arguments were provided:', args[iarg:])
            had_errors += 1
            show_usage = True
        if missing:
            fmt = '%%-%ds  %%s' % max([len(o) for (o, h) in missing])
            msg = 'Missing required %s:' % utility.pluralize('argument', len(missing))
            utility.error(msg, [fmt % (o.upper(), h) for (o, h) in missing])
            had_errors += 1
            show_usage = True
        if had_errors > 0:
            if show_usage:
                self._abort()
            sys.exit(1)

    def initialize_verb(self, verb_name):
        """
        Initialize command line options for a specific verb.
        """
        # Add the base options that are applicable to all verbs.
        self.add_base_options()

        # See if we know about the verb.
        if verb_name.startswith('-'):
            self._abort('The first argument must be a verb, not an option.')
        if verb_name not in self.verbs:
            self._abort('Unknown verb: %s' % verb_name)
        self.verb = self.verbs[verb_name]

        # Change the messaging from generic to verb-specific.
        self.set_usage(get_verb_usage(self.verb))
        self.set_description(self.verb.cli_spec.get_attr('description', 'No description provided'))

        # Parse the command-specific options.
        self.add_verb_options(self.verb)

    def parse(self, *cmdargs):
        """
        Parse command line.
        """
        # Need something.
        if not cmdargs:
            self._abort('No verb was specified.')
        pre_opts = preprocess_options(self.base_options, cmdargs)

        # Support verb-less options like -h, --help and --version.
        if cmdargs[0].startswith('-') and (pre_opts.help or pre_opts.version):
            opts, args = self.parse_args(list(cmdargs))
            return ParsedCommand(self, opts, args, None)

        # Initialize options and arguments.
        self.initialize_verb(cmdargs[0])
        verb_cmdargs = list(cmdargs[1:])

        if self.verb.cli_spec.passthrough:
            # Provide all options and arguments without processing the options.
            # E.g. Java programs want to handle all the options without interference.
            verb_args = verb_cmdargs
            verb_opts = None
        else:
            # Parse the verb command line.
            verb_opts, verb_parsed_args = self.parse_args(verb_cmdargs)
            # Post-process options.
            self.process_verb_options(self.verb, verb_opts)
            # Post-process arguments.
            self.process_verb_arguments(self.verb, verb_parsed_args, verb_opts)
            # The arguments should all be attributes in verb_opts now.
            verb_args = []

        return ParsedCommand(self, verb_opts, verb_args, self.verb)

    def get_usage_string(self):
        """
        Get usage string.
        """
        # Swap stdout with UsageScraper pseudo-file object so that output is captured.
        # Necessary because optparse only sends help to stdout.
        class UsageScraper(object):
            def __init__(self):
                self.usage = []
            def write(self, s):
                self.usage.append(s)
        scraper = UsageScraper()
        stdout_save = sys.stdout
        try:
            sys.stdout = scraper
            self.print_help()
        finally:
            sys.stdout = stdout_save
        return ''.join(scraper.usage)

    def on_format_epilog(self):
        if not self.verb:
            return self._format_verb_list()
        if self.verb.get_argument_count() == 0:
            return ''
        rows = [(get_argument_usage(a), a.help) for a in self.verb.iter_arguments()]
        lines = ['Arguments:', utility.format_table(rows, indent = 2)]
        description2 = self.verb.cli_spec.get_attr('description2', None)
        if description2:
            lines.extend(('', description2))
        return '\n%s\n' % ('\n'.join(lines))

    def _abort(self, *msgs):
        utility.error(*msgs)
        sys.stdout.write('\n')
        self.print_help()
        sys.stdout.write('\n')
        sys.exit(1)

    def _format_verb_list(self):
        rows1 = []
        rows2 = []
        for verb_name in self.verb_names:
            verb = self.verbs[verb_name]
            if not verb.cli_spec.hideverb:
                if verb.cli_spec.baseverb:
                    rows2.append((get_verb_usage(verb), verb.cli_spec.description))
                else:
                    rows1.append((get_verb_usage(verb), verb.cli_spec.description))
        table1 = utility.format_table(rows1, caption = 'Verb Descriptions', separator = '  ')
        table2 = utility.format_table(rows2, caption = 'Common Verbs', separator = '  ')
        return '%s\n%s' % (table1, table2)

#===============================================================================
class CLISpec(object):
#===============================================================================
    def __init__(self, **kwargs):
        self._kwargs = kwargs
        # Make sure options and arguments are flat lists.
        if 'options' in self._kwargs:
            self._kwargs['options'] = utility.flatten_to_list(self._kwargs['options'])
        else:
            self._kwargs['options'] = []
        if 'arguments' in self._kwargs:
            self._kwargs['arguments'] = utility.flatten_to_list(self._kwargs['arguments'])
        else:
            self._kwargs['arguments'] = []

    def __getattr__(self, name):
        return self._kwargs.get(name, None)

    def __str__(self):
        s = 'CLISpec: [\n'
        keys = self._kwargs.keys()
        keys.sort()
        for key in keys:
            s += '   %s: %s\n' % (key, utility.to_display_string(self._kwargs[key]))
        s += ']'
        return s

    def add_to_list(self, name, *args):
        utility.kwargs_merge_list(self._kwargs, name, *args)

    def get_attr(self, name, default = None):
        return utility.kwargs_get(self._kwargs, name, default = default, remove = False)

    def pop_attr(self, name, default = None):
        return utility.kwargs_get(self._kwargs, name, default = default, remove = True)

    def merge_java_options(self, name, *options):
        utility.kwargs_merge_java_options(self._kwargs, name, options)

    def set_defaults(self, **kwargs):
        utility.kwargs_set_defaults(self._kwargs, **kwargs)

    def find_option(self, dest_name):
        for o in self._kwargs['options']:
            if o.get_dest() == dest_name:
                return o
        return None

    def find_argument(self, dest_name):
        for a in self._kwargs['arguments']:
            if a.name == dest_name:
                return a
        return None

#===============================================================================
def get_argument_usage(a):
#===============================================================================
    if a.max_count > 1:
        ellipsis = ' ...'
    else:
        ellipsis = ''
    if a.min_count == 0:
        fmt = '[ %s%s ]'
    else:
        fmt = '%s%s'
    return fmt % (a.name.upper(), ellipsis)

#===============================================================================
def get_verb_usage(verb):
#===============================================================================
    """
    Provide the full usage string, including argument names, for a verb.
    """
    if verb.cli_spec.usage:
        usage2 = ' %s' % verb.cli_spec.usage
    else:
        usage2 = ''
    args = [get_argument_usage(a) for a in verb.iter_arguments()]
    if args:
        sargs = ' %s' % (' '.join(args))
    else:
        sargs = ''
    return ''.join([verb.name, usage2, sargs])

#===============================================================================
def preprocess_options(base_options, cmdargs):
#===============================================================================
    """
    Simplistically parses command line options to allow early option checking.
    Allows the parsing process to display debug messages.  Returns an object
    with attributes set for option values.
    """
    class OptionValues(object):
        pass
    option_values = OptionValues()
    # Create a base option dictionary indexed by short and long options.
    # Add the built-in optparse help and version options so that they can be
    # detected as stand-alone options.
    options = {}
    builtins = [BooleanOption('-h', '--help', 'help', ''),
                BooleanOption(None, '--version', 'version', '')]
    for opt in list(base_options) + builtins:
        setattr(option_values, opt.get_dest(), opt.get_default())
        if opt.short_opt:
            options[opt.short_opt] = opt
        if opt.long_opt:
            options[opt.long_opt] = opt
    # Walk through the options and arguments and set option values as attributes.
    iopt = 0
    while iopt < len(cmdargs):
        if cmdargs[iopt].startswith('-'):
            if cmdargs[iopt] in options:
                opt = options[cmdargs[iopt]]
                if opt.has_value():
                    # Option with argument
                    setattr(option_values, opt.get_dest(), cmdargs[iopt+1])
                    iopt += 1
                else:
                    # Boolean option
                    setattr(option_values, opt.get_dest(), True)
        iopt += 1
    return option_values<|MERGE_RESOLUTION|>--- conflicted
+++ resolved
@@ -240,30 +240,14 @@
         try:
             return int(value)
         except ValueError, e:
-<<<<<<< HEAD
-            utility.abort('"%s" argument is not a valid integer: %s' % (self.name, str(value)))
-=======
             raise ArgumentException('%s value is not a valid integer: %s'
                                         % (self.name.upper(), str(value)))
->>>>>>> 72d106a7
 
 #===============================================================================
 class PathArgument(StringArgument):
 #===============================================================================
     def __init__(self, name, help, **kwargs):
         # For now the only intelligence is to check for absolute paths when required.
-<<<<<<< HEAD
-        # TODO: Add options to check existence, directories, files, attributes, etc..
-        self.absolute = utility.kwargs_get_boolean(kwargs, 'absolute', default = False)
-        help2 = help
-        if self.absolute:
-            help2 += ' (absolute path)'
-        StringArgument.__init__(self, name, help2, **kwargs)
-    def get(self, value):
-        svalue = str(value)
-        if self.absolute and not svalue.startswith('/'):
-            utility.abort('Path argument "%s" is not absolute: %s' % (self.name, svalue))
-=======
         # TODO: Add options to check for directories, files, attributes, etc..
         self.absolute = utility.kwargs_get_boolean(kwargs, 'absolute', default = False)
         self.exists   = utility.kwargs_get_boolean(kwargs, 'exists', default = False)
@@ -281,7 +265,6 @@
             raise ArgumentException('%s path is not absolute: %s' % (self.name.upper(), svalue))
         if self.exists and not os.path.exists(svalue):
             raise ArgumentException('%s path does not exist: %s' % (self.name.upper(), svalue))
->>>>>>> 72d106a7
         return svalue
 
 #===============================================================================
@@ -428,10 +411,6 @@
                     except ArgumentException, e:
                         exceptions.append(e)
                     iarg += 1
-<<<<<<< HEAD
-                setattr(verb_opts, arg.name, arg.get(value))
-        # Abort if extra arguments were provided.
-=======
                 if value is not None:
                     setattr(verb_opts, arg.name, value)
         # Run the gauntlet of error disclosure. Abort and display usage as appropriate.
@@ -441,7 +420,6 @@
             msg = 'Argument value %s:' % utility.pluralize('error', len(exceptions))
             utility.error(msg, [e.message for e in exceptions])
             had_errors += 1
->>>>>>> 72d106a7
         if iarg < len(args):
             self._abort('Extra arguments were provided:', args[iarg:])
             had_errors += 1
