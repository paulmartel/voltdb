--- conflicted
+++ resolved
@@ -45,12 +45,7 @@
 import traceback
 import urllib
 from xml.etree.ElementTree import Element, SubElement, tostring, XML
-<<<<<<< HEAD
-
 from validation import ValidationError
-
-=======
->>>>>>> 74cfc786
 from Validation import ServerInputs, DatabaseInputs, JsonInputs, UserInputs, ConfigValidation
 import DeploymentConfig
 import glob
