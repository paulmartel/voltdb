--- conflicted
+++ resolved
@@ -290,15 +290,7 @@
      * Now check where this is relative to the COWIterator.
      */
     CopyOnWriteIterator *iter = reinterpret_cast<CopyOnWriteIterator*>(m_iterator.get());
-<<<<<<< HEAD
-    bool d = !iter->needToDirtyTuple(blockStartAddress, address);
-    if (d) {
-        m_deletes++;
-    }
-    return d;
-=======
     return !iter->needToDirtyTuple(block->address(), tuple.address());
->>>>>>> 1ad46c20
 }
 
 void CopyOnWriteContext::markTupleDirty(TableTuple tuple, bool newTuple) {
