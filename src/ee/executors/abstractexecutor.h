/* This file is part of VoltDB.
 * Copyright (C) 2008-2013 VoltDB Inc.
 *
 * This file contains original code and/or modifications of original code.
 * Any modifications made by VoltDB Inc. are licensed under the following
 * terms and conditions:
 *
 * This program is free software: you can redistribute it and/or modify
 * it under the terms of the GNU Affero General Public License as
 * published by the Free Software Foundation, either version 3 of the
 * License, or (at your option) any later version.
 *
 * This program is distributed in the hope that it will be useful,
 * but WITHOUT ANY WARRANTY; without even the implied warranty of
 * MERCHANTABILITY or FITNESS FOR A PARTICULAR PURPOSE.  See the
 * GNU Affero General Public License for more details.
 *
 * You should have received a copy of the GNU Affero General Public License
 * along with VoltDB.  If not, see <http://www.gnu.org/licenses/>.
 */
/* Copyright (C) 2008 by H-Store Project
 * Brown University
 * Massachusetts Institute of Technology
 * Yale University
 *
 * Permission is hereby granted, free of charge, to any person obtaining
 * a copy of this software and associated documentation files (the
 * "Software"), to deal in the Software without restriction, including
 * without limitation the rights to use, copy, modify, merge, publish,
 * distribute, sublicense, and/or sell copies of the Software, and to
 * permit persons to whom the Software is furnished to do so, subject to
 * the following conditions:
 *
 * The above copyright notice and this permission notice shall be
 * included in all copies or substantial portions of the Software.
 *
 * THE SOFTWARE IS PROVIDED "AS IS", WITHOUT WARRANTY OF ANY KIND,
 * EXPRESS OR IMPLIED, INCLUDING BUT NOT LIMITED TO THE WARRANTIES OF
 * MERCHANTABILITY, FITNESS FOR A PARTICULAR PURPOSE AND NONINFRINGEMENT
 * IN NO EVENT SHALL THE AUTHORS BE LIABLE FOR ANY CLAIM, DAMAGES OR
 * OTHER LIABILITY, WHETHER IN AN ACTION OF CONTRACT, TORT OR OTHERWISE,
 * ARISING FROM, OUT OF OR IN CONNECTION WITH THE SOFTWARE OR THE USE OR
 * OTHER DEALINGS IN THE SOFTWARE.
 */

#ifndef VOLTDBNODEABSTRACTEXECUTOR_H
#define VOLTDBNODEABSTRACTEXECUTOR_H

#include "plannodes/abstractplannode.h"
#include "storage/temptable.h"
#include <cassert>
#include "execution/VoltDBEngine.h"
<<<<<<< HEAD
=======
#include "common/InterruptException.h"
>>>>>>> 97104497

namespace voltdb {

class TempTableLimits;
class VoltDBEngine;

/**
 * AbstractExecutor provides the API for initializing and invoking executors.
 */
class AbstractExecutor {
  public:
    virtual ~AbstractExecutor();

    /** Executors are initialized once when the catalog is loaded */
    bool init(VoltDBEngine*, TempTableLimits* limits);

    /** Invoke a plannode's associated executor */
    bool execute(const NValueArray& params);

    /**
     * Returns true if the output table for the plannode must be cleaned up
     * after p_execute().  <b>Default is false</b>. This should be overriden in
     * the receive executor since this is the only place we need to clean up the
     * output table.
     */
    virtual bool needsPostExecuteClear() { return false; }

    /**
     * Returns the plannode that generated this executor.
     */
    inline AbstractPlanNode* getPlanNode() { return m_abstractNode; }

  protected:
    AbstractExecutor(VoltDBEngine* engine, AbstractPlanNode* abstractNode) {
        m_abstractNode = abstractNode;
        m_tmpOutputTable = NULL;
        m_engine = engine;
    }

    /** Concrete executor classes implement initialization in p_init() */
    virtual bool p_init(AbstractPlanNode*,
                        TempTableLimits* limits) = 0;

    /** Concrete executor classes impelmenet execution in p_execute() */
    virtual bool p_execute(const NValueArray& params) = 0;

    /**
     * Returns true if the output table for the plannode must be
     * cleared before p_execute().  <b>Default is true (clear each
     * time)</b>. Override this method if the executor receives a
     * plannode instance that must not be cleared.
     * @return true if output table must be cleared; false otherwise.
     */
    virtual bool needsOutputTableClear() { return true; };

    /**
     * Set up a multi-column temp output table for those executors that require one.
     * Called from p_init.
     */
    void setTempOutputTable(TempTableLimits* limits, const std::string tempTableName="temp");

    /**
     * Set up a single-column temp output table for DML executors that require one to return their counts.
     * Called from p_init.
     */
    void setDMLCountOutputTable(TempTableLimits* limits);

    /**
     * Set up statistics for long running operations thru m_engine
     */
    void progressUpdate(int foundTuples);

    // execution engine owns the plannode allocation.
    AbstractPlanNode* m_abstractNode;
    TempTable* m_tmpOutputTable;

    // cache to avoid runtime virtual function call
    bool needs_outputtable_clear_cached;

    /** reference to the engine to call up to the top end */
    VoltDBEngine* m_engine;
};

inline bool AbstractExecutor::execute(const NValueArray& params)
{
    assert(m_abstractNode);
    VOLT_TRACE("Starting execution of plannode(id=%d)...",
               m_abstractNode->getPlanNodeId());

    if (m_tmpOutputTable)
    {
        VOLT_TRACE("Clearing output table...");
        m_tmpOutputTable->deleteAllTuplesNonVirtual(false);
    }

    // substitute params for output schema
    for (int i = 0; i < m_abstractNode->getOutputSchema().size(); i++) {
        m_abstractNode->getOutputSchema()[i]->getExpression()->substitute(params);
    }

    // run the executor
    return p_execute(params);
}

/**
 * Set up statistics for long running operations thru m_engine
 */
inline void AbstractExecutor::progressUpdate(int foundTuples) {
    //Update stats in java and let java determine if we should cancel this query.
    if(m_engine->getTopend()->fragmentProgressUpdate(m_engine->getIndexInBatch(),
            planNodeToString(m_abstractNode->getPlanNodeType()),
            "None",
            0,
            foundTuples)){
<<<<<<< HEAD
        VOLT_ERROR("Time out read only query.");
        throw SerializableEEException(VOLT_EE_EXCEPTION_TYPE_EEEXCEPTION, "Time out read only query.");
=======
        VOLT_ERROR("Interrupt query.");
        throw InterruptException("Query interrupted.");
>>>>>>> 97104497
    }
}

}

#endif<|MERGE_RESOLUTION|>--- conflicted
+++ resolved
@@ -50,10 +50,7 @@
 #include "storage/temptable.h"
 #include <cassert>
 #include "execution/VoltDBEngine.h"
-<<<<<<< HEAD
-=======
 #include "common/InterruptException.h"
->>>>>>> 97104497
 
 namespace voltdb {
 
@@ -168,13 +165,8 @@
             "None",
             0,
             foundTuples)){
-<<<<<<< HEAD
-        VOLT_ERROR("Time out read only query.");
-        throw SerializableEEException(VOLT_EE_EXCEPTION_TYPE_EEEXCEPTION, "Time out read only query.");
-=======
         VOLT_ERROR("Interrupt query.");
         throw InterruptException("Query interrupted.");
->>>>>>> 97104497
     }
 }
 
