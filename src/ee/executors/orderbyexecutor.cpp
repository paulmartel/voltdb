/* This file is part of VoltDB.
 * Copyright (C) 2008-2014 VoltDB Inc.
 *
 * This file contains original code and/or modifications of original code.
 * Any modifications made by VoltDB Inc. are licensed under the following
 * terms and conditions:
 *
 * This program is free software: you can redistribute it and/or modify
 * it under the terms of the GNU Affero General Public License as
 * published by the Free Software Foundation, either version 3 of the
 * License, or (at your option) any later version.
 *
 * This program is distributed in the hope that it will be useful,
 * but WITHOUT ANY WARRANTY; without even the implied warranty of
 * MERCHANTABILITY or FITNESS FOR A PARTICULAR PURPOSE.  See the
 * GNU Affero General Public License for more details.
 *
 * You should have received a copy of the GNU Affero General Public License
 * along with VoltDB.  If not, see <http://www.gnu.org/licenses/>.
 */
/* Copyright (C) 2008 by H-Store Project
 * Brown University
 * Massachusetts Institute of Technology
 * Yale University
 *
 * Permission is hereby granted, free of charge, to any person obtaining
 * a copy of this software and associated documentation files (the
 * "Software"), to deal in the Software without restriction, including
 * without limitation the rights to use, copy, modify, merge, publish,
 * distribute, sublicense, and/or sell copies of the Software, and to
 * permit persons to whom the Software is furnished to do so, subject to
 * the following conditions:
 *
 * The above copyright notice and this permission notice shall be
 * included in all copies or substantial portions of the Software.
 *
 * THE SOFTWARE IS PROVIDED "AS IS", WITHOUT WARRANTY OF ANY KIND,
 * EXPRESS OR IMPLIED, INCLUDING BUT NOT LIMITED TO THE WARRANTIES OF
 * MERCHANTABILITY, FITNESS FOR A PARTICULAR PURPOSE AND NONINFRINGEMENT
 * IN NO EVENT SHALL THE AUTHORS BE LIABLE FOR ANY CLAIM, DAMAGES OR
 * OTHER LIABILITY, WHETHER IN AN ACTION OF CONTRACT, TORT OR OTHERWISE,
 * ARISING FROM, OUT OF OR IN CONNECTION WITH THE SOFTWARE OR THE USE OR
 * OTHER DEALINGS IN THE SOFTWARE.
 */

#include <algorithm>
#include <vector>
#include "orderbyexecutor.h"
#include "common/debuglog.h"
#include "common/common.h"
#include "common/tabletuple.h"
#include "common/FatalException.hpp"
#include "execution/ProgressMonitorProxy.h"
#include "plannodes/orderbynode.h"
#include "plannodes/limitnode.h"
#include "storage/table.h"
#include "storage/temptable.h"
#include "storage/tableiterator.h"
#include "storage/tablefactory.h"

using namespace voltdb;
using namespace std;

bool
OrderByExecutor::p_init(AbstractPlanNode* abstract_node,
                        TempTableLimits* limits)
{
    VOLT_TRACE("init OrderBy Executor");

    OrderByPlanNode* node = dynamic_cast<OrderByPlanNode*>(abstract_node);
    assert(node);
    assert(node->getInputTables().size() == 1);

    assert(node->getChildren()[0] != NULL);

    //
    // Our output table should look exactly like out input table
    //
    node->
        setOutputTable(TableFactory::
                       getCopiedTempTable(node->databaseId(),
                                          node->getInputTables()[0]->name(),
                                          node->getInputTables()[0],
                                          limits));

    // pickup an inlined limit, if one exists
    limit_node =
        dynamic_cast<LimitPlanNode*>(node->
                                     getInlinePlanNode(PLAN_NODE_TYPE_LIMIT));

    return true;
}

class TupleComparer
{
public:
    TupleComparer(const vector<AbstractExpression*>& keys,
                  const vector<SortDirectionType>& dirs)
        : m_keys(keys), m_dirs(dirs), m_keyCount(keys.size())
    {
        assert(keys.size() == dirs.size());
    }

    bool operator()(TableTuple ta, TableTuple tb)
    {
        for (size_t i = 0; i < m_keyCount; ++i)
        {
            AbstractExpression* k = m_keys[i];
            SortDirectionType dir = m_dirs[i];
            int cmp = k->eval(&ta, NULL).compare(k->eval(&tb, NULL));
            if (dir == SORT_DIRECTION_TYPE_ASC)
            {
                if (cmp < 0) return true;
                if (cmp > 0) return false;
            }
            else if (dir == SORT_DIRECTION_TYPE_DESC)
            {
                if (cmp < 0) return false;
                if (cmp > 0) return true;
            }
            else
            {
                throw SerializableEEException(VOLT_EE_EXCEPTION_TYPE_EEEXCEPTION,
                                              "Attempted to sort using"
                                              " SORT_DIRECTION_TYPE_INVALID");
            }
        }
        return false; // ta == tb on these keys
    }

private:
    const vector<AbstractExpression*>& m_keys;
    const vector<SortDirectionType>& m_dirs;
    size_t m_keyCount;
};

bool
OrderByExecutor::p_execute(const NValueArray &params)
{
    OrderByPlanNode* node = dynamic_cast<OrderByPlanNode*>(m_abstractNode);
    assert(node);
    TempTable* output_table = dynamic_cast<TempTable*>(node->getOutputTable());
    assert(output_table);
    Table* input_table = node->getInputTables()[0];
    assert(input_table);

    //
    // OPTIMIZATION: NESTED LIMIT
    // How nice! We can also cut off our scanning with a nested limit!
    //
    int limit = -1;
    int offset = -1;
    if (limit_node != NULL)
    {
        limit_node->getLimitAndOffsetByReference(params, limit, offset);
    }

    // substitute parameters in the order by expressions
    for (int i = 0; i < node->getSortExpressions().size(); i++) {
        node->getSortExpressions()[i]->substitute(params);
    }

    VOLT_TRACE("Running OrderBy '%s'", m_abstractNode->debug().c_str());
    VOLT_TRACE("Input Table:\n '%s'", input_table->debug().c_str());
    TableIterator iterator = input_table->iterator();
    TableTuple tuple(input_table->schema());
    vector<TableTuple> xs;
<<<<<<< HEAD

    ProgressMonitorProxy pmp(m_engine);
=======
    ProgressMonitorProxy pmp(m_engine, this);
>>>>>>> 29aec76c
    while (iterator.next(tuple))
    {
        pmp.countdownProgress();
        assert(tuple.isActive());
        xs.push_back(tuple);
    }
    VOLT_TRACE("\n***** Input Table PreSort:\n '%s'",
               input_table->debug().c_str());
    sort(xs.begin(), xs.end(), TupleComparer(node->getSortExpressions(),
                                             node->getSortDirections()));

    int tuple_ctr = 0;
    int tuple_skipped = 0;
    for (vector<TableTuple>::iterator it = xs.begin(); it != xs.end(); it++)
    {
        //
        // Check if has gone past the offset
        //
        if (tuple_skipped < offset) {
            tuple_skipped++;
            continue;
        }

        VOLT_TRACE("\n***** Input Table PostSort:\n '%s'",
                   input_table->debug().c_str());
        output_table->insertTupleNonVirtual(*it);
        pmp.countdownProgress();
        //
        // Check whether we have gone past our limit
        //
        if (limit >= 0 && ++tuple_ctr >= limit) {
            break;
        }
    }
    VOLT_TRACE("Result of OrderBy:\n '%s'", output_table->debug().c_str());

    return true;
}

OrderByExecutor::~OrderByExecutor() {
}<|MERGE_RESOLUTION|>--- conflicted
+++ resolved
@@ -165,12 +165,8 @@
     TableIterator iterator = input_table->iterator();
     TableTuple tuple(input_table->schema());
     vector<TableTuple> xs;
-<<<<<<< HEAD
-
-    ProgressMonitorProxy pmp(m_engine);
-=======
+
     ProgressMonitorProxy pmp(m_engine, this);
->>>>>>> 29aec76c
     while (iterator.next(tuple))
     {
         pmp.countdownProgress();
