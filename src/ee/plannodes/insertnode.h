/* This file is part of VoltDB.
 * Copyright (C) 2008-2014 VoltDB Inc.
 *
 * This file contains original code and/or modifications of original code.
 * Any modifications made by VoltDB Inc. are licensed under the following
 * terms and conditions:
 *
 * This program is free software: you can redistribute it and/or modify
 * it under the terms of the GNU Affero General Public License as
 * published by the Free Software Foundation, either version 3 of the
 * License, or (at your option) any later version.
 *
 * This program is distributed in the hope that it will be useful,
 * but WITHOUT ANY WARRANTY; without even the implied warranty of
 * MERCHANTABILITY or FITNESS FOR A PARTICULAR PURPOSE.  See the
 * GNU Affero General Public License for more details.
 *
 * You should have received a copy of the GNU Affero General Public License
 * along with VoltDB.  If not, see <http://www.gnu.org/licenses/>.
 */
/* Copyright (C) 2008 by H-Store Project
 * Brown University
 * Massachusetts Institute of Technology
 * Yale University
 *
 * Permission is hereby granted, free of charge, to any person obtaining
 * a copy of this software and associated documentation files (the
 * "Software"), to deal in the Software without restriction, including
 * without limitation the rights to use, copy, modify, merge, publish,
 * distribute, sublicense, and/or sell copies of the Software, and to
 * permit persons to whom the Software is furnished to do so, subject to
 * the following conditions:
 *
 * The above copyright notice and this permission notice shall be
 * included in all copies or substantial portions of the Software.
 *
 * THE SOFTWARE IS PROVIDED "AS IS", WITHOUT WARRANTY OF ANY KIND,
 * EXPRESS OR IMPLIED, INCLUDING BUT NOT LIMITED TO THE WARRANTIES OF
 * MERCHANTABILITY, FITNESS FOR A PARTICULAR PURPOSE AND NONINFRINGEMENT
 * IN NO EVENT SHALL THE AUTHORS BE LIABLE FOR ANY CLAIM, DAMAGES OR
 * OTHER LIABILITY, WHETHER IN AN ACTION OF CONTRACT, TORT OR OTHERWISE,
 * ARISING FROM, OUT OF OR IN CONNECTION WITH THE SOFTWARE OR THE USE OR
 * OTHER DEALINGS IN THE SOFTWARE.
 */

#ifndef HSTOREINSERTNODE_H
#define HSTOREINSERTNODE_H

#include <sstream>
#include <vector>
#include "abstractoperationnode.h"

namespace voltdb {

<<<<<<< HEAD
class VoltDBEngine;
=======
class Pool;
>>>>>>> 7d4e97b6

/**
 *
 */
class InsertPlanNode : public AbstractOperationPlanNode {
public:
    InsertPlanNode() : AbstractOperationPlanNode(), m_multiPartition(false), m_fieldMap() { }
    PlanNodeType getPlanNodeType() const;

    bool isMultiPartition() { return m_multiPartition; }

<<<<<<< HEAD
    void initTemplateTuple(VoltDBEngine* engine, TableTuple& templateTuple);
=======
        void initTupleWithDefaultValues(VoltDBEngine* engine,
                                        Pool* pool,
                                        const std::set<int>& fieldsExplicitlySet,
                                        TableTuple& templateTuple,
                                        std::vector<int> &nowFields);
>>>>>>> 7d4e97b6

    const std::vector<int>& getFieldMap() const { return m_fieldMap; }

protected:
    void loadFromJSONObject(PlannerDomValue obj);

private:
    bool m_multiPartition;
    std::vector<int> m_fieldMap;
};

} // namespace voltdb

#endif<|MERGE_RESOLUTION|>--- conflicted
+++ resolved
@@ -52,11 +52,8 @@
 
 namespace voltdb {
 
-<<<<<<< HEAD
 class VoltDBEngine;
-=======
 class Pool;
->>>>>>> 7d4e97b6
 
 /**
  *
@@ -68,15 +65,11 @@
 
     bool isMultiPartition() { return m_multiPartition; }
 
-<<<<<<< HEAD
-    void initTemplateTuple(VoltDBEngine* engine, TableTuple& templateTuple);
-=======
-        void initTupleWithDefaultValues(VoltDBEngine* engine,
-                                        Pool* pool,
-                                        const std::set<int>& fieldsExplicitlySet,
-                                        TableTuple& templateTuple,
-                                        std::vector<int> &nowFields);
->>>>>>> 7d4e97b6
+    void initTupleWithDefaultValues(VoltDBEngine* engine,
+                                    Pool* pool,
+                                    const std::set<int>& fieldsExplicitlySet,
+                                    TableTuple& templateTuple,
+                                    std::vector<int> &nowFields);
 
     const std::vector<int>& getFieldMap() const { return m_fieldMap; }
 
