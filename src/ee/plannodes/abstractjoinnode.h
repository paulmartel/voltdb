/* This file is part of VoltDB.
 * Copyright (C) 2008-2014 VoltDB Inc.
 *
 * This file contains original code and/or modifications of original code.
 * Any modifications made by VoltDB Inc. are licensed under the following
 * terms and conditions:
 *
 * This program is free software: you can redistribute it and/or modify
 * it under the terms of the GNU Affero General Public License as
 * published by the Free Software Foundation, either version 3 of the
 * License, or (at your option) any later version.
 *
 * This program is distributed in the hope that it will be useful,
 * but WITHOUT ANY WARRANTY; without even the implied warranty of
 * MERCHANTABILITY or FITNESS FOR A PARTICULAR PURPOSE.  See the
 * GNU Affero General Public License for more details.
 *
 * You should have received a copy of the GNU Affero General Public License
 * along with VoltDB.  If not, see <http://www.gnu.org/licenses/>.
 */
/* Copyright (C) 2008 by H-Store Project
 * Brown University
 * Massachusetts Institute of Technology
 * Yale University
 *
 * Permission is hereby granted, free of charge, to any person obtaining
 * a copy of this software and associated documentation files (the
 * "Software"), to deal in the Software without restriction, including
 * without limitation the rights to use, copy, modify, merge, publish,
 * distribute, sublicense, and/or sell copies of the Software, and to
 * permit persons to whom the Software is furnished to do so, subject to
 * the following conditions:
 *
 * The above copyright notice and this permission notice shall be
 * included in all copies or substantial portions of the Software.
 *
 * THE SOFTWARE IS PROVIDED "AS IS", WITHOUT WARRANTY OF ANY KIND,
 * EXPRESS OR IMPLIED, INCLUDING BUT NOT LIMITED TO THE WARRANTIES OF
 * MERCHANTABILITY, FITNESS FOR A PARTICULAR PURPOSE AND NONINFRINGEMENT
 * IN NO EVENT SHALL THE AUTHORS BE LIABLE FOR ANY CLAIM, DAMAGES OR
 * OTHER LIABILITY, WHETHER IN AN ACTION OF CONTRACT, TORT OR OTHERWISE,
 * ARISING FROM, OUT OF OR IN CONNECTION WITH THE SOFTWARE OR THE USE OR
 * OTHER DEALINGS IN THE SOFTWARE.
 */

#ifndef HSTOREJOINNODE_H
#define HSTOREJOINNODE_H

#include "abstractplannode.h"

namespace voltdb {

class AbstractExpression;

class AbstractJoinPlanNode : public AbstractPlanNode
{
public:
    AbstractJoinPlanNode();
    ~AbstractJoinPlanNode();
    std::string debugInfo(const std::string& spacer) const;

<<<<<<< HEAD
    JoinType getJoinType() const { return m_joinType; }
    AbstractExpression* getPreJoinPredicate() const { return m_preJoinPredicate.get(); }
    AbstractExpression* getJoinPredicate() const { return m_joinPredicate.get(); }
    AbstractExpression* getWherePredicate() const { return m_wherePredicate.get(); }
=======
    AbstractExpression* getJoinPredicate() const;

    AbstractExpression* getWherePredicate() const;

    void getOutputColumnExpressions(std::vector<AbstractExpression*>& outputExpressions) const;

    const TupleSchema* getTupleSchemaPreAgg() const;

    virtual std::string debugInfo(const std::string& spacer) const;
>>>>>>> 7d4e97b6

protected:
    void loadFromJSONObject(PlannerDomValue obj);

    // This is the outer-table-only join expression. If the outer tuple fails it,
    // it may still be part of the result set (pending other filtering)
    // but can't be joined with any tuple from the inner table.
    // In a left outer join, the failed outer tuple STILL gets null-padded in the output table.
    boost::scoped_ptr<AbstractExpression> m_preJoinPredicate;

    // This is the predicate to figure out whether a joined tuple should
    // be put into the output table
    boost::scoped_ptr<AbstractExpression> m_joinPredicate;

    // The additional filtering criteria specified by the WHERE clause
    // in case of outer joins. The predicated is applied to the whole
    // joined tuple after it's assembled
    boost::scoped_ptr<AbstractExpression> m_wherePredicate;

    // Currently either inner or left outer.
    JoinType m_joinType;

    // output schema pre inline aggregation
    std::vector<SchemaColumn*> m_outputSchemaPreAgg;

    TupleSchema* m_tupleSchemaPreAgg;
};

} // namespace voltdb

#endif<|MERGE_RESOLUTION|>--- conflicted
+++ resolved
@@ -59,22 +59,12 @@
     ~AbstractJoinPlanNode();
     std::string debugInfo(const std::string& spacer) const;
 
-<<<<<<< HEAD
     JoinType getJoinType() const { return m_joinType; }
     AbstractExpression* getPreJoinPredicate() const { return m_preJoinPredicate.get(); }
     AbstractExpression* getJoinPredicate() const { return m_joinPredicate.get(); }
     AbstractExpression* getWherePredicate() const { return m_wherePredicate.get(); }
-=======
-    AbstractExpression* getJoinPredicate() const;
-
-    AbstractExpression* getWherePredicate() const;
-
+    const TupleSchema* getTupleSchemaPreAgg() const { return m_tupleSchemaPreAgg; }
     void getOutputColumnExpressions(std::vector<AbstractExpression*>& outputExpressions) const;
-
-    const TupleSchema* getTupleSchemaPreAgg() const;
-
-    virtual std::string debugInfo(const std::string& spacer) const;
->>>>>>> 7d4e97b6
 
 protected:
     void loadFromJSONObject(PlannerDomValue obj);
