/* Copyright (c) 2001-2014, The HSQL Development Group
 * All rights reserved.
 *
 * Redistribution and use in source and binary forms, with or without
 * modification, are permitted provided that the following conditions are met:
 *
 * Redistributions of source code must retain the above copyright notice, this
 * list of conditions and the following disclaimer.
 *
 * Redistributions in binary form must reproduce the above copyright notice,
 * this list of conditions and the following disclaimer in the documentation
 * and/or other materials provided with the distribution.
 *
 * Neither the name of the HSQL Development Group nor the names of its
 * contributors may be used to endorse or promote products derived from this
 * software without specific prior written permission.
 *
 * THIS SOFTWARE IS PROVIDED BY THE COPYRIGHT HOLDERS AND CONTRIBUTORS "AS IS"
 * AND ANY EXPRESS OR IMPLIED WARRANTIES, INCLUDING, BUT NOT LIMITED TO, THE
 * IMPLIED WARRANTIES OF MERCHANTABILITY AND FITNESS FOR A PARTICULAR PURPOSE
 * ARE DISCLAIMED. IN NO EVENT SHALL HSQL DEVELOPMENT GROUP, HSQLDB.ORG,
 * OR CONTRIBUTORS BE LIABLE FOR ANY DIRECT, INDIRECT, INCIDENTAL, SPECIAL,
 * EXEMPLARY, OR CONSEQUENTIAL DAMAGES (INCLUDING, BUT NOT LIMITED TO,
 * PROCUREMENT OF SUBSTITUTE GOODS OR SERVICES;
 * LOSS OF USE, DATA, OR PROFITS; OR BUSINESS INTERRUPTION) HOWEVER CAUSED AND
 * ON ANY THEORY OF LIABILITY, WHETHER IN CONTRACT, STRICT LIABILITY, OR TORT
 * (INCLUDING NEGLIGENCE OR OTHERWISE) ARISING IN ANY WAY OUT OF THE USE OF THIS
 * SOFTWARE, EVEN IF ADVISED OF THE POSSIBILITY OF SUCH DAMAGE.
 */


package org.hsqldb_voltpatches;

import org.hsqldb_voltpatches.HsqlNameManager.HsqlName;
import org.hsqldb_voltpatches.HsqlNameManager.SimpleName;
import org.hsqldb_voltpatches.ParserDQL.CompileContext;
import org.hsqldb_voltpatches.error.Error;
import org.hsqldb_voltpatches.error.ErrorCode;
import org.hsqldb_voltpatches.lib.ArrayUtil;
import org.hsqldb_voltpatches.lib.HashSet;
import org.hsqldb_voltpatches.lib.OrderedHashSet;
import org.hsqldb_voltpatches.map.ValuePool;
import org.hsqldb_voltpatches.result.Result;
import org.hsqldb_voltpatches.result.ResultMetaData;
import org.hsqldb_voltpatches.rights.Grantee;

/**
 * Statement implementation for DML and base DQL statements.
 *
 * @author Campbell Boucher-Burnet (boucherb@users dot sourceforge.net)
 * @author Fred Toussi (fredt@users dot sourceforge.net)
 * @version 2.2.7
 * @since 1.7.2
 */

// fredt@users 20040404 - patch 1.7.2 - fixed type resolution for parameters
// boucherb@users 200404xx - patch 1.7.2 - changed parameter naming scheme for SQLCI client usability/support
// fredt@users 20050609 - 1.8.0 - fixed EXPLAIN PLAN by implementing describe(Session)
// fredt@users - 1.9.0 - support for generated column reporting
// fredt@users - 1.9.0 - support for multi-row inserts
public abstract class StatementDMQL extends Statement {

    public static final String PCOL_PREFIX        = "@p";
    static final String        RETURN_COLUMN_NAME = "@p0";

    /** target table for INSERT_XXX, UPDATE and DELETE and MERGE */
    Table targetTable;
    Table baseTable;

    /** column map of query expression */
    int[]           baseColumnMap;
    RangeVariable[] targetRangeVariables = RangeVariable.emptyArray;

    /** source table for MERGE */
    Table sourceTable;

    /** condition expression for UPDATE, MERGE and DELETE */
    Expression condition;

    /** for TRUNCATE variation of DELETE */
    boolean restartIdentity;

    /** column map for INSERT operation direct or via MERGE */
    int[] insertColumnMap = ValuePool.emptyIntArray;

    /** column map for UPDATE operation direct or via MERGE */
    int[] updateColumnMap     = ValuePool.emptyIntArray;
    int[] baseUpdateColumnMap = ValuePool.emptyIntArray;

    /** Column value Expressions for UPDATE and MERGE. */
    Expression[] updateExpressions = Expression.emptyArray;

    /** Column value Expressions for MERGE */
    Expression[][] multiColumnValues;

    /** INSERT_VALUES */
    Expression insertExpression;

    /**
     * Flags indicating which columns' values will/will not be
     * explicitly set.
     */
    boolean[] insertCheckColumns;
    boolean[] updateCheckColumns;

    /**
     * VIEW check
     */
    Expression    updatableTableCheck;
    RangeVariable checkRangeVariable;

    /**
     * Select to be evaluated when this is an INSERT_SELECT or
     * SELECT statement
     */
    QueryExpression queryExpression;

    /**
     * Name of cursor
     */
    SimpleName cursorName;

    /**
     * Parse-order array of Expression objects, all of type PARAMETER ,
     * involved in some way in any INSERT_XXX, UPDATE, DELETE, SELECT or
     * CALL CompiledStatement
     */
    ExpressionColumn[] parameters;

    /**
     * ResultMetaData for parameters
     */
    ResultMetaData parameterMetaData;

    /**
     * Subqueries inverse usage depth order
     */
    TableDerived[] subqueries = TableDerived.emptyArray;

    /**
     * Total number of RangeIterator objects used
     */
    int rangeIteratorCount;

    /**
     * Database objects used
     */
    NumberSequence[] sequences;
    Routine[]        routines;
    RangeVariable[]  rangeVariables;

    StatementDMQL(int type, int group, HsqlName schemaName) {

        super(type, group);

        this.schemaName             = schemaName;
        this.isTransactionStatement = true;
    }

    void setBaseIndexColumnMap() {

        if (targetTable != baseTable) {
            baseColumnMap = targetTable.getBaseTableColumnMap();
        }
    }

    public void setCursorName(SimpleName name) {
        cursorName = name;
    }

    public SimpleName getCursorName() {
        return cursorName;
    }

    public Result execute(Session session) {

        Result result;

        if (targetTable != null && session.isReadOnly()
                && !targetTable.isTemp()) {
            HsqlException e = Error.error(ErrorCode.X_25006);

            return Result.newErrorResult(e);
        }

        if (isExplain) {
            return getExplainResult(session);
        }

        try {
            if (subqueries.length > 0) {
                materializeSubQueries(session);
            }

            result = getResult(session);

            clearStructures(session);
        } catch (Throwable t) {
            clearStructures(session);

            result = Result.newErrorResult(t, null);

            result.getException().setStatementType(group, type);
        }

        return result;
    }

    private Result getExplainResult(Session session) {

        Result result = Result.newSingleColumnStringResult("OPERATION",
            describe(session));
        OrderedHashSet set = getReferences();

        result.navigator.add(new Object[]{ "Object References" });

        for (int i = 0; i < set.size(); i++) {
            HsqlName name = (HsqlName) set.get(i);

            result.navigator.add(new Object[]{
                name.getSchemaQualifiedStatementName() });
        }

        result.navigator.add(new Object[]{ "Read Locks" });

        for (int i = 0; i < readTableNames.length; i++) {
            HsqlName name = readTableNames[i];

            result.navigator.add(new Object[]{
                name.getSchemaQualifiedStatementName() });
        }

        result.navigator.add(new Object[]{ "WriteLocks" });

        for (int i = 0; i < writeTableNames.length; i++) {
            HsqlName name = writeTableNames[i];

            result.navigator.add(new Object[]{
                name.getSchemaQualifiedStatementName() });
        }

        return result;
    }

    abstract Result getResult(Session session);

    abstract void collectTableNamesForRead(OrderedHashSet set);

    abstract void collectTableNamesForWrite(OrderedHashSet set);

    boolean[] getInsertOrUpdateColumnCheckList() {

        switch (type) {

            case StatementTypes.INSERT :
                return insertCheckColumns;

            case StatementTypes.UPDATE_WHERE :
                return updateCheckColumns;

            case StatementTypes.MERGE :
                boolean[] check =
                    (boolean[]) ArrayUtil.duplicateArray(insertCheckColumns);

                ArrayUtil.orBooleanArray(updateCheckColumns, check);

                return check;
        }

        return null;
    }

    void materializeSubQueries(Session session) {

        HashSet subqueryPopFlags = new HashSet();

        for (int i = 0; i < subqueries.length; i++) {
            TableDerived td = subqueries[i];

            if (!subqueryPopFlags.add(td)) {
                continue;
            }

            if (!td.isCorrelated()) {
                td.materialise(session);
            }
        }
    }

    TableDerived[] getSubqueries(Session session) {

        OrderedHashSet subQueries = null;

        for (int i = 0; i < targetRangeVariables.length; i++) {
            if (targetRangeVariables[i] == null) {
                continue;
            }

            OrderedHashSet set = targetRangeVariables[i].getSubqueries();

            subQueries = OrderedHashSet.addAll(subQueries, set);
        }

        for (int i = 0; i < updateExpressions.length; i++) {
            subQueries = updateExpressions[i].collectAllSubqueries(subQueries);
        }

        if (insertExpression != null) {
            subQueries = insertExpression.collectAllSubqueries(subQueries);
        }

        if (condition != null) {
            subQueries = condition.collectAllSubqueries(subQueries);
        }

        if (queryExpression != null) {
            OrderedHashSet set = queryExpression.getSubqueries();

            subQueries = OrderedHashSet.addAll(subQueries, set);
        }

        if (updatableTableCheck != null) {
            OrderedHashSet set = updatableTableCheck.getSubqueries();

            subQueries = OrderedHashSet.addAll(subQueries, set);
        }

        if (subQueries == null || subQueries.size() == 0) {
            return TableDerived.emptyArray;
        }

        TableDerived[] subQueryArray = new TableDerived[subQueries.size()];

        subQueries.toArray(subQueryArray);

        return subQueryArray;
    }

    void setDatabseObjects(Session session, CompileContext compileContext) {

        parameters = compileContext.getParameters();

        setParameterMetaData();

        subqueries         = getSubqueries(session);
        rangeIteratorCount = compileContext.getRangeVarCount();
        rangeVariables     = compileContext.getAllRangeVariables();
        sequences          = compileContext.getSequences();
        routines           = compileContext.getRoutines();

        OrderedHashSet set = new OrderedHashSet();

        collectTableNamesForWrite(set);

        if (set.size() > 0) {
            writeTableNames = new HsqlName[set.size()];

            set.toArray(writeTableNames);
            set.clear();
        }

        collectTableNamesForRead(set);
        set.removeAll(writeTableNames);

        if (set.size() > 0) {
            readTableNames = new HsqlName[set.size()];

            set.toArray(readTableNames);
        }

        if (readTableNames.length == 0 && writeTableNames.length == 0) {
            if (type == StatementTypes.SELECT_CURSOR
                    || type == StatementTypes.SELECT_SINGLE) {
                isTransactionStatement = false;
            }
        }

        references = compileContext.getSchemaObjectNames();

        if (targetTable != null) {
            references.add(targetTable.getName());

            if (targetTable == baseTable) {
                if (insertCheckColumns != null) {
                    targetTable.getColumnNames(insertCheckColumns, references);
                }

                if (updateCheckColumns != null) {
                    targetTable.getColumnNames(updateCheckColumns, references);
                }
            }
        }
    }

    /**
     * Determines if the authorizations are adequate
     * to execute the compiled object. Completion requires the list of
     * all database objects in a compiled statement.
     */
    void checkAccessRights(Session session) {

        if (targetTable != null && !targetTable.isTemp()) {
            if (!session.isProcessingScript()) {
                targetTable.checkDataReadOnly();
            }

            Grantee owner = targetTable.getOwner();

            if (owner != null && owner.isSystem()) {
                if (!session.getUser().isSystem()) {
                    throw Error.error(ErrorCode.X_42501,
                                      targetTable.getName().name);
                }
            }

            session.checkReadWrite();
        }

        if (session.isAdmin()) {
            return;
        }

        for (int i = 0; i < sequences.length; i++) {
            session.getGrantee().checkAccess(sequences[i]);
        }

        for (int i = 0; i < routines.length; i++) {
            if (routines[i].isLibraryRoutine()) {
                continue;
            }

            session.getGrantee().checkAccess(routines[i]);
        }

        for (int i = 0; i < rangeVariables.length; i++) {
            RangeVariable range = rangeVariables[i];

            if (range.rangeTable.getSchemaName()
                    == SqlInvariants.SYSTEM_SCHEMA_HSQLNAME) {
                continue;
            }

            session.getGrantee().checkSelect(range.rangeTable,
                                             range.usedColumns);
        }

        switch (type) {

            case StatementTypes.CALL : {
                break;
            }
            case StatementTypes.INSERT : {
                session.getGrantee().checkInsert(targetTable,
                                                 insertCheckColumns);

                break;
            }
            case StatementTypes.SELECT_CURSOR :
                break;

            case StatementTypes.DELETE_WHERE : {
                session.getGrantee().checkDelete(targetTable);

                break;
            }
            case StatementTypes.UPDATE_WHERE : {
                session.getGrantee().checkUpdate(targetTable,
                                                 updateCheckColumns);

                break;
            }
            case StatementTypes.MERGE : {
                session.getGrantee().checkInsert(targetTable,
                                                 insertCheckColumns);
                session.getGrantee().checkUpdate(targetTable,
                                                 updateCheckColumns);

                break;
            }
        }
    }

    Result getWriteAccessResult(Session session) {

        try {
            if (targetTable != null && !targetTable.isTemp()) {
                session.checkReadWrite();
            }
        } catch (HsqlException e) {
            return Result.newErrorResult(e);
        }

        return null;
    }

    /**
     * Returns the metadata, which is empty if the CompiledStatement does not
     * generate a Result.
     */
    public ResultMetaData getResultMetaData() {

        switch (type) {

            case StatementTypes.DELETE_WHERE :
            case StatementTypes.INSERT :
            case StatementTypes.UPDATE_WHERE :
            case StatementTypes.MERGE :
                return ResultMetaData.emptyResultMetaData;

            default :
                throw Error.runtimeError(ErrorCode.U_S0500, "StatementDMQL");
        }
    }

    /** @todo 1.9.0 - build the metadata only once and reuse */

    /**
     * Returns the metadata for the placeholder parameters.
     */
    public ResultMetaData getParametersMetaData() {
        return parameterMetaData;
    }

    void setParameterMetaData() {

        int     offset;
        int     idx;
        boolean hasReturnValue;

        offset = 0;

        if (parameters.length == 0) {
            parameterMetaData = ResultMetaData.emptyParamMetaData;

            return;
        }

// NO:  Not yet
//        hasReturnValue = (type == CALL && !expression.isProcedureCall());
//
//        if (hasReturnValue) {
//            outlen++;
//            offset = 1;
//        }
        parameterMetaData =
            ResultMetaData.newParameterMetaData(parameters.length);

// NO: Not yet
//        if (hasReturnValue) {
//            e = expression;
//            out.sName[0]       = DIProcedureInfo.RETURN_COLUMN_NAME;
//            out.sClassName[0]  = e.getValueClassName();
//            out.colType[0]     = e.getDataType();
//            out.colSize[0]     = e.getColumnSize();
//            out.colScale[0]    = e.getColumnScale();
//            out.nullability[0] = e.nullability;
//            out.isIdentity[0]  = false;
//            out.paramMode[0]   = expression.PARAM_OUT;
//        }
        for (int i = 0; i < parameters.length; i++) {
            idx = i + offset;

            // always i + 1.  We currently use the convention of @p0 to name the
            // return value OUT parameter
            parameterMetaData.columnLabels[idx] = StatementDMQL.PCOL_PREFIX
                                                  + (i + 1);
            parameterMetaData.columnTypes[idx] = parameters[i].dataType;

            if (parameters[i].dataType == null) {
                throw Error.error(ErrorCode.X_42567);
            }

            byte parameterMode = SchemaObject.ParameterModes.PARAM_IN;

            if (parameters[i].column != null
                    && parameters[i].column.getParameterMode()
                       != SchemaObject.ParameterModes.PARAM_UNKNOWN) {
                parameterMode = parameters[i].column.getParameterMode();
            }

            parameterMetaData.paramModes[idx] = parameterMode;
            parameterMetaData.paramNullable[idx] =
                parameters[i].column == null
                ? SchemaObject.Nullability.NULLABLE
                : parameters[i].column.getNullability();
        }
    }

    /**
     * Retrieves a String representation of this object.
     */
    public String describe(Session session) {

        try {
            return describeImpl(session);
        } catch (Throwable e) {
            e.printStackTrace();

            return e.toString();
        }
    }

    /**
     * Provides the toString() implementation.
     */
    String describeImpl(Session session) throws Exception {

        StringBuffer sb;

        sb = new StringBuffer();

        int blanks = 0;

        switch (type) {

            case StatementTypes.SELECT_CURSOR : {
                sb.append(queryExpression.describe(session, 0));
                appendParms(sb).append('\n');
                appendSubqueries(session, sb, 2);

                return sb.toString();
            }
            case StatementTypes.INSERT : {
                if (queryExpression == null) {
                    sb.append("INSERT VALUES");
                    sb.append('[').append('\n');
                    appendMultiColumns(sb, insertColumnMap).append('\n');
                    appendTable(sb).append('\n');
                    appendParms(sb).append('\n');
                    appendSubqueries(session, sb, 2).append(']');

                    return sb.toString();
                } else {
                    sb.append("INSERT SELECT");
                    sb.append('[').append('\n');
                    appendColumns(sb, insertColumnMap).append('\n');
                    appendTable(sb).append('\n');
                    sb.append(queryExpression.describe(session,
                                                       blanks)).append('\n');
                    appendParms(sb).append('\n');
                    appendSubqueries(session, sb, 2).append(']');

                    return sb.toString();
                }
            }
            case StatementTypes.UPDATE_WHERE : {
                sb.append("UPDATE");
                sb.append('[').append('\n');
                appendColumns(sb, updateColumnMap).append('\n');
                appendTable(sb).append('\n');
                appendCondition(session, sb);

                for (int i = 0; i < targetRangeVariables.length; i++) {
                    sb.append(targetRangeVariables[i].describe(session,
                            blanks)).append('\n');
                }

                appendParms(sb).append('\n');
                appendSubqueries(session, sb, 2).append(']');

                return sb.toString();
            }
            case StatementTypes.DELETE_WHERE : {
                sb.append("DELETE");
                sb.append('[').append('\n');
                appendTable(sb).append('\n');
                appendCondition(session, sb);

                for (int i = 0; i < targetRangeVariables.length; i++) {
                    sb.append(targetRangeVariables[i].describe(session,
                            blanks)).append('\n');
                }

                appendParms(sb).append('\n');
                appendSubqueries(session, sb, 2).append(']');

                return sb.toString();
            }
            case StatementTypes.CALL : {
                sb.append("CALL");
                sb.append('[').append(']');

                return sb.toString();
            }
            case StatementTypes.MERGE : {
                sb.append("MERGE");
                sb.append('[').append('\n');
                appendMultiColumns(sb, insertColumnMap).append('\n');
                appendColumns(sb, updateColumnMap).append('\n');
                appendTable(sb).append('\n');
                appendCondition(session, sb);

                for (int i = 0; i < targetRangeVariables.length; i++) {
                    sb.append(targetRangeVariables[i].describe(session,
                            blanks)).append('\n');
                }

                appendParms(sb).append('\n');
                appendSubqueries(session, sb, 2).append(']');

                return sb.toString();
            }
            default : {
                return "UNKNOWN";
            }
        }
    }

    private StringBuffer appendSubqueries(Session session, StringBuffer sb,
                                          int blanks) {

        sb.append("SUBQUERIES[");

        for (int i = 0; i < subqueries.length; i++) {
            sb.append("\n[level=").append(subqueries[i].depth).append('\n');

            if (subqueries[i].queryExpression == null) {
                for (int j = 0; j < blanks; j++) {
                    sb.append(' ');
                }

                sb.append("value expression");
            } else {
                sb.append(subqueries[i].queryExpression.describe(session,
                        blanks));
            }

            sb.append("]");
        }

        sb.append(']');

        return sb;
    }

    private StringBuffer appendTable(StringBuffer sb) {

        sb.append("TABLE[").append(targetTable.getName().name).append(']');

        return sb;
    }

    private StringBuffer appendSourceTable(StringBuffer sb) {

        sb.append("SOURCE TABLE[").append(sourceTable.getName().name).append(
            ']');

        return sb;
    }

    private StringBuffer appendColumns(StringBuffer sb, int[] columnMap) {

        if (columnMap == null || updateExpressions.length == 0) {
            return sb;
        }

        sb.append("COLUMNS=[");

        for (int i = 0; i < columnMap.length; i++) {
            sb.append('\n').append(columnMap[i]).append(':').append(
                ' ').append(
                targetTable.getColumn(columnMap[i]).getNameString());
        }

        for (int i = 0; i < updateExpressions.length; i++) {
            sb.append('[').append(updateExpressions[i]).append(']');
        }

        sb.append(']');

        return sb;
    }

    private StringBuffer appendMultiColumns(StringBuffer sb, int[] columnMap) {

        // todo - multiColVals is always null
        if (columnMap == null || multiColumnValues == null) {
            return sb;
        }

        sb.append("COLUMNS=[");

        for (int j = 0; j < multiColumnValues.length; j++) {
            for (int i = 0; i < columnMap.length; i++) {
                sb.append('\n').append(columnMap[i]).append(':').append(
                    ' ').append(
                    targetTable.getColumn(columnMap[i]).getName().name).append(
                    '[').append(multiColumnValues[j][i]).append(']');
            }
        }

        sb.append(']');

        return sb;
    }

    private StringBuffer appendParms(StringBuffer sb) {

        sb.append("PARAMETERS=[");

        for (int i = 0; i < parameters.length; i++) {
            sb.append('\n').append('@').append(i).append('[').append(
                parameters[i].describe(null, 0)).append(']');
        }

        sb.append(']');

        return sb;
    }

    private StringBuffer appendCondition(Session session, StringBuffer sb) {

        return condition == null ? sb.append("CONDITION[]\n")
                                 : sb.append("CONDITION[").append(
                                     condition.describe(session, 0)).append(
                                     "]\n");
    }

    public void resolve(Session session) {}

    public final boolean isCatalogLock() {
        return false;
    }

    public boolean isCatalogChange() {
        return false;
    }

    public void clearStructures(Session session) {
        session.sessionContext.clearStructures(this);
    }
<<<<<<< HEAD
    /************************* Volt DB Extensions *************************/
=======
    // A VoltDB extension to export abstract parse trees
>>>>>>> e8e687ce

    private static class Pair<T, U> {
        protected final T m_first;
        protected final U m_second;

        public Pair(T first, U second) {
            m_first = first;
            m_second = second;
        }

        /**
         * @return the first
         */
        public T getFirst() {
            return m_first;
        }

        /**
         * @return the second
         */
        public U getSecond() {
            return m_second;
        }

        /**
         * Convenience class method for constructing pairs using Java's generic type
         * inference.
         */
        public static <T extends Comparable<T>, U> Pair<T, U> of(T x, U y) {
            return new Pair<T, U>(x, y);
        }
    }
    /**
     * Returns true if the specified exprColumn index is in the list of column indices specified by groupIndex
     * @return true/false
     */
    static boolean isGroupByColumn(QuerySpecification select, int index) {
        if (!select.isGrouped) {
            return false;
        }
        for (int ii = 0; ii < select.groupIndex.getColumnCount(); ii++) {
            if (index == select.groupIndex.getColumns()[ii]) {
                return true;
            }
        }
        return false;
    }

    /**
     * Extract columnref elements from the input element.
     * @param element
     * @param cols - output collection containing the column references
     */

    static protected void extractColumnReferences(VoltXMLElement element, java.util.List<VoltXMLElement> cols) {
        if ("columnref".equalsIgnoreCase(element.name)) {
            cols.add(element);
        } else {
            for (VoltXMLElement child : element.children) {
                extractColumnReferences(child, cols);
            }
        }
    }

    /**
     * VoltDB added method to get a non-catalog-dependent
     * representation of this HSQLDB object.
     * @param session The current Session object may be needed to resolve
     * some names.
     * @return XML, correctly indented, representing this object.
     * @throws org.hsqldb_voltpatches.HSQLInterface.HSQLParseException
     */
    @Override
    VoltXMLElement voltGetStatementXML(Session session)
            throws org.hsqldb_voltpatches.HSQLInterface.HSQLParseException
    {
        // XXX this seems, how you say, dumb.  leaving it though until I track
        // down that nobody cares
        assert(false);
        return null;
    }

    static VoltXMLElement voltGetXMLExpression(QueryExpression queryExpr, ExpressionColumn parameters[], Session session)
    throws org.hsqldb_voltpatches.HSQLInterface.HSQLParseException
    {
        // "select" statements/clauses are always represented by a QueryExpression of type QuerySpecification.
        // The only other instances of QueryExpression are direct QueryExpression instances instantiated in XreadSetOperation
        // to represent UNION, etc.
        int exprType = queryExpr.getUnionType();
        if (exprType == QueryExpression.NOUNION) {
            // "select" statements/clauses are always represented by a QueryExpression of type QuerySpecification.
            if (! (queryExpr instanceof QuerySpecification)) {
                throw new org.hsqldb_voltpatches.HSQLInterface.HSQLParseException(
                        queryExpr.operatorName() + " is not supported.");
            }
            QuerySpecification select = (QuerySpecification) queryExpr;
            return voltGetXMLSpecification(select, parameters, session);
        } else if (exprType == QueryExpression.UNION || exprType == QueryExpression.UNION_ALL ||
                   exprType == QueryExpression.EXCEPT || exprType == QueryExpression.EXCEPT_ALL ||
                   exprType == QueryExpression.INTERSECT || exprType == QueryExpression.INTERSECT_ALL){
            VoltXMLElement unionExpr = new VoltXMLElement("union");
            unionExpr.attributes.put("uniontype", queryExpr.operatorName());

            VoltXMLElement leftExpr = voltGetXMLExpression(
                    queryExpr.getLeftQueryExpression(), parameters, session);
            VoltXMLElement rightExpr = voltGetXMLExpression(
                    queryExpr.getRightQueryExpression(), parameters, session);
            if (queryExpr.sortAndSlice.hasOrder() || queryExpr.sortAndSlice.hasLimit()) {
                throw new org.hsqldb_voltpatches.HSQLInterface.HSQLParseException(
                        queryExpr.operatorName() + " tuple set operator with ORDER BY or LIMIT/OFFSET is not supported.");
            }
            /**
             * Try to merge parent and the child nodes for UNION and INTERSECT (ALL) set operation.
             * In case of EXCEPT(ALL) operation only the left child can be merged with the parent in order to preserve
             * associativity - (Select1 EXCEPT Select2) EXCEPT Select3 vs. Select1 EXCEPT (Select2 EXCEPT Select3)
             */
            if ("union".equalsIgnoreCase(leftExpr.name) &&
                    queryExpr.operatorName().equalsIgnoreCase(leftExpr.attributes.get("uniontype"))) {
                unionExpr.children.addAll(leftExpr.children);
            } else {
                unionExpr.children.add(leftExpr);
            }
            if (exprType != QueryExpression.EXCEPT && exprType != QueryExpression.EXCEPT_ALL &&
                "union".equalsIgnoreCase(rightExpr.name) &&
                queryExpr.operatorName().equalsIgnoreCase(rightExpr.attributes.get("uniontype"))) {
                unionExpr.children.addAll(rightExpr.children);
            } else {
                unionExpr.children.add(rightExpr);
            }
            return unionExpr;
        } else {
            throw new org.hsqldb_voltpatches.HSQLInterface.HSQLParseException(
                    queryExpr.operatorName() + " tuple set operator is not supported.");
        }
    }

    /** return a list of VoltXMLElements that need to be added to the statement XML for LIMIT and OFFSET */
    protected static java.util.List<VoltXMLElement> voltGetLimitOffsetXMLFromSortAndSlice(Session session, SortAndSlice sortAndSlice)
            throws org.hsqldb_voltpatches.HSQLInterface.HSQLParseException {
        java.util.List<VoltXMLElement> result = new java.util.ArrayList<>();

        if (sortAndSlice == null || sortAndSlice == SortAndSlice.noSort) {
            return result;
        }

        if (sortAndSlice.limitCondition != null) {
            Expression limitCondition = sortAndSlice.limitCondition;
            if (limitCondition.nodes.length != 2) {
                throw new org.hsqldb_voltpatches.HSQLInterface.HSQLParseException(
                    "Parser did not create limit and offset expression for LIMIT.");
            }
            // read offset. it may be a parameter token.
            VoltXMLElement offset = new VoltXMLElement("offset");
            Expression offsetExpr = limitCondition.getLeftNode();
            if (offsetExpr.isUnresolvedParam()) {
                offset.attributes.put("offset_paramid", offsetExpr.voltGetUniqueId(session));
            }
            else {
                Integer offsetValue = (Integer)offsetExpr.getValue(session);
                if (offsetValue > 0) {
                    Expression expr = new ExpressionValue(offsetValue,
                            org.hsqldb_voltpatches.types.Type.SQL_BIGINT);
                    offset.children.add(expr.voltGetXML(session));
                    offset.attributes.put("offset", offsetValue.toString());
                }
            }
            result.add(offset);

            // Limit may be null (offset with no limit), or
            // it may be a parameter
            Expression limitExpr = limitCondition.getRightNode();
            if (limitExpr != null) {
                VoltXMLElement limit = new VoltXMLElement("limit");
                if (limitExpr.isUnresolvedParam()) {
                    limit.attributes.put("limit_paramid", limitExpr.voltGetUniqueId(session));
                }
                else {
                    Integer limitValue = (Integer)limitExpr.getValue(session);
                    Expression expr = new ExpressionValue(limitValue,
                            org.hsqldb_voltpatches.types.Type.SQL_BIGINT);
                    limit.children.add(expr.voltGetXML(session));
                    limit.attributes.put("limit", limitValue.toString());
                }
                result.add(limit);
            }
        }

        return result;
    }

    private static VoltXMLElement voltGetXMLSpecification(QuerySpecification select, ExpressionColumn parameters[], Session session)
    throws org.hsqldb_voltpatches.HSQLInterface.HSQLParseException
    {
        // select
        VoltXMLElement query = new VoltXMLElement("select");
        if (select.isDistinctSelect)
            query.attributes.put("distinct", "true");

        java.util.List<VoltXMLElement> limitOffsetXml = voltGetLimitOffsetXMLFromSortAndSlice(session, select.sortAndSlice);
        for (VoltXMLElement elem : limitOffsetXml) {
            query.children.add(elem);
        }

        VoltXMLElement cols = new VoltXMLElement("columns");
        query.children.add(cols);

        java.util.ArrayList<Expression> orderByCols = new java.util.ArrayList<Expression>();
        java.util.ArrayList<Expression> groupByCols = new java.util.ArrayList<Expression>();
        java.util.ArrayList<Expression> displayCols = new java.util.ArrayList<Expression>();
        java.util.ArrayList<Pair<Integer, HsqlNameManager.SimpleName>> aliases =
                new java.util.ArrayList<Pair<Integer, HsqlNameManager.SimpleName>>();

        /*
         * select.exprColumn stores all of the columns needed by HSQL to
         * calculate the query's result set. It contains more than just the
         * columns in the output; for example, it contains columns representing
         * aliases, columns for groups, etc.
         *
         * Volt uses multiple collections to organize these columns.
         *
         * Observing this loop in a debugger, the following seems true:
         *
         * 1. Columns in exprColumns that appear in the output schema, appear in
         * exprColumns in the same order that they occur in the output schema.
         *
         * 2. expr.columnIndex is an index back in to the select.exprColumns
         * array. This allows multiple exprColumn entries to refer to each
         * other; for example, an OpType.SIMPLE_COLUMN type storing an alias
         * will have its columnIndex set to the offset of the expr it aliases.
         */
        for (int i = 0; i < select.exprColumns.length; i++) {
            final Expression expr = select.exprColumns[i];

            if (expr.alias != null) {
                /*
                 * Remember how aliases relate to columns. Will iterate again later
                 * and mutate the exprColumn entries setting the alias string on the aliased
                 * column entry.
                 */
                if (expr instanceof ExpressionColumn &&
                    ! expr.isDynamicParam()) {
                    ExpressionColumn exprColumn = (ExpressionColumn)expr;
                    if (exprColumn.alias != null && exprColumn.columnName == null) {
                        aliases.add(Pair.of(expr.columnIndex, expr.alias));
                    }
                } else if (expr.columnIndex > -1) {
                    /*
                     * Only add it to the list of aliases that need to be
                     * propagated to columns if the column index is valid.
                     * ExpressionArithmetic will have an alias but not
                     * necessarily a column index.
                     */
                    aliases.add(Pair.of(expr.columnIndex, expr.alias));
                }
            }

            // If the column doesn't refer to another exprColumn entry, set its
            // column index to itself. If all columns have a valid column index,
            // it's easier to patch up display column ordering later.
            if (expr.columnIndex == -1) {
                expr.columnIndex = i;
            }

            if (isGroupByColumn(select, i)) {
                groupByCols.add(expr);
            } else if (expr.opType == OpTypes.ORDER_BY) {
                orderByCols.add(expr);
            } else if (expr.equals(select.getHavingCondition())) {
                // Having
                if( !(expr instanceof ExpressionLogical && expr.isAggregate()) ) {
                    throw new org.hsqldb_voltpatches.HSQLInterface.HSQLParseException(
                            "VoltDB does not support HAVING clause without aggregation. " +
                            "Consider using WHERE clause if possible");
                }

            } else if (expr.opType != OpTypes.SIMPLE_COLUMN || (expr.isAggregate() && expr.alias != null)) {
                // Add aggregate aliases to the display columns to maintain
                // the output schema column ordering.
                displayCols.add(expr);
            }
            // else, other simple columns are ignored. If others exist, maybe
            // volt infers a display column from another column collection?
        }

        for (Pair<Integer, HsqlNameManager.SimpleName> alias : aliases) {
            // set the alias data into the expression being aliased.
            select.exprColumns[alias.getFirst()].alias = alias.getSecond();
        }

        /*
         * The columns chosen above as display columns aren't always the same
         * expr objects HSQL would use as display columns - some data were
         * unified (namely, SIMPLE_COLUMN aliases were pushed into COLUMNS).
         *
         * However, the correct output schema ordering was correct in exprColumns.
         * This order was maintained by adding SIMPLE_COLUMNs to displayCols.
         *
         * Now need to serialize the displayCols, serializing the non-simple-columns
         * corresponding to simple_columns for any simple_columns that woodchucks
         * could chuck.
         *
         * Serialize the display columns in the exprColumn order.
         */
        java.util.Set<Integer> ignoredColsIndexes = new java.util.HashSet<Integer>();
        // having
        Expression havingCondition = select.getHavingCondition();
        if (havingCondition != null) {
            VoltXMLElement having = new VoltXMLElement("having");
            query.children.add(having);
            VoltXMLElement havingExpr = havingCondition.voltGetXML(session, displayCols, ignoredColsIndexes, 0);
            having.children.add(havingExpr);
        }

        for (int jj=0; jj < displayCols.size(); ++jj) {
            Expression expr = displayCols.get(jj);
            if (ignoredColsIndexes.contains(jj)) {
                continue;
            }
            VoltXMLElement xml = expr.voltGetXML(session, displayCols, ignoredColsIndexes, jj);
            cols.children.add(xml);
            assert(xml != null);
        }

        // parameters
        voltAppendParameters(session, query, parameters);

        // scans
        VoltXMLElement scans = new VoltXMLElement("tablescans");
        query.children.add(scans);
        assert(scans != null);

        for (RangeVariable rangeVariable : select.rangeVariables) {
            scans.children.add(rangeVariable.voltGetRangeVariableXML(session));
        }

        // groupby
        if (select.isGrouped) {
            VoltXMLElement groupCols = new VoltXMLElement("groupcolumns");
            query.children.add(groupCols);

            for (int jj=0; jj < groupByCols.size(); ++jj) {
                Expression expr = groupByCols.get(jj);
                VoltXMLElement xml = expr.voltGetXML(session, displayCols, ignoredColsIndexes, jj);
                groupCols.children.add(xml);
            }
        }

        // orderby
        if (orderByCols.size() > 0) {
            VoltXMLElement orderCols = new VoltXMLElement("ordercolumns");
            query.children.add(orderCols);
            for (int jj=0; jj < orderByCols.size(); ++jj) {
                Expression expr = orderByCols.get(jj);
                VoltXMLElement xml = expr.voltGetXML(session, displayCols, ignoredColsIndexes, jj);
                orderCols.children.add(xml);
            }
        }

        // Columns from USING expression in join are not qualified.
        // if join is INNER then the column from USING expression can be from any table
        // participating in join. In case of OUTER join, it must be the outer column
        java.util.List<VoltXMLElement> exprCols = new java.util.ArrayList<VoltXMLElement>();
        extractColumnReferences(query, exprCols);
        resolveUsingColumns(exprCols, select.rangeVariables);

        return query;
    }

    /**
     * Columns from USING expression are unqualified. In case of INNER join, it doesn't matter
     * we can pick the first table which contains the input column. In case of OUTER joins, we must
     * the OUTER table - if it's a null-able column the outer join must return them.
     * @param columns list of columns to resolve
     * @return rvs list of range variables
     */
    static protected void resolveUsingColumns(java.util.List<VoltXMLElement> columns, RangeVariable[] rvs)
            throws org.hsqldb_voltpatches.HSQLInterface.HSQLParseException {

        // Only one OUTER join for a whole select is supported so far
        for (VoltXMLElement columnElmt : columns) {
            String table = null;
            String tableAlias = null;
            if (columnElmt.attributes.get("table") == null) {
                columnElmt.attributes.put("using", "true");
                for (RangeVariable rv : rvs) {
                    if (!rv.getTable().columnList.containsKey(columnElmt.attributes.get("column"))) {
                        // The column is not from this table. Skip it
                        continue;
                    }

                    // If there is an OUTER join we need to pick the outer table
                    if (rv.isRightJoin == true) {
                        // this is the outer table. no need to search further.
                        table = rv.getTable().getName().name;
                        if (rv.tableAlias != null) {
                            tableAlias = rv.tableAlias.name;
                        } else {
                            tableAlias = null;
                        }
                        break;
                    } else if (rv.isLeftJoin == false) {
                        // it's the inner join. we found the table but still need to iterate
                        // just in case there is an outer table we haven't seen yet.
                        table = rv.getTable().getName().name;
                        if (rv.tableAlias != null) {
                            tableAlias = rv.tableAlias.name;
                        } else {
                            tableAlias = null;
                        }
                    }
                }
                if (table != null) {
                    columnElmt.attributes.put("table", table);
                }
                if (tableAlias != null) {
                    columnElmt.attributes.put("tablealias", tableAlias);
                }
            }
        }
    }

    static protected void voltAppendParameters(Session session, VoltXMLElement parentXml,
                                               ExpressionColumn[] parameters)
    {
        VoltXMLElement parameterXML = new VoltXMLElement("parameters");
        parentXml.children.add(parameterXML);
        assert(parameterXML != null);
        int index = 0;
        for (Expression expr : parameters) {
            org.hsqldb_voltpatches.types.Type paramType = expr.getDataType();
            if (paramType == null) {
                // Parameters used with " IN ?" use a different method of recording their paramType
                // to avoid confusing the HSQL front end. Account for that here.
                if (expr.nodeDataTypes != null &&
                        expr.nodeDataTypes.length == 1 &&
                        expr.nodeDataTypes[0] != null) {
                    paramType = expr.nodeDataTypes[0];
                }
                else {
                    // This covers the case of parameters that were getting tentatively scanned
                    // by the parser but then lost in a "rewind" and later rescanned and added
                    // (again!) to this list but then actually processed, given a data type, etc.
                    // Somehow (?) the hsql executor manages to just ignore the originally scanned
                    // duplicate parameters left behind like this. So, so should VoltDB.
                    continue;
                }
            }
            VoltXMLElement parameter = new VoltXMLElement("parameter");
            parameterXML.children.add(parameter);
            parameter.attributes.put("index", String.valueOf(index));
            ++index;
            parameter.attributes.put("id", expr.voltGetUniqueId(session));
            if (paramType == org.hsqldb_voltpatches.types.NumberType.SQL_NUMERIC_DEFAULT_INT) {
                parameter.attributes.put("valuetype", "BIGINT");
            } else {
                parameter.attributes.put("valuetype", paramType.getNameString());
            }
            // Use of non-null nodeDataTypes for a DYNAMIC_PARAM is a voltdb extension to signal
            // that values passed to parameters such as the one in "col in ?" must be vectors.
            // So, it can just be forwarded as a boolean.
            if (expr.nodeDataTypes != null) {
                parameter.attributes.put("isvector", "true");
            }
        }
    }
<<<<<<< HEAD
    /**********************************************************************/
=======
    // End of VoltDB extension
>>>>>>> e8e687ce
}<|MERGE_RESOLUTION|>--- conflicted
+++ resolved
@@ -829,11 +829,7 @@
     public void clearStructures(Session session) {
         session.sessionContext.clearStructures(this);
     }
-<<<<<<< HEAD
-    /************************* Volt DB Extensions *************************/
-=======
     // A VoltDB extension to export abstract parse trees
->>>>>>> e8e687ce
 
     private static class Pair<T, U> {
         protected final T m_first;
@@ -1299,9 +1295,5 @@
             }
         }
     }
-<<<<<<< HEAD
-    /**********************************************************************/
-=======
     // End of VoltDB extension
->>>>>>> e8e687ce
 }