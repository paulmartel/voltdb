/* Copyright (c) 2001-2009, The HSQL Development Group
 * All rights reserved.
 *
 * Redistribution and use in source and binary forms, with or without
 * modification, are permitted provided that the following conditions are met:
 *
 * Redistributions of source code must retain the above copyright notice, this
 * list of conditions and the following disclaimer.
 *
 * Redistributions in binary form must reproduce the above copyright notice,
 * this list of conditions and the following disclaimer in the documentation
 * and/or other materials provided with the distribution.
 *
 * Neither the name of the HSQL Development Group nor the names of its
 * contributors may be used to endorse or promote products derived from this
 * software without specific prior written permission.
 *
 * THIS SOFTWARE IS PROVIDED BY THE COPYRIGHT HOLDERS AND CONTRIBUTORS "AS IS"
 * AND ANY EXPRESS OR IMPLIED WARRANTIES, INCLUDING, BUT NOT LIMITED TO, THE
 * IMPLIED WARRANTIES OF MERCHANTABILITY AND FITNESS FOR A PARTICULAR PURPOSE
 * ARE DISCLAIMED. IN NO EVENT SHALL HSQL DEVELOPMENT GROUP, HSQLDB.ORG,
 * OR CONTRIBUTORS BE LIABLE FOR ANY DIRECT, INDIRECT, INCIDENTAL, SPECIAL,
 * EXEMPLARY, OR CONSEQUENTIAL DAMAGES (INCLUDING, BUT NOT LIMITED TO,
 * PROCUREMENT OF SUBSTITUTE GOODS OR SERVICES;
 * LOSS OF USE, DATA, OR PROFITS; OR BUSINESS INTERRUPTION) HOWEVER CAUSED AND
 * ON ANY THEORY OF LIABILITY, WHETHER IN CONTRACT, STRICT LIABILITY, OR TORT
 * (INCLUDING NEGLIGENCE OR OTHERWISE) ARISING IN ANY WAY OUT OF THE USE OF THIS
 * SOFTWARE, EVEN IF ADVISED OF THE POSSIBILITY OF SUCH DAMAGE.
 */


package org.hsqldb_voltpatches;

import java.text.SimpleDateFormat;
import java.util.Date;

import org.hsqldb_voltpatches.lib.IntKeyIntValueHashMap;
import org.hsqldb_voltpatches.store.ValuePool;
import org.hsqldb_voltpatches.types.CharacterType;
import org.hsqldb_voltpatches.types.ClobData;
import org.hsqldb_voltpatches.types.DTIType;
import org.hsqldb_voltpatches.types.DateTimeType;
import org.hsqldb_voltpatches.types.IntervalMonthData;
import org.hsqldb_voltpatches.types.IntervalSecondData;
import org.hsqldb_voltpatches.types.IntervalType;
import org.hsqldb_voltpatches.types.NumberType;
import org.hsqldb_voltpatches.types.TimeData;
import org.hsqldb_voltpatches.types.TimestampData;
import org.hsqldb_voltpatches.types.Type;

/**
 * Implementation of calls to HSQLDB functions with reserved names or functions
 * that have an SQL standard equivalent.<p>
 *
 * Some functions are translated into equivalent SQL Standard functions.
 *
 * @author Fred Toussi (fredt@users dot sourceforge.net)
 * @version 1.9.0
 * @since 1.9.0
 */
public class FunctionCustom extends FunctionSQL {

    public static final String[] openGroupNumericFunctions = {
        "ABS", "ACOS", "ASIN", "ATAN", "ATAN2", "BITAND", "BITOR", "BITXOR",
        "CEILING", "COS", "COT", "DEGREES", "EXP", "FLOOR", "LOG", "LOG10",
        "MOD", "PI", "POWER", "RADIANS", "RAND", "ROUND", "ROUNDMAGIC", "SIGN",
        "SIN", "SQRT", "TAN", "TRUNCATE"
    };
    public static final String[] openGroupStringFunctions = {
        "ASCII", "CHAR", "CONCAT", "DIFFERENCE", "HEXTORAW", "INSERT", "LCASE",
        "LEFT", "LENGTH", "LOCATE", "LTRIM", "RAWTOHEX", "REPEAT", "REPLACE",
        "RIGHT", "RTRIM", "SOUNDEX", "SPACE", "SUBSTR", "UCASE",
    };
    public static final String[] openGroupDateTimeFunctions = {
        "CURDATE", "CURTIME", "DATEDIFF", "DAYNAME", "DAYOFMONTH", "DAYOFWEEK",
        "DAYOFYEAR", "HOUR", "MINUTE", "MONTH", "MONTHNAME", "NOW", "QUARTER",
        "SECOND", "SECONDS_SINCE_MIDNIGHT", "TIMESTAMPADD", "TIMESTAMPDIFF",
        "TO_CHAR", "WEEK", "YEAR"
    };
    public static final String[] openGroupSystemFunctions = {
        "DATABASE", "IFNULL", "USER"
    };

    //
    private final static int FUNC_ISAUTOCOMMIT            = 71;
    private final static int FUNC_ISREADONLYSESSION       = 72;
    private final static int FUNC_ISREADONLYDATABASE      = 73;
    private final static int FUNC_ISREADONLYDATABASEFILES = 74;
    private final static int FUNC_DATABASE                = 75;
    private final static int FUNC_IDENTITY                = 76;
    private final static int FUNC_SYSDATE                 = 77;
    private final static int FUNC_TIMESTAMPADD            = 78;
    private final static int FUNC_TIMESTAMPDIFF           = 79;
    private final static int FUNC_TRUNCATE                = 80;
    private final static int FUNC_TO_CHAR                 = 81;
    private final static int FUNC_TIMESTAMP               = 82;

    //
    private static final int FUNC_ACOS             = 101;
    private static final int FUNC_ASIN             = 102;
    private static final int FUNC_ATAN             = 103;
    private static final int FUNC_ATAN2            = 104;
    private static final int FUNC_COS              = 105;
    private static final int FUNC_COT              = 106;
    private static final int FUNC_DEGREES          = 107;
    private static final int FUNC_LOG10            = 110;
    private static final int FUNC_PI               = 111;
    private static final int FUNC_RADIANS          = 112;
    private static final int FUNC_RAND             = 113;
    private static final int FUNC_ROUND            = 114;
    private static final int FUNC_SIGN             = 115;
    private static final int FUNC_SIN              = 116;
    private static final int FUNC_TAN              = 117;
    private static final int FUNC_BITAND           = 118;
    private static final int FUNC_BITOR            = 119;
    private static final int FUNC_BITXOR           = 120;
    private static final int FUNC_ROUNDMAGIC       = 121;
    private static final int FUNC_ASCII            = 122;
    private static final int FUNC_CHAR             = 123;
    private static final int FUNC_CONCAT           = 124;
    private static final int FUNC_DIFFERENCE       = 125;
    private static final int FUNC_HEXTORAW         = 126;
    private static final int FUNC_LEFT             = 128;
    private static final int FUNC_LOCATE           = 130;
    private static final int FUNC_LTRIM            = 131;
    private static final int FUNC_RAWTOHEX         = 132;
    private static final int FUNC_REPEAT           = 133;
    private static final int FUNC_REPLACE          = 134;
    private static final int FUNC_RIGHT            = 135;
    private static final int FUNC_RTRIM            = 136;
    private static final int FUNC_SOUNDEX          = 137;
    private static final int FUNC_SPACE            = 138;
    private static final int FUNC_SUBSTR           = 139;
    private static final int FUNC_DATEDIFF         = 140;
    private static final int FUNC_SECONDS_MIDNIGHT = 141;

    //
    static final IntKeyIntValueHashMap customRegularFuncMap =
        new IntKeyIntValueHashMap();

    static {
        customRegularFuncMap.put(Tokens.LENGTH, FUNC_CHAR_LENGTH);
        customRegularFuncMap.put(Tokens.BITLENGTH, FUNC_BIT_LENGTH);
        customRegularFuncMap.put(Tokens.OCTETLENGTH, FUNC_OCTET_LENGTH);
        customRegularFuncMap.put(Tokens.LCASE, FUNC_FOLD_LOWER);
        customRegularFuncMap.put(Tokens.UCASE, FUNC_FOLD_UPPER);
        customRegularFuncMap.put(Tokens.LOG, FUNC_LN);

        //
        customRegularFuncMap.put(Tokens.CURDATE, FUNC_CURRENT_DATE);
        customRegularFuncMap.put(Tokens.CURTIME, FUNC_LOCALTIME);
        customRegularFuncMap.put(Tokens.SUBSTR, FUNC_SUBSTRING_CHAR);

        //
        customRegularFuncMap.put(Tokens.YEAR, FUNC_EXTRACT);
        customRegularFuncMap.put(Tokens.MONTH, FUNC_EXTRACT);
        customRegularFuncMap.put(Tokens.DAY, FUNC_EXTRACT);
        customRegularFuncMap.put(Tokens.HOUR, FUNC_EXTRACT);
        customRegularFuncMap.put(Tokens.MINUTE, FUNC_EXTRACT);
        customRegularFuncMap.put(Tokens.SECOND, FUNC_EXTRACT);
        customRegularFuncMap.put(Tokens.DAYNAME, FUNC_EXTRACT);
        customRegularFuncMap.put(Tokens.NONTHNAME, FUNC_EXTRACT);
        customRegularFuncMap.put(Tokens.DAYOFMONTH, FUNC_EXTRACT);
        customRegularFuncMap.put(Tokens.DAYOFWEEK, FUNC_EXTRACT);
        customRegularFuncMap.put(Tokens.DAYOFYEAR, FUNC_EXTRACT);
        customRegularFuncMap.put(Tokens.QUARTER, FUNC_EXTRACT);
        customRegularFuncMap.put(Tokens.WEEK, FUNC_EXTRACT);
        customRegularFuncMap.put(Tokens.SECONDS_MIDNIGHT, FUNC_EXTRACT);
        customRegularFuncMap.put(Tokens.LTRIM, FUNC_TRIM_CHAR);
        customRegularFuncMap.put(Tokens.RTRIM, FUNC_TRIM_CHAR);
        customRegularFuncMap.put(Tokens.LEFT, FUNC_LEFT);
        // A VoltDB extension to support WEEKOFYEAR, WEEKDAY function
        customRegularFuncMap.put(Tokens.WEEKOFYEAR, FUNC_EXTRACT);
        customRegularFuncMap.put(Tokens.WEEKDAY, FUNC_EXTRACT);
        // End of VoltDB extension

        //
        customRegularFuncMap.put(Tokens.IDENTITY, FUNC_IDENTITY);
        customRegularFuncMap.put(Tokens.TIMESTAMPADD, FUNC_TIMESTAMPADD);
        customRegularFuncMap.put(Tokens.TIMESTAMPDIFF, FUNC_TIMESTAMPDIFF);
        customRegularFuncMap.put(Tokens.TRUNCATE, FUNC_TRUNCATE);
        customRegularFuncMap.put(Tokens.TO_CHAR, FUNC_TO_CHAR);
        customRegularFuncMap.put(Tokens.TIMESTAMP, FUNC_TIMESTAMP);

        //
        customRegularFuncMap.put(Tokens.LOCATE, FUNC_LOCATE);
        customRegularFuncMap.put(Tokens.INSERT, FUNC_OVERLAY_CHAR);

        //
        //
        customRegularFuncMap.put(Tokens.DATABASE, FUNC_DATABASE);
        customRegularFuncMap.put(Tokens.ISAUTOCOMMIT, FUNC_ISAUTOCOMMIT);
        customRegularFuncMap.put(Tokens.ISREADONLYSESSION,
                                 FUNC_ISREADONLYSESSION);
        customRegularFuncMap.put(Tokens.ISREADONLYDATABASE,
                                 FUNC_ISREADONLYDATABASE);
        customRegularFuncMap.put(Tokens.ISREADONLYDATABASEFILES,
                                 FUNC_ISREADONLYDATABASEFILES);

        //
        customRegularFuncMap.put(Tokens.ACOS, FUNC_ACOS);
        customRegularFuncMap.put(Tokens.ASIN, FUNC_ASIN);
        customRegularFuncMap.put(Tokens.ATAN, FUNC_ATAN);
        customRegularFuncMap.put(Tokens.ATAN2, FUNC_ATAN2);
        customRegularFuncMap.put(Tokens.COS, FUNC_COS);
        customRegularFuncMap.put(Tokens.COT, FUNC_COT);
        customRegularFuncMap.put(Tokens.DEGREES, FUNC_DEGREES);
        customRegularFuncMap.put(Tokens.LOG10, FUNC_LOG10);
        customRegularFuncMap.put(Tokens.PI, FUNC_PI);
        customRegularFuncMap.put(Tokens.RADIANS, FUNC_RADIANS);
        customRegularFuncMap.put(Tokens.RAND, FUNC_RAND);
        customRegularFuncMap.put(Tokens.ROUND, FUNC_ROUND);
        customRegularFuncMap.put(Tokens.SIGN, FUNC_SIGN);
        customRegularFuncMap.put(Tokens.SIN, FUNC_SIN);
        customRegularFuncMap.put(Tokens.TAN, FUNC_TAN);
        customRegularFuncMap.put(Tokens.BITAND, FUNC_BITAND);
        customRegularFuncMap.put(Tokens.BITOR, FUNC_BITOR);
        customRegularFuncMap.put(Tokens.BITXOR, FUNC_BITXOR);
        customRegularFuncMap.put(Tokens.ROUNDMAGIC, FUNC_ROUNDMAGIC);
        customRegularFuncMap.put(Tokens.ASCII, FUNC_ASCII);
        customRegularFuncMap.put(Tokens.CHAR, FUNC_CHAR);
        customRegularFuncMap.put(Tokens.CONCAT_WORD, FUNC_CONCAT);
        customRegularFuncMap.put(Tokens.DIFFERENCE, FUNC_DIFFERENCE);
        customRegularFuncMap.put(Tokens.HEXTORAW, FUNC_HEXTORAW);
        customRegularFuncMap.put(Tokens.RAWTOHEX, FUNC_RAWTOHEX);
        customRegularFuncMap.put(Tokens.REPEAT, FUNC_REPEAT);
        customRegularFuncMap.put(Tokens.REPLACE, FUNC_REPLACE);
        customRegularFuncMap.put(Tokens.RIGHT, FUNC_RIGHT);
        customRegularFuncMap.put(Tokens.SOUNDEX, FUNC_SOUNDEX);
        customRegularFuncMap.put(Tokens.SPACE, FUNC_SPACE);
        customRegularFuncMap.put(Tokens.DATEDIFF, FUNC_DATEDIFF);
    }

    static final IntKeyIntValueHashMap customValueFuncMap =
        new IntKeyIntValueHashMap();

    static {
        customValueFuncMap.put(Tokens.SYSDATE, FUNC_SYSDATE);
        customValueFuncMap.put(Tokens.TODAY, FUNC_CURRENT_DATE);
        customValueFuncMap.put(Tokens.NOW, FUNC_CURRENT_TIMESTAMP);
    }

    private int extractSpec;

    public static FunctionSQL newCustomFunction(String token, int tokenType) {

        int id = customRegularFuncMap.get(tokenType, -1);

        if (id == -1) {
            id = customValueFuncMap.get(tokenType, -1);
        }

        if (id == -1) {
            return null;
        }

        switch (tokenType) {

            case Tokens.LN :
            case Tokens.LCASE :
            case Tokens.UCASE :
            case Tokens.LENGTH :
            case Tokens.BITLENGTH :
            case Tokens.OCTETLENGTH :
            case Tokens.TODAY :
            case Tokens.NOW :
                return new FunctionSQL(id);

            case Tokens.CURDATE :
            case Tokens.CURTIME : {
                FunctionSQL function = new FunctionSQL(id);

                function.parseList = emptyParamList;

                return function;
            }
            case Tokens.SUBSTR : {
                FunctionSQL function = new FunctionSQL(id);

                function.parseList = tripleParamList;
                // A VoltDB extension -- to make the third parameter optional
                function.parseListAlt = doubleParamList;
                // End of VoltDB extension

                return function;
            }
        }

        FunctionCustom function = new FunctionCustom(id);

        if (id == FUNC_TRIM_CHAR) {
            switch (tokenType) {

                case Tokens.LTRIM :
                    function.extractSpec = Tokens.LEADING;
                    break;

                case Tokens.RTRIM :
                    function.extractSpec = Tokens.TRAILING;
                    break;
            }
        }

        if (id == FUNC_EXTRACT) {
            switch (tokenType) {

                case Tokens.DAYNAME :
                    function.extractSpec = Tokens.DAY_OF_WEEK;
                    // A VoltDB extension to customize the SQL function set support
                    function.voltDisabled = DISABLED_IN_FUNCTIONCUSTOM_FACTORY_METHOD;
                    // End of VoltDB extension
                    break;

                case Tokens.NONTHNAME :
                    function.extractSpec = Tokens.MONTH_NAME;
                    // A VoltDB extension to customize the SQL function set support
                    function.voltDisabled = DISABLED_IN_FUNCTIONCUSTOM_FACTORY_METHOD;
                    // End of VoltDB extension
                    break;

                 // A VoltDB extension to customize the SQL function set support
                case Tokens.WEEK :
                case Tokens.WEEKOFYEAR:
                    function.extractSpec = Tokens.WEEK_OF_YEAR;
                    break;
                // case Tokens.WEEKDAY is handled by default case
                // End of VoltDB extension
                case Tokens.DAYOFMONTH :
                    function.extractSpec = Tokens.DAY_OF_MONTH;
                    break;

                case Tokens.DAYOFWEEK :
                    function.extractSpec = Tokens.DAY_OF_WEEK;
                    break;

                case Tokens.DAYOFYEAR :
                    function.extractSpec = Tokens.DAY_OF_YEAR;
                    break;

                default :
                    function.extractSpec = tokenType;
            }
        }

        if (function.name == null) {
            function.name = token;
        }

        return function;
    }

    public static boolean isRegularFunction(int tokenType) {
        return customRegularFuncMap.get(tokenType, -1) != -1;
    }

    public static boolean isValueFunction(int tokenType) {
        return customValueFuncMap.get(tokenType, -1) != -1;
    }

    private FunctionCustom(int id) {

        super();

        this.funcType = id;

        switch (id) {

            case FUNC_CONCAT :
                // A VoltDB extension to let CONCAT support more than 2 parameters
                // this line should be never called because volt check FunctionForVoltDB first
                voltDisabled = DISABLED_IN_FUNCTIONCUSTOM_CONSTRUCTOR;
                break;
                // End of VoltDB extension
            case FUNC_LEFT :
                parseList = doubleParamList;
                break;

            case FUNC_DATABASE :
                parseList = emptyParamList;
                break;

            case FUNC_ISAUTOCOMMIT :
            case FUNC_ISREADONLYSESSION :
            case FUNC_ISREADONLYDATABASE :
            case FUNC_ISREADONLYDATABASEFILES :
                parseList = emptyParamList;
                // A VoltDB extension to customize the SQL function set support
                voltDisabled = DISABLED_IN_FUNCTIONCUSTOM_CONSTRUCTOR;
                // End of VoltDB extension
                break;

            case FUNC_EXTRACT :
                name      = Tokens.T_EXTRACT;
                parseList = singleParamList;
                break;

            case FUNC_TRIM_CHAR :
                name      = Tokens.T_TRIM;
                parseList = singleParamList;
                break;

            case FUNC_OVERLAY_CHAR :
                name      = Tokens.T_OVERLAY;
                parseList = quadParamList;
                break;

            case FUNC_IDENTITY :
                name      = Tokens.T_IDENTITY;
                parseList = emptyParamList;
                // A VoltDB extension to customize the SQL function set support
                voltDisabled = DISABLED_IN_FUNCTIONCUSTOM_CONSTRUCTOR;
                // End of VoltDB extension
                break;

            case FUNC_SYSDATE :
                name      = Tokens.T_SYSDATE;
                parseList = noParamList;
                // A VoltDB extension to customize the SQL function set support
                voltDisabled = DISABLED_IN_FUNCTIONCUSTOM_CONSTRUCTOR;
                // End of VoltDB extension
                break;

            case FUNC_TIMESTAMPADD :
                name      = Tokens.T_TIMESTAMPADD;
                parseList = new short[] {
                    Tokens.OPENBRACKET, Tokens.X_KEYSET, 9,
                    Tokens.SQL_TSI_FRAC_SECOND, Tokens.SQL_TSI_SECOND,
                    Tokens.SQL_TSI_MINUTE, Tokens.SQL_TSI_HOUR,
                    Tokens.SQL_TSI_DAY, Tokens.SQL_TSI_WEEK,
                    Tokens.SQL_TSI_MONTH, Tokens.SQL_TSI_QUARTER,
                    Tokens.SQL_TSI_YEAR, Tokens.COMMA, Tokens.QUESTION,
                    Tokens.COMMA, Tokens.QUESTION, Tokens.CLOSEBRACKET
                };
                // A VoltDB extension to customize the SQL function set support
                voltDisabled = DISABLED_IN_FUNCTIONCUSTOM_CONSTRUCTOR;
                // End of VoltDB extension
                break;

            case FUNC_TIMESTAMPDIFF :
                name      = Tokens.T_TIMESTAMPDIFF;
                parseList = new short[] {
                    Tokens.OPENBRACKET, Tokens.X_KEYSET, 9,
                    Tokens.SQL_TSI_FRAC_SECOND, Tokens.SQL_TSI_SECOND,
                    Tokens.SQL_TSI_MINUTE, Tokens.SQL_TSI_HOUR,
                    Tokens.SQL_TSI_DAY, Tokens.SQL_TSI_WEEK,
                    Tokens.SQL_TSI_MONTH, Tokens.SQL_TSI_QUARTER,
                    Tokens.SQL_TSI_YEAR, Tokens.COMMA, Tokens.QUESTION,
                    Tokens.COMMA, Tokens.QUESTION, Tokens.CLOSEBRACKET
                };
                // A VoltDB extension to customize the SQL function set support
                voltDisabled = DISABLED_IN_FUNCTIONCUSTOM_CONSTRUCTOR;
                // End of VoltDB extension
                break;

            case FUNC_TRUNCATE :
                parseList = doubleParamList;
                // A VoltDB extension to customize the SQL function set support
                voltDisabled = DISABLED_IN_FUNCTIONCUSTOM_CONSTRUCTOR;
                // End of VoltDB extension
                break;

            case FUNC_TO_CHAR :
                parseList = doubleParamList;
                // A VoltDB extension to customize the SQL function set support
                voltDisabled = DISABLED_IN_FUNCTIONCUSTOM_CONSTRUCTOR;
                // End of VoltDB extension
                break;

            case FUNC_TIMESTAMP :
                name      = Tokens.T_TIMESTAMP;
                parseList = new short[] {
                    Tokens.OPENBRACKET, Tokens.QUESTION, Tokens.X_OPTION, 2,
                    Tokens.COMMA, Tokens.QUESTION, Tokens.CLOSEBRACKET
                };
                // A VoltDB extension to customize the SQL function set support
                voltDisabled = DISABLED_IN_FUNCTIONCUSTOM_CONSTRUCTOR;
                // End of VoltDB extension
                break;

            case FUNC_PI :
                parseList = emptyParamList;
                // A VoltDB extension to customize the SQL function set support
                voltDisabled = DISABLED_IN_FUNCTIONCUSTOM_CONSTRUCTOR;
                // End of VoltDB extension
                break;

            case FUNC_RAND :
                parseList = optionalIntegerParamList;
                // A VoltDB extension to customize the SQL function set support
                voltDisabled = DISABLED_IN_FUNCTIONCUSTOM_CONSTRUCTOR;
                // End of VoltDB extension
                break;

            case FUNC_ACOS :
            case FUNC_ASIN :
            case FUNC_ATAN :
            case FUNC_ATAN2 :
            case FUNC_COS :
            case FUNC_COT :
            case FUNC_DEGREES :
            case FUNC_SIN :
            case FUNC_TAN :
            case FUNC_LOG10 :
            case FUNC_RADIANS :
            case FUNC_ROUNDMAGIC :
            case FUNC_SIGN :
            case FUNC_SOUNDEX :
            case FUNC_ASCII :
                // A VoltDB extension to customize the SQL function set support
                voltDisabled = DISABLED_IN_FUNCTIONCUSTOM_CONSTRUCTOR;
                // fall through
                // End of VoltDB extension
            case FUNC_CHAR :
                // A VoltDB extension to customize the SQL function set support
                parseList = singleParamList;
                break;
                // End of VoltDB extension
            case FUNC_HEXTORAW :
            case FUNC_RAWTOHEX :
                // A VoltDB extension to customize the SQL function set support
                voltDisabled = DISABLED_IN_FUNCTIONCUSTOM_CONSTRUCTOR;
                // fall through
                // End of VoltDB extension
            case FUNC_SPACE :
                parseList = singleParamList;
                break;

            case FUNC_ROUND :
            case FUNC_DIFFERENCE :
            // A VoltDB extension to customize the SQL function set support
            case FUNC_DATEDIFF :
                voltDisabled = DISABLED_IN_FUNCTIONCUSTOM_CONSTRUCTOR;
<<<<<<< HEAD
                // fall through
=======
                // $FALL-THROUGH$
            case FUNC_BITAND :
                parseList = doubleParamList;
                break;
            case FUNC_BITOR :
                parseList = doubleParamList;
                break;
            case FUNC_BITXOR :
                parseList = doubleParamList;
                break;
>>>>>>> 6851109c
            case FUNC_REPEAT :
            /* disable 2 lines ...
            case FUNC_REPEAT :
            case FUNC_DATEDIFF :
            ... disabled 2 lines */
            // End of VoltDB extension
            case FUNC_RIGHT :
                parseList = doubleParamList;
                break;

            case FUNC_LOCATE :
                parseList = new short[] {
                    Tokens.OPENBRACKET, Tokens.QUESTION, Tokens.COMMA,
                    Tokens.QUESTION, Tokens.X_OPTION, 2, Tokens.COMMA,
                    Tokens.QUESTION, Tokens.CLOSEBRACKET
                };
                // A VoltDB extension to customize the SQL function set support
                voltDisabled = DISABLED_IN_FUNCTIONCUSTOM_CONSTRUCTOR;
                // End of VoltDB extension
                break;

            case FUNC_REPLACE :
                parseList = tripleParamList;
                break;

            default :
                throw Error.runtimeError(ErrorCode.U_S0500, "SQLFunction");
        }
    }

    public void setArguments(Expression[] nodes) {

        switch (funcType) {

            case FUNC_OVERLAY_CHAR : {
                Expression start  = nodes[1];
                Expression length = nodes[2];

                nodes[1] = nodes[3];
                nodes[2] = start;
                nodes[3] = length;

                break;
            }
            case FUNC_EXTRACT : {
                Expression[] newNodes = new Expression[2];

                newNodes[0] =
                    new ExpressionValue(ValuePool.getInt(extractSpec),
                                        Type.SQL_INTEGER);
                newNodes[1] = nodes[0];
                nodes       = newNodes;

                break;
            }
            case FUNC_TRIM_CHAR : {
                Expression[] newNodes = new Expression[3];

                newNodes[0] =
                    new ExpressionValue(ValuePool.getInt(extractSpec),
                                        Type.SQL_INTEGER);
                newNodes[1] = new ExpressionValue(" ", Type.SQL_CHAR);
                newNodes[2] = nodes[0];
                nodes       = newNodes;
            }
        }

        super.setArguments(nodes);
    }

    public Expression getFunctionExpression() {

        switch (funcType) {

            case FUNC_SYSDATE : {
                FunctionSQL f = new FunctionSQL(FUNC_CURRENT_TIMESTAMP);

                f.nodes = new Expression[]{
                    new ExpressionValue(ValuePool.INTEGER_0,
                                        Type.SQL_INTEGER) };

                return f;
            }
            case FUNC_CONCAT :
                return new ExpressionArithmetic(OpTypes.CONCAT,
                                                nodes[Expression.LEFT],
                                                nodes[Expression.RIGHT]);
        }

        return super.getFunctionExpression();
    }

    Object getValue(Session session, Object[] data) {

        switch (funcType) {

            case FUNC_EXTRACT :
            case FUNC_TRIM_CHAR :
            case FUNC_OVERLAY_CHAR :
                return super.getValue(session, data);

            case FUNC_DATABASE :
                return session.getDatabase().getPath();

            case FUNC_ISAUTOCOMMIT :
                return session.isAutoCommit() ? Boolean.TRUE
                                              : Boolean.FALSE;

            case FUNC_ISREADONLYSESSION :
                return session.isReadOnlyDefault() ? Boolean.TRUE
                                                   : Boolean.FALSE;

            case FUNC_ISREADONLYDATABASE :
                return session.getDatabase().databaseReadOnly ? Boolean.TRUE
                                                              : Boolean.FALSE;

            case FUNC_ISREADONLYDATABASEFILES :
                return session.getDatabase().isFilesReadOnly() ? Boolean.TRUE
                                                               : Boolean.FALSE;

            case FUNC_IDENTITY : {
                Number id = session.getLastIdentity();

                if (id instanceof Long) {
                    return id;
                } else {
                    return ValuePool.getLong(id.longValue());
                }
            }
            case FUNC_TIMESTAMPADD : {
                if (data[1] == null || data[2] == null) {
                    return null;
                }

                int           part = ((Number) nodes[0].valueData).intValue();
                long          units  = ((Number) data[1]).longValue();
                TimestampData source = (TimestampData) data[2];
                IntervalType  t;
                Object        o;

                switch (part) {

                    case Tokens.SQL_TSI_FRAC_SECOND : {
                        long seconds = units / DTIType.limitNanoseconds;
                        int  nanos = (int) (units % DTIType.limitNanoseconds);

                        t = Type.SQL_INTERVAL_SECOND_MAX_FRACTION;
                        o = new IntervalSecondData(seconds, nanos, t);

                        return dataType.add(source, o, t);
                    }
                    case Tokens.SQL_TSI_SECOND :
                        t = Type.SQL_INTERVAL_SECOND;
                        o = IntervalSecondData.newIntervalSeconds(units, t);

                        return dataType.add(source, o, t);

                    case Tokens.SQL_TSI_MINUTE :
                        t = Type.SQL_INTERVAL_MINUTE;
                        o = IntervalSecondData.newIntervalMinute(units, t);

                        return dataType.add(source, o, t);

                    case Tokens.SQL_TSI_HOUR :
                        t = Type.SQL_INTERVAL_HOUR;
                        o = IntervalSecondData.newIntervalHour(units, t);

                        return dataType.add(source, o, t);

                    case Tokens.SQL_TSI_DAY :
                        t = Type.SQL_INTERVAL_DAY;
                        o = IntervalSecondData.newIntervalDay(units, t);

                        return dataType.add(source, o, t);

                    case Tokens.SQL_TSI_WEEK :
                        t = Type.SQL_INTERVAL_DAY;
                        o = IntervalSecondData.newIntervalDay(units * 7, t);

                        return dataType.add(source, o, t);

                    case Tokens.SQL_TSI_MONTH :
                        t = Type.SQL_INTERVAL_MONTH;
                        o = IntervalMonthData.newIntervalMonth(units, t);

                        return dataType.add(source, o, t);

                    case Tokens.SQL_TSI_QUARTER :
                        t = Type.SQL_INTERVAL_MONTH;
                        o = IntervalMonthData.newIntervalMonth(units * 3, t);

                        return dataType.add(source, o, t);

                    case Tokens.SQL_TSI_YEAR :
                        t = Type.SQL_INTERVAL_YEAR;
                        o = IntervalMonthData.newIntervalMonth(units, t);

                        return dataType.add(source, o, t);

                    default :
                        throw Error.runtimeError(ErrorCode.U_S0500,
                                                 "FunctionCustom");
                }
            }
            case FUNC_TIMESTAMPDIFF : {
                if (data[1] == null || data[2] == null) {
                    return null;
                }

                int           part = ((Number) nodes[0].valueData).intValue();
                TimestampData a    = (TimestampData) data[2];
                TimestampData b    = (TimestampData) data[1];

                if (nodes[2].dataType.isDateTimeTypeWithZone()) {
                    a = (TimestampData) Type.SQL_TIMESTAMP.convertToType(
                        session, a, Type.SQL_TIMESTAMP_WITH_TIME_ZONE);
                }

                if (nodes[1].dataType.isDateTimeTypeWithZone()) {
                    b = (TimestampData) Type.SQL_TIMESTAMP.convertToType(
                        session, b, Type.SQL_TIMESTAMP_WITH_TIME_ZONE);
                }

                IntervalType t;

                switch (part) {

                    case Tokens.SQL_TSI_FRAC_SECOND :
                        t = Type.SQL_INTERVAL_SECOND_MAX_PRECISION;

                        IntervalSecondData interval =
                            (IntervalSecondData) t.subtract(a, b, null);

                        return new Long(
                            DTIType.limitNanoseconds * interval.getSeconds()
                            + interval.getNanos());

                    case Tokens.SQL_TSI_SECOND :
                        t = Type.SQL_INTERVAL_SECOND_MAX_PRECISION;

                        return new Long(t.convertToLong(t.subtract(a, b,
                                null)));

                    case Tokens.SQL_TSI_MINUTE :
                        t = Type.SQL_INTERVAL_MINUTE_MAX_PRECISION;

                        return new Long(t.convertToLong(t.subtract(a, b,
                                null)));

                    case Tokens.SQL_TSI_HOUR :
                        t = Type.SQL_INTERVAL_HOUR_MAX_PRECISION;

                        return new Long(t.convertToLong(t.subtract(a, b,
                                null)));

                    case Tokens.SQL_TSI_DAY :
                        t = Type.SQL_INTERVAL_DAY_MAX_PRECISION;

                        return new Long(t.convertToLong(t.subtract(a, b,
                                null)));

                    case Tokens.SQL_TSI_WEEK :
                        t = Type.SQL_INTERVAL_DAY_MAX_PRECISION;

                        return new Long(t.convertToLong(t.subtract(a, b, null))
                                        / 7);

                    case Tokens.SQL_TSI_MONTH :
                        t = Type.SQL_INTERVAL_MONTH_MAX_PRECISION;

                        return new Long(t.convertToLong(t.subtract(a, b,
                                null)));

                    case Tokens.SQL_TSI_QUARTER :
                        t = Type.SQL_INTERVAL_MONTH_MAX_PRECISION;

                        return new Long(t.convertToLong(t.subtract(a, b, null))
                                        / 3);

                    case Tokens.SQL_TSI_YEAR :
                        t = Type.SQL_INTERVAL_YEAR_MAX_PRECISION;

                        return new Long(t.convertToLong(t.subtract(a, b,
                                null)));

                    default :
                        throw Error.runtimeError(ErrorCode.U_S0500,
                                                 "FunctionCustom");
                }
            }
            case FUNC_SECONDS_MIDNIGHT : {
                if (data[0] == null) {
                    return null;
                }
            }

            // fall through
            case FUNC_TRUNCATE : {
                if (data[0] == null || data[1] == null) {
                    return null;
                }

                return ((NumberType) dataType).truncate(data[0],
                        ((Number) data[1]).intValue());
            }
            case FUNC_TO_CHAR : {
                if (data[0] == null || data[1] == null) {
                    return null;
                }

                SimpleDateFormat format = session.getSimpleDateFormatGMT();
                String javaPattern =
                    HsqlDateTime.toJavaDatePattern((String) data[1]);

                try {
                    format.applyPattern(javaPattern);
                } catch (Exception e) {
                    throw Error.error(ErrorCode.X_22511);
                }

                Date date =
                    (Date) ((DateTimeType) nodes[0].dataType)
                        .convertSQLToJavaGMT(session, data[0]);

                return format.format(date);
            }
            case FUNC_TIMESTAMP : {
                boolean unary = nodes[1] == null;

                if (data[0] == null) {
                    return null;
                }

                if (unary) {
                    return Type.SQL_TIMESTAMP.convertToType(session, data[0],
                            nodes[0].dataType);
                }

                if (data[1] == null) {
                    return null;
                }

                TimestampData date =
                    (TimestampData) Type.SQL_DATE.convertToType(session,
                        data[0], nodes[0].dataType);
                TimeData time = (TimeData) Type.SQL_TIME.convertToType(session,
                    data[1], nodes[1].dataType);

                return new TimestampData(date.getSeconds()
                                         + time.getSeconds(), time.getNanos());
            }
            case FUNC_PI :
                return Double.valueOf(Math.PI);

            case FUNC_RAND : {
                if (nodes[0] == null) {
                    return Double.valueOf(session.random());
                } else {
                    long seed = ((Number) data[0]).longValue();

                    return Double.valueOf(seed);
                }
            }
            case FUNC_ACOS : {
                if (data[0] == null) {
                    return null;
                }

                double d = NumberType.toDouble(data[0]);

                return Double.valueOf(java.lang.Math.acos(d));
            }
            case FUNC_ASIN : {
                if (data[0] == null) {
                    return null;
                }

                double d = NumberType.toDouble(data[0]);

                return Double.valueOf(java.lang.Math.asin(d));
            }
            case FUNC_ATAN : {
                if (data[0] == null) {
                    return null;
                }

                double d = NumberType.toDouble(data[0]);

                return Double.valueOf(java.lang.Math.atan(d));
            }
            case FUNC_COS : {
                if (data[0] == null) {
                    return null;
                }

                double d = NumberType.toDouble(data[0]);

                return Double.valueOf(java.lang.Math.cos(d));
            }
            case FUNC_COT : {
                if (data[0] == null) {
                    return null;
                }

                double d = NumberType.toDouble(data[0]);
                double c = 1.0 / java.lang.Math.tan(d);

                return Double.valueOf(c);
            }
            case FUNC_DEGREES : {
                if (data[0] == null) {
                    return null;
                }

                double d = NumberType.toDouble(data[0]);

                return Double.valueOf(java.lang.Math.toDegrees(d));
            }
            case FUNC_SIN : {
                if (data[0] == null) {
                    return null;
                }

                double d = NumberType.toDouble(data[0]);

                return Double.valueOf(java.lang.Math.sin(d));
            }
            case FUNC_TAN : {
                if (data[0] == null) {
                    return null;
                }

                double d = NumberType.toDouble(data[0]);

                return Double.valueOf(java.lang.Math.tan(d));
            }
            case FUNC_LOG10 : {
                if (data[0] == null) {
                    return null;
                }

                double d = NumberType.toDouble(data[0]);

                return Double.valueOf(java.lang.Math.log10(d));
            }
            case FUNC_RADIANS : {
                if (data[0] == null) {
                    return null;
                }

                double d = NumberType.toDouble(data[0]);

                return Double.valueOf(java.lang.Math.toRadians(d));
            }

            //
            case FUNC_SIGN : {
                if (data[0] == null) {
                    return null;
                }

                return ((NumberType) nodes[0].dataType).compareToZero(data[0]);
            }
            case FUNC_ATAN2 : {
                if (data[0] == null) {
                    return null;
                }

                double a = NumberType.toDouble(data[0]);
                double b = NumberType.toDouble(data[1]);

                return Double.valueOf(java.lang.Math.atan2(a, b));
            }
            case FUNC_ASCII : {
                String arg;

                if (data[0] == null) {
                    return null;
                }

                if (nodes[0].dataType.isLobType()) {
                    arg = ((ClobData) data[0]).getSubString(session, 0, 1);
                } else {
                    arg = (String) data[0];
                }

                if (arg.length() == 0) {
                    return null;
                }

                return ValuePool.getInt(arg.charAt(0));
            }
            case FUNC_CHAR :
                if (data[0] == null) {
                    return null;
                }

                int arg = ((Number) data[0]).intValue();

                return String.valueOf(arg);

            case FUNC_ROUND : {
                if (data[0] == null || data[1] == null) {
                    return null;
                }

                double d = NumberType.toDouble(data[0]);
                int    i = ((Number) data[1]).intValue();

                return Library.round(d, i);
            }
            case FUNC_ROUNDMAGIC : {
                if (data[0] == null) {
                    return null;
                }

                double d = NumberType.toDouble(data[0]);

                return Library.roundMagic(d);
            }
            case FUNC_SOUNDEX : {
                if (data[0] == null) {
                    return null;
                }

                String s = (String) data[0];

                return Library.soundex(s);
            }
            case FUNC_BITAND :
            case FUNC_BITOR :
            case FUNC_BITXOR : {
                for (int i = 0; i < data.length; i++) {
                    if (data[0] == null) {
                        return null;
                    }
                }
                /************************* Volt DB Extensions *************************/
                if (nodes[0].dataType.isIntegralType()) {
                    if (data[0] == null || data[1] == null)
                        return null;

                    long v = 0;
                    long a = ((Number) data[0]).longValue();
                    long b = ((Number) data[1]).longValue();

                    switch (funcType) {

                        case FUNC_BITAND :
                            v = a & b;
                            break;

                        case FUNC_BITOR :
                            v = a | b;
                            break;

                        case FUNC_BITXOR :
                            v = a ^ b;
                            break;
                    }

                    return ValuePool.getLong(v);
                    /**********************************************************************/
                } else {

                    /** @todo - for binary */
                    return null;
                }
            }
            case FUNC_DIFFERENCE : {
                for (int i = 0; i < data.length; i++) {
                    if (data[0] == null) {
                        return null;
                    }
                }

                int v = Library.difference((String) data[0], (String) data[1]);

                return ValuePool.getInt(v);
            }
            case FUNC_HEXTORAW : {
                if (data[0] == null) {
                    return null;
                }

                return dataType.convertToType(session, data[0],
                                              nodes[0].dataType);
            }
            case FUNC_RAWTOHEX : {
                if (data[0] == null) {
                    return null;
                }

                return nodes[0].dataType.convertToString(data[0]);
            }
            case FUNC_LOCATE : {
                for (int i = 0; i < data.length; i++) {
                    if (data[0] == null) {
                        return null;
                    }
                }

                int v = Library.locate((String) data[0], (String) data[1],
                                       (Integer) data[2]);

                return ValuePool.getInt(v);
            }
            case FUNC_REPEAT : {
                for (int i = 0; i < data.length; i++) {
                    if (data[0] == null) {
                        return null;
                    }
                }

                return Library.repeat((String) data[0],
                                      ((Number) data[1]).intValue());
            }
            case FUNC_REPLACE : {
                for (int i = 0; i < data.length; i++) {
                    if (data[0] == null) {
                        return null;
                    }
                }

                return Library.replace((String) data[0], (String) data[1],
                                       (String) data[2]);
            }
            case FUNC_LEFT :
            case FUNC_RIGHT : {
                for (int i = 0; i < data.length; i++) {
                    if (data[0] == null) {
                        return null;
                    }
                }

                int count = ((Number) data[1]).intValue();

                return ((CharacterType) dataType).substring(session, data[0],
                        0, count, true, funcType == FUNC_RIGHT);
            }
            case FUNC_SPACE : {
                for (int i = 0; i < data.length; i++) {
                    if (data[0] == null) {
                        return null;
                    }
                }

                int count = ((Number) data[0]).intValue();

                return ValuePool.getSpaces(count);
            }
            default :
                throw Error.runtimeError(ErrorCode.U_S0500, "FunctionCustom");
        }
    }

    public void resolveTypes(Session session, Expression parent) {

        for (int i = 0; i < nodes.length; i++) {
            if (nodes[i] != null) {
                nodes[i].resolveTypes(session, this);
            }
        }

        switch (funcType) {

            case FUNC_EXTRACT :
            case FUNC_TRIM_CHAR :
            case FUNC_OVERLAY_CHAR :
                super.resolveTypes(session, parent);

                return;

            case FUNC_DATABASE :
                dataType = Type.SQL_VARCHAR;

                return;

            case FUNC_ISAUTOCOMMIT :
            case FUNC_ISREADONLYSESSION :
            case FUNC_ISREADONLYDATABASE :
            case FUNC_ISREADONLYDATABASEFILES :
                dataType = Type.SQL_BOOLEAN;

                return;

            case FUNC_IDENTITY :
                dataType = Type.SQL_BIGINT;

                return;

            case FUNC_TIMESTAMPADD :
                if (nodes[1].dataType == null) {
                    nodes[1].dataType = Type.SQL_BIGINT;
                }

                if (nodes[2].dataType == null) {
                    nodes[2].dataType = Type.SQL_TIMESTAMP;
                }

                if (!nodes[1].dataType.isIntegralType()
                        || nodes[2].dataType.typeCode != Types.SQL_TIMESTAMP) {
                    throw Error.error(ErrorCode.X_42561);
                }

                dataType = nodes[2].dataType;

                return;

            case FUNC_DATEDIFF : {
                int part;

                if (!nodes[0].dataType.isCharacterType()) {
                    throw Error.error(ErrorCode.X_42561);
                }

                if ("yy".equalsIgnoreCase((String) nodes[0].valueData)) {
                    part = Tokens.SQL_TSI_YEAR;
                } else if ("mm".equalsIgnoreCase(
                        (String) nodes[0].valueData)) {
                    part = Tokens.SQL_TSI_MONTH;
                } else if ("dd".equalsIgnoreCase(
                        (String) nodes[0].valueData)) {
                    part = Tokens.SQL_TSI_DAY;
                } else if ("hh".equalsIgnoreCase(
                        (String) nodes[0].valueData)) {
                    part = Tokens.SQL_TSI_HOUR;
                } else if ("mi".equalsIgnoreCase(
                        (String) nodes[0].valueData)) {
                    part = Tokens.SQL_TSI_MINUTE;
                } else if ("ss".equalsIgnoreCase(
                        (String) nodes[0].valueData)) {
                    part = Tokens.SQL_TSI_SECOND;
                } else if ("ms".equalsIgnoreCase(
                        (String) nodes[0].valueData)) {
                    part = Tokens.SQL_TSI_FRAC_SECOND;
                } else {
                    throw Error.error(ErrorCode.X_42561);
                }

                nodes[0].valueData = ValuePool.getInt(part);
                funcType           = FUNC_TIMESTAMPDIFF;
            }

            // fall through
            case FUNC_TIMESTAMPDIFF : {
                if (nodes[1].dataType == null) {
                    nodes[1].dataType = Type.SQL_TIMESTAMP;
                }

                if (nodes[2].dataType == null) {
                    nodes[2].dataType = Type.SQL_TIMESTAMP;
                }

                if (nodes[1].dataType.typeCode != Types.SQL_TIMESTAMP
                        && nodes[1].dataType.typeCode
                           != Types.SQL_TIMESTAMP_WITH_TIME_ZONE) {
                    throw Error.error(ErrorCode.X_42561);
                }

                if (nodes[2].dataType.typeCode != Types.SQL_TIMESTAMP
                        && nodes[2].dataType.typeCode
                           != Types.SQL_TIMESTAMP_WITH_TIME_ZONE) {
                    throw Error.error(ErrorCode.X_42561);
                }

                dataType = Type.SQL_BIGINT;

                return;
            }
            case FUNC_TRUNCATE : {
                if (nodes[0].dataType == null) {
                    throw Error.error(ErrorCode.X_42567);
                }

                if (nodes[1].dataType == null) {
                    nodes[1].dataType = Type.SQL_INTEGER;
                } else if (!nodes[1].dataType.isIntegralType()) {
                    throw Error.error(ErrorCode.X_42565);
                }

                if (!nodes[0].dataType.isNumberType()) {
                    throw Error.error(ErrorCode.X_42565);
                }

                dataType = nodes[0].dataType;

                return;
            }
            case FUNC_TO_CHAR : {
                if (nodes[0].dataType == null) {
                    throw Error.error(ErrorCode.X_42567);
                }

                if (nodes[1].dataType == null
                        || !nodes[1].dataType.isCharacterType()) {
                    throw Error.error(ErrorCode.X_42567);
                }

                if (!nodes[0].dataType.isExactNumberType()
                        && !nodes[0].dataType.isDateTimeType()) {
                    throw Error.error(ErrorCode.X_42565);
                }

                // fixed maximum as format is a variable
                dataType = CharacterType.getCharacterType(Types.SQL_VARCHAR,
                        40);

                if (nodes[1].opType == OpTypes.VALUE) {
                    nodes[1].setAsConstantValue(session);
                }

                return;
            }
            case FUNC_TIMESTAMP : {
                boolean unary = nodes[1] == null;

                if (unary) {
                    if (nodes[0].dataType == null) {
                        nodes[0].dataType = Type.SQL_TIMESTAMP;
                    }

                    if (nodes[0].dataType.isCharacterType()) {}
                    else {
                        if (nodes[0].dataType.typeCode != Types.SQL_TIMESTAMP
                                && nodes[0].dataType.typeCode
                                   != Types.SQL_TIMESTAMP_WITH_TIME_ZONE) {
                            throw Error.error(ErrorCode.X_42561);
                        }
                    }
                } else {
                    if (nodes[0].dataType == null) {
                        nodes[0].dataType = Type.SQL_DATE;
                    }

                    if (nodes[1].dataType == null) {
                        nodes[1].dataType = Type.SQL_TIME;
                    }

                    if (nodes[0].dataType.typeCode != Types.SQL_DATE
                            && nodes[0].dataType.isCharacterType()) {
                        throw Error.error(ErrorCode.X_42561);
                    }

                    if (nodes[1].dataType.typeCode != Types.SQL_TIME
                            && nodes[1].dataType.isCharacterType()) {
                        throw Error.error(ErrorCode.X_42561);
                    }
                }

                dataType = Type.SQL_TIMESTAMP;

                return;
            }
            case FUNC_PI :
                dataType = Type.SQL_DOUBLE;
                break;

            case FUNC_RAND : {
                if (nodes[0] != null) {
                    if (nodes[0].dataType == null) {
                        nodes[0].dataType = Type.SQL_BIGINT;
                    } else if (!nodes[0].dataType.isExactNumberType()) {
                        throw Error.error(ErrorCode.X_42565);
                    }
                }

                dataType = Type.SQL_DOUBLE;

                break;
            }
            case FUNC_ROUND :
                if (nodes[1].dataType == null) {
                    nodes[1].dataType = Type.SQL_INTEGER;
                }

                if (!nodes[1].dataType.isExactNumberType()) {
                    throw Error.error(ErrorCode.X_42561);
                }

            // fall through
            case FUNC_ACOS :
            case FUNC_ASIN :
            case FUNC_ATAN :
            case FUNC_COS :
            case FUNC_COT :
            case FUNC_DEGREES :
            case FUNC_SIN :
            case FUNC_TAN :
            case FUNC_LOG10 :
            case FUNC_RADIANS :
            case FUNC_ROUNDMAGIC : {
                if (nodes[0].dataType == null) {
                    nodes[0].dataType = Type.SQL_DOUBLE;
                }

                if (!nodes[0].dataType.isNumberType()) {
                    throw Error.error(ErrorCode.X_42561);
                }

                dataType = Type.SQL_DOUBLE;

                break;
            }
            case FUNC_SIGN : {
                if (nodes[0].dataType == null) {
                    nodes[0].dataType = Type.SQL_DOUBLE;
                }

                if (!nodes[0].dataType.isNumberType()) {
                    throw Error.error(ErrorCode.X_42561);
                }

                dataType = Type.SQL_INTEGER;

                break;
            }
            case FUNC_ATAN2 : {
                if (nodes[0].dataType == null) {
                    nodes[0].dataType = Type.SQL_DOUBLE;
                }

                if (nodes[1].dataType == null) {
                    nodes[1].dataType = Type.SQL_DOUBLE;
                }

                if (!nodes[0].dataType.isNumberType()
                        || !nodes[1].dataType.isNumberType()) {
                    throw Error.error(ErrorCode.X_42561);
                }

                dataType = Type.SQL_DOUBLE;

                break;
            }
            case FUNC_SOUNDEX : {
                if (nodes[0].dataType == null) {
                    nodes[0].dataType = Type.SQL_VARCHAR;
                }

                if (!nodes[0].dataType.isCharacterType()) {
                    throw Error.error(ErrorCode.X_42561);
                }

                dataType = Type.getType(Types.SQL_VARCHAR, 0, 4, 0);

                break;
            }
            // A VoltDB extension: Hsqldb uses Integer type by default,
            // VoltDB wants to support BigInt instead
            case FUNC_BITAND :
            case FUNC_BITOR :
            case FUNC_BITXOR : {
                voltResolveToBigintTypesForBitwise();
                break;
            }
            // End of VoltDB extension
            case FUNC_ASCII : {
                if (nodes[0].dataType == null) {
                    nodes[0].dataType = Type.SQL_VARCHAR;
                }

                if (!nodes[0].dataType.isCharacterType()) {
                    throw Error.error(ErrorCode.X_42561);
                }

                dataType = Type.SQL_INTEGER;

                break;
            }
            case FUNC_CHAR : {
                if (nodes[0].dataType == null) {
                    nodes[0].dataType = Type.SQL_INTEGER;
                }

                if (!nodes[0].dataType.isExactNumberType()) {
                    throw Error.error(ErrorCode.X_42561);
                }

                dataType = Type.getType(Types.SQL_VARCHAR, 0, 1, 0);

                break;
            }
            case FUNC_DIFFERENCE : {
                if (nodes[0].dataType == null) {
                    nodes[0].dataType = Type.SQL_VARCHAR;
                }

                if (nodes[1].dataType == null) {
                    nodes[1].dataType = Type.SQL_VARCHAR;
                }

                dataType = Type.SQL_INTEGER;

                break;
            }
            case FUNC_HEXTORAW : {
                if (nodes[0].dataType == null) {
                    nodes[0].dataType = Type.SQL_VARCHAR;
                }

                if (!nodes[0].dataType.isCharacterType()) {
                    throw Error.error(ErrorCode.X_42561);
                }

                dataType = Type.SQL_VARBINARY;

                break;
            }
            case FUNC_RAWTOHEX : {
                if (nodes[0].dataType == null) {
                    nodes[0].dataType = Type.SQL_VARBINARY;
                }

                if (!nodes[0].dataType.isBinaryType()) {
                    throw Error.error(ErrorCode.X_42561);
                }

                dataType = Type.SQL_VARCHAR;

                break;
            }
            case FUNC_LOCATE : {
                if (nodes[0].dataType == null) {
                    nodes[0].dataType = Type.SQL_VARCHAR;
                }

                if (nodes[1].dataType == null) {
                    nodes[1].dataType = Type.SQL_VARCHAR;
                }

                if (nodes[2] == null) {
                    nodes[2] = new ExpressionValue(ValuePool.INTEGER_0,
                                                   Type.SQL_INTEGER);
                }

                if (nodes[2].dataType == null) {
                    nodes[2].dataType = Type.SQL_INTEGER;
                }

                boolean isChar = nodes[0].dataType.isCharacterType()
                                 && nodes[1].dataType.isCharacterType();

                if (!isChar || !nodes[2].dataType.isExactNumberType()) {
                    throw Error.error(ErrorCode.X_42561);
                }

                dataType = Type.SQL_INTEGER;;

                break;
            }
            case FUNC_REPEAT : {
                if (nodes[0].dataType == null) {
                    nodes[0].dataType = Type.SQL_VARCHAR;
                }

                boolean isChar = nodes[0].dataType.isCharacterType();

                if (!isChar && !nodes[0].dataType.isBinaryType()) {
                    throw Error.error(ErrorCode.X_42561);
                }

                // A VoltDB extension to customize the SQL function set support
                if (nodes[1].dataType == null) {
                    nodes[1].dataType = Type.SQL_INTEGER;
                }
                // End of VoltDB extension
                dataType = isChar ? Type.SQL_VARCHAR
                                  : Type.SQL_VARBINARY;;

                break;
            }
            case FUNC_REPLACE : {
                for (int i = 0; i < nodes.length; i++) {
                    if (nodes[i].dataType == null) {
                        nodes[i].dataType = Type.SQL_VARCHAR;
                    } else if (!nodes[i].dataType.isCharacterType()) {
                        throw Error.error(ErrorCode.X_42561);
                    }
                }

                dataType = Type.SQL_VARCHAR;

                break;
            }
            case FUNC_LEFT :
            case FUNC_RIGHT :
                if (nodes[0].dataType == null) {
                    nodes[0].dataType = Type.SQL_VARCHAR;
                }

                if (!nodes[0].dataType.isCharacterType()) {
                    throw Error.error(ErrorCode.X_42561);
                }

                if (nodes[1].dataType == null) {
                    nodes[1].dataType = Type.SQL_INTEGER;
                }

                if (!nodes[1].dataType.isExactNumberType()) {
                    throw Error.error(ErrorCode.X_42561);
                }

                dataType = Type.SQL_VARCHAR;
                break;

            case FUNC_SPACE :
                if (nodes[0].dataType == null) {
                    nodes[0].dataType = Type.SQL_INTEGER;
                }

                dataType = Type.SQL_VARCHAR;
                break;

            default :
                throw Error.runtimeError(ErrorCode.U_S0500, "FunctionCustom");
        }
    }

    public String getSQL() {

        switch (funcType) {

            case FUNC_EXTRACT :
            case FUNC_TRIM_CHAR :
            case FUNC_OVERLAY_CHAR :
                return super.getSQL();

            case FUNC_DATABASE :
            case FUNC_ISAUTOCOMMIT :
            case FUNC_ISREADONLYSESSION :
            case FUNC_ISREADONLYDATABASE :
            case FUNC_ISREADONLYDATABASEFILES :
                return new StringBuffer(name).append(
                    Tokens.T_OPENBRACKET).append(
                    Tokens.T_CLOSEBRACKET).toString();

            case FUNC_IDENTITY :
                return new StringBuffer(Tokens.T_IDENTITY).append(
                    Tokens.T_OPENBRACKET).append(
                    Tokens.T_CLOSEBRACKET).toString();

            case FUNC_TIMESTAMPADD :
                return new StringBuffer(Tokens.T_TIMESTAMPADD).append(
                    Tokens.T_OPENBRACKET).append(nodes[0].getSQL())       //
                    .append(Tokens.T_COMMA).append(nodes[1].getSQL())     //
                    .append(Tokens.T_COMMA).append(nodes[2].getSQL())     //
                    .append(Tokens.T_CLOSEBRACKET).toString();

            case FUNC_TIMESTAMPDIFF :
                return new StringBuffer(Tokens.T_TIMESTAMPDIFF).append(
                    Tokens.T_OPENBRACKET).append(nodes[0].getSQL())       //
                    .append(Tokens.T_COMMA).append(nodes[1].getSQL())     //
                    .append(Tokens.T_COMMA).append(nodes[2].getSQL())     //
                    .append(Tokens.T_CLOSEBRACKET).toString();

            case FUNC_TRUNCATE : {
                return new StringBuffer(Tokens.T_TRUNCATE).append('(')    //
                    .append(nodes[0].getSQL()).append(Tokens.T_COMMA)     //
                    .append(nodes[1].getSQL()).append(')').toString();
            }
            case FUNC_TO_CHAR : {
                return new StringBuffer(Tokens.T_TO_CHAR).append('(')     //
                    .append(nodes[0].getSQL()).append(Tokens.T_COMMA)     //
                    .append(nodes[1].getSQL()).append(')').toString();
            }
            case FUNC_PI :
            case FUNC_RAND : {
                return new StringBuffer(name).append('(').append(
                    ')').toString();
            }
            case FUNC_ACOS :
            case FUNC_ASIN :
            case FUNC_ATAN :
            case FUNC_ATAN2 :
            case FUNC_COS :
            case FUNC_COT :
            case FUNC_DEGREES :
            case FUNC_SIN :
            case FUNC_TAN :
            case FUNC_LOG10 :
            case FUNC_RADIANS :
            case FUNC_ROUNDMAGIC :
            case FUNC_SIGN : {
                return new StringBuffer(name).append('(')                 //
                    .append(nodes[0].getSQL()).append(')').toString();
            }
            case FUNC_ROUND : {
                return new StringBuffer(Tokens.ROUND).append('(')         //
                    .append(nodes[0].getSQL()).append(Tokens.T_COMMA)     //
                    .append(nodes[1].getSQL()).append(')').toString();
            }
            // A VoltDB extension: Hsqldb uses Integer type by default,
            case FUNC_BITAND :
            case FUNC_BITOR :
            case FUNC_BITXOR: {
                return new StringBuffer(name).append('(')         //
                        .append(nodes[0].getSQL()).append(Tokens.T_COMMA)     //
                        .append(nodes[1].getSQL()).append(')').toString();
            }
            // End of VoltDB extension
            default :
                return super.getSQL();
        }
    }

    /************************* Volt DB Extensions *************************/

    public static final String FUNC_CONCAT_ID_STRING = String.valueOf(FunctionCustom.FUNC_CONCAT);

    private static String DISABLED_IN_FUNCTIONCUSTOM_CONSTRUCTOR = "Custom Function";
    private static String DISABLED_IN_FUNCTIONCUSTOM_FACTORY_METHOD = "Custom Function Special Case";
    /**********************************************************************/
}<|MERGE_RESOLUTION|>--- conflicted
+++ resolved
@@ -530,10 +530,7 @@
             // A VoltDB extension to customize the SQL function set support
             case FUNC_DATEDIFF :
                 voltDisabled = DISABLED_IN_FUNCTIONCUSTOM_CONSTRUCTOR;
-<<<<<<< HEAD
                 // fall through
-=======
-                // $FALL-THROUGH$
             case FUNC_BITAND :
                 parseList = doubleParamList;
                 break;
@@ -543,7 +540,6 @@
             case FUNC_BITXOR :
                 parseList = doubleParamList;
                 break;
->>>>>>> 6851109c
             case FUNC_REPEAT :
             /* disable 2 lines ...
             case FUNC_REPEAT :
