--- conflicted
+++ resolved
@@ -597,15 +597,9 @@
 
         rollbackNoCheck(chain);
     }
-<<<<<<< HEAD
 
     synchronized void rollbackNoCheck(boolean chain) {
 
-=======
-
-    synchronized void rollbackNoCheck(boolean chain) {
-
->>>>>>> e8e687ce
         if (isClosed) {
             return;
         }
@@ -1247,17 +1241,10 @@
             if (recompile) {
                 cs = compileStatement(cs.getSQL(), cmd.getExecuteProperties());
             }
-<<<<<<< HEAD
 
             cs.setGeneratedColumnInfo(cmd.getGeneratedResultType(),
                                       cmd.getGeneratedResultMetaData());
 
-=======
-
-            cs.setGeneratedColumnInfo(cmd.getGeneratedResultType(),
-                                      cmd.getGeneratedResultMetaData());
-
->>>>>>> e8e687ce
             result = executeCompiledStatement(cs, ValuePool.emptyObjectArray,
                                               cmd.queryTimeout);
 
@@ -1366,17 +1353,10 @@
             }
 
             boolean abortAction = timeoutManager.endTimeout();
-<<<<<<< HEAD
 
             if (abortAction) {
                 r = Result.newErrorResult(Error.error(ErrorCode.X_40502));
 
-=======
-
-            if (abortAction) {
-                r = Result.newErrorResult(Error.error(ErrorCode.X_40502));
-
->>>>>>> e8e687ce
                 endAction(r);
 
                 break;
@@ -2052,7 +2032,6 @@
 
         if (sqlWarnings.size() > 9) {
             sqlWarnings.removeFirst();
-<<<<<<< HEAD
         }
 
         int index = sqlWarnings.indexOf(warning);
@@ -2061,16 +2040,6 @@
             sqlWarnings.remove(index);
         }
 
-=======
-        }
-
-        int index = sqlWarnings.indexOf(warning);
-
-        if (index >= 0) {
-            sqlWarnings.remove(index);
-        }
-
->>>>>>> e8e687ce
         sqlWarnings.add(warning);
     }
 
@@ -2357,11 +2326,7 @@
             return false;
         }
     }
-<<<<<<< HEAD
-    /************************* Volt DB Extensions *************************/
-=======
     // A VoltDB extension to export abstract parse trees
->>>>>>> e8e687ce
 
     long nextExpressionNodeId = 1;
     final java.util.Map<Long, Long> hsqlExpressionNodeIdsToVoltNodeIds =
