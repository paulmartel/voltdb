--- conflicted
+++ resolved
@@ -67,6 +67,7 @@
 package org.hsqldb_voltpatches;
 
 // A VoltDB extension to transfer Expression structures to the VoltDB planner
+// We DO NOT reorganize imports in hsql code. And we try to keep these structured comments in place.
 import java.lang.reflect.Field;
 import java.util.HashMap;
 import java.util.Iterator;
@@ -74,12 +75,7 @@
 import java.util.Map;
 import java.util.Vector;
 
-<<<<<<< HEAD
-/// We DO NOT reorganize imports in hsql code. And we try to keep these structured comments in place.
-=======
-/// We DO NOT reorganize imports in hsql code. And we try to keep these structured comment in place.
 import java.math.BigDecimal;
->>>>>>> be84aaf9
 import org.hsqldb_voltpatches.types.BinaryData;
 import org.hsqldb_voltpatches.types.TimestampData;
 import org.hsqldb_voltpatches.types.NumberType;
