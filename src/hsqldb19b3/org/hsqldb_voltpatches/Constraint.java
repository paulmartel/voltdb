--- conflicted
+++ resolved
@@ -115,17 +115,10 @@
                             UNIQUE         = 2,
                             CHECK          = 3,
                             PRIMARY_KEY    = 4,
-<<<<<<< HEAD
 // A VoltDB extension to support table row limits
                             LIMIT          = 6,
 // End of VoltDB extension
                             TEMP           = 5;
-=======
-                            TEMP           = 5,
-    // A VoltDB extension to support LIMIT PARTITION ROWS syntax
-                            LIMIT          = 6;
-    // End of VoltDB extension
->>>>>>> 37abcd3c
     ConstraintCore          core;
     private HsqlName        name;
     int                     constType;
@@ -1050,38 +1043,22 @@
 
     /************************* Volt DB Extensions *************************/
 
-<<<<<<< HEAD
-    Expression[] indexExprs; // For VoltDB, support indexed expressions
-    boolean assumeUnique = false; // For VoltDB
-=======
     // !!!!!!!!
     // NOTE!  IF YOU ARE GOING TO ADD NEW MEMBER FIELDS HERE YOU
     // NEED TO MAKE SURE THEY GET ADDED TO Constraint.duplicate()
     // AT THE TOP OF THE FILE OR ALTER WILL HATE YOU --izzy
 
-    // A VoltDB extension to support indexed expressions
-    Expression[] indexExprs;
-    // End of VoltDB extension
-    // A VoltDB extension to support the assume unique attribute
-    boolean assumeUnique = false;
-    // End of VoltDB extension
-    // A VoltDB extension to support LIMIT PARTITION ROWS syntax
->>>>>>> 37abcd3c
-    int rowsLimit = Integer.MAX_VALUE; // For VoltDB
+    Expression[] indexExprs; // For VoltDB, support indexed expressions, not just columns
+    boolean assumeUnique = false; // For VoltDB, support the assume unique attribute.
+    int rowsLimit = Integer.MAX_VALUE; // For VoltDB, support LIMIT PARTITION ROWS syntax
     String rowsLimitDeleteStmt;
-    // End of VoltDB extension
-
-<<<<<<< HEAD
+
     // VoltDB support for indexed expressions
-=======
-    // A VoltDB extension to support indexed expressions
     // and new kinds of constraints
->>>>>>> 37abcd3c
     public Constraint withExpressions(Expression[] exprs) {
         indexExprs = exprs;
         return this;
     }
-    // End of VoltDB extension
 
     /**
      * @return The name of this constraint instance's type.
