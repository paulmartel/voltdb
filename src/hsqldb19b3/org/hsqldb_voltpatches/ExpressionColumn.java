--- conflicted
+++ resolved
@@ -1332,17 +1332,11 @@
                 break;
 
             case OpTypes.COLUMN :
-<<<<<<< HEAD
-                    sb.append(Tokens.T_COLUMN).append(": ");
-                if (column != null) {
-                    sb.append(column.getName().getSchemaQualifiedStatementName());
-=======
                 sb.append(Tokens.T_COLUMN).append(": ");
                 if (column != null) {
                     sb.append(column.getName().getSchemaQualifiedStatementName());
                 } else if (columnName != null) {
                     sb.append(columnName);
->>>>>>> 632f3df5
                 } else {
                     sb.append(" <NO COLUMN NAME>");
                 }
@@ -1371,13 +1365,9 @@
 
             case OpTypes.MULTICOLUMN :
                 // shouldn't get here
-<<<<<<< HEAD
-                sb.append("OpTypes.MULTICOLUMN (How did you get here?)");
-=======
                 sb.append(String.format("OpTypes.MULTICOLUMN, table \"%s\", schema \"%s\"",
                                         (tableName == null ? "<<No Table Name>>" : tableName),
                                         (schema == null ? "<<No Schema>>" : schema)));
->>>>>>> 632f3df5
         }
         return sb.toString();
     }
