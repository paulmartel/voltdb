/* Copyright (c) 2001-2011, The HSQL Development Group
 * All rights reserved.
 *
 * Redistribution and use in source and binary forms, with or without
 * modification, are permitted provided that the following conditions are met:
 *
 * Redistributions of source code must retain the above copyright notice, this
 * list of conditions and the following disclaimer.
 *
 * Redistributions in binary form must reproduce the above copyright notice,
 * this list of conditions and the following disclaimer in the documentation
 * and/or other materials provided with the distribution.
 *
 * Neither the name of the HSQL Development Group nor the names of its
 * contributors may be used to endorse or promote products derived from this
 * software without specific prior written permission.
 *
 * THIS SOFTWARE IS PROVIDED BY THE COPYRIGHT HOLDERS AND CONTRIBUTORS "AS IS"
 * AND ANY EXPRESS OR IMPLIED WARRANTIES, INCLUDING, BUT NOT LIMITED TO, THE
 * IMPLIED WARRANTIES OF MERCHANTABILITY AND FITNESS FOR A PARTICULAR PURPOSE
 * ARE DISCLAIMED. IN NO EVENT SHALL HSQL DEVELOPMENT GROUP, HSQLDB.ORG,
 * OR CONTRIBUTORS BE LIABLE FOR ANY DIRECT, INDIRECT, INCIDENTAL, SPECIAL,
 * EXEMPLARY, OR CONSEQUENTIAL DAMAGES (INCLUDING, BUT NOT LIMITED TO,
 * PROCUREMENT OF SUBSTITUTE GOODS OR SERVICES;
 * LOSS OF USE, DATA, OR PROFITS; OR BUSINESS INTERRUPTION) HOWEVER CAUSED AND
 * ON ANY THEORY OF LIABILITY, WHETHER IN CONTRACT, STRICT LIABILITY, OR TORT
 * (INCLUDING NEGLIGENCE OR OTHERWISE) ARISING IN ANY WAY OUT OF THE USE OF THIS
 * SOFTWARE, EVEN IF ADVISED OF THE POSSIBILITY OF SUCH DAMAGE.
 */


package org.hsqldb_voltpatches.types;

import java.math.BigDecimal;
import java.math.BigInteger;

import org.hsqldb_voltpatches.OpTypes;
import org.hsqldb_voltpatches.Session;
import org.hsqldb_voltpatches.SessionInterface;
import org.hsqldb_voltpatches.Tokens;
import org.hsqldb_voltpatches.error.Error;
import org.hsqldb_voltpatches.error.ErrorCode;
import org.hsqldb_voltpatches.lib.java.JavaSystem;
import org.hsqldb_voltpatches.map.ValuePool;

/**
 * Type subclass for all NUMBER types.<p>
 *
 * @author Fred Toussi (fredt@users dot sourceforge.net)
 * @version 2.3.0
 * @since 1.9.0
 */
public final class NumberType extends Type {

    static final int        tinyintPrecision             = 3;
    static final int        smallintPrecision            = 5;
    static final int        integerPrecision             = 10;
    static final int        bigintPrecision              = 19;
    static final int        doublePrecision              = 0;
    public static final int defaultNumericPrecision      = 128;
    public static final int defaultNumericScale          = 32;
    public static final int maxNumericPrecision          = Integer.MAX_VALUE;
    static final int        bigintSquareNumericPrecision = 40;

    //
    public static final int TINYINT_WIDTH  = 8;
    public static final int SMALLINT_WIDTH = 16;
    public static final int INTEGER_WIDTH  = 32;
    public static final int BIGINT_WIDTH   = 64;
    public static final int DOUBLE_WIDTH   = 128;    // nominal width
    public static final int DECIMAL_WIDTH  = 256;    // nominal width

    //
    public static final Type SQL_NUMERIC_DEFAULT_INT =
        new NumberType(Types.NUMERIC, defaultNumericPrecision, 0);

    //
    public static final BigDecimal MAX_DOUBLE =
        BigDecimal.valueOf(Double.MAX_VALUE);
    public static final BigDecimal MAX_LONG =
        BigDecimal.valueOf(Long.MAX_VALUE);
    public static final BigDecimal MIN_LONG =
        BigDecimal.valueOf(Long.MIN_VALUE);
    public static final BigDecimal MAX_INT =
        BigDecimal.valueOf(Integer.MAX_VALUE);
    public static final BigDecimal MIN_INT =
        BigDecimal.valueOf(Integer.MIN_VALUE);

    //
    public static final BigInteger MIN_LONG_BI = MIN_LONG.toBigInteger();
    public static final BigInteger MAX_LONG_BI = MAX_LONG.toBigInteger();

    //
    final int typeWidth;

    public NumberType(int type, long precision, int scale) {

        super(Types.SQL_NUMERIC, type, precision, scale);

        switch (type) {

            case Types.TINYINT :
                typeWidth = TINYINT_WIDTH;
                break;

            case Types.SQL_SMALLINT :
                typeWidth = SMALLINT_WIDTH;
                break;

            case Types.SQL_INTEGER :
                typeWidth = INTEGER_WIDTH;
                break;

            case Types.SQL_BIGINT :
                typeWidth = BIGINT_WIDTH;
                break;

            case Types.SQL_REAL :
            case Types.SQL_FLOAT :
            case Types.SQL_DOUBLE :
                typeWidth = DOUBLE_WIDTH;
                break;

            case Types.SQL_NUMERIC :
            case Types.SQL_DECIMAL :
                typeWidth = DECIMAL_WIDTH;
                break;

            default :
                throw Error.runtimeError(ErrorCode.U_S0500, "NumberType");
        }
    }

    /**
     * Returns decimal precision for NUMERIC/DECIMAL. Returns binary precision
     * for other parts.
     */
    public int getPrecision() {

        switch (typeCode) {

            case Types.TINYINT :
            case Types.SQL_SMALLINT :
            case Types.SQL_INTEGER :
            case Types.SQL_BIGINT :
                return typeWidth;

            case Types.SQL_REAL :
            case Types.SQL_FLOAT :
            case Types.SQL_DOUBLE :
                return 64;

            case Types.SQL_NUMERIC :
            case Types.SQL_DECIMAL :
                return (int) precision;

            default :
                throw Error.runtimeError(ErrorCode.U_S0500, "NumberType");
        }
    }

    /**
     * Returns decimal precision.
     */
    public int getDecimalPrecision() {

        switch (typeCode) {

            case Types.TINYINT :
                return tinyintPrecision;

            case Types.SQL_SMALLINT :
                return smallintPrecision;

            case Types.SQL_INTEGER :
                return integerPrecision;

            case Types.SQL_BIGINT :
                return bigintPrecision;

            case Types.SQL_REAL :
            case Types.SQL_FLOAT :
            case Types.SQL_DOUBLE :
            case Types.SQL_NUMERIC :
            case Types.SQL_DECIMAL :
                return displaySize() - 1;

            default :
                throw Error.runtimeError(ErrorCode.U_S0500, "NumberType");
        }
    }

    public int displaySize() {

        switch (typeCode) {

            case Types.SQL_DECIMAL :
            case Types.SQL_NUMERIC :
                if (scale == 0) {
                    if (precision == 0) {
                        return 646456995;    // precision + "-.".length()}
                    }

                    return (int) precision + 1;
                }

                if (precision == scale) {
                    return (int) precision + 3;
                }

                return (int) precision + 2;

            case Types.SQL_FLOAT :
            case Types.SQL_REAL :
            case Types.SQL_DOUBLE :
                return 23;                   // String.valueOf(-Double.MAX_VALUE).length();

            case Types.SQL_BIGINT :
                return 20;                   // decimal precision + "-".length();

            case Types.SQL_INTEGER :
                return 11;                   // decimal precision + "-".length();

            case Types.SQL_SMALLINT :
                return 6;                    // decimal precision + "-".length();

            case Types.TINYINT :
                return 4;                    // decimal precision + "-".length();

            default :
                throw Error.runtimeError(ErrorCode.U_S0500, "NumberType");
        }
    }

    public int getJDBCTypeCode() {
        return typeCode == Types.SQL_BIGINT ? Types.BIGINT
                                            : typeCode;
    }

    public Class getJDBCClass() {

        switch (typeCode) {

            case Types.TINYINT :
            case Types.SQL_SMALLINT :
            case Types.SQL_INTEGER :
                return java.lang.Integer.class;

            case Types.SQL_BIGINT :
                return java.lang.Long.class;

            case Types.SQL_REAL :
            case Types.SQL_FLOAT :
            case Types.SQL_DOUBLE :
                return java.lang.Double.class;

            case Types.SQL_NUMERIC :
            case Types.SQL_DECIMAL :
                return java.math.BigDecimal.class;

            default :
                throw Error.runtimeError(ErrorCode.U_S0500, "NumberType");
        }
    }

    public String getJDBCClassName() {

        switch (typeCode) {

            case Types.TINYINT :
            case Types.SQL_SMALLINT :
            case Types.SQL_INTEGER :
                return "java.lang.Integer";

            case Types.SQL_BIGINT :
                return "java.lang.Long";

            case Types.SQL_REAL :
            case Types.SQL_FLOAT :
            case Types.SQL_DOUBLE :
                return "java.lang.Double";

            case Types.SQL_NUMERIC :
            case Types.SQL_DECIMAL :
                return "java.math.BigDecimal";

            default :
                throw Error.runtimeError(ErrorCode.U_S0500, "NumberType");
        }
    }

    public int getJDBCPrecision() {
        return getPrecision();
    }

    public String getNameString() {

        switch (typeCode) {

            case Types.TINYINT :
                return Tokens.T_TINYINT;

            case Types.SQL_SMALLINT :
                return Tokens.T_SMALLINT;

            case Types.SQL_INTEGER :
                return Tokens.T_INTEGER;

            case Types.SQL_BIGINT :
                return Tokens.T_BIGINT;

            case Types.SQL_REAL :
                return Tokens.T_REAL;

            case Types.SQL_FLOAT :
                return Tokens.T_FLOAT;

            case Types.SQL_DOUBLE :
                return Tokens.T_DOUBLE;

            case Types.SQL_NUMERIC :
                return Tokens.T_NUMERIC;

            case Types.SQL_DECIMAL :
                return Tokens.T_DECIMAL;

            default :
                throw Error.runtimeError(ErrorCode.U_S0500, "NumberType");
        }
    }

    public String getFullNameString() {

        switch (typeCode) {

            case Types.SQL_DOUBLE :
                return "DOUBLE PRECISION";

            default :
                return getNameString();
        }
    }

    public String getDefinition() {

        switch (typeCode) {

            case Types.SQL_NUMERIC :
            case Types.SQL_DECIMAL :
                StringBuffer sb = new StringBuffer(16);

                sb.append(getNameString());
                sb.append('(');
                sb.append(precision);

                if (scale != 0) {
                    sb.append(',');
                    sb.append(scale);
                }

                sb.append(')');

                return sb.toString();

            default :
                return getNameString();
        }
    }

    public long getMaxPrecision() {

        switch (typeCode) {

            case Types.SQL_NUMERIC :
            case Types.SQL_DECIMAL :
                return maxNumericPrecision;

            default :
                return getNumericPrecisionInRadix();
        }
    }

    public int getMaxScale() {

        switch (typeCode) {

            case Types.SQL_NUMERIC :
            case Types.SQL_DECIMAL :
                return Short.MAX_VALUE;

            default :
                return 0;
        }
    }

    public boolean acceptsPrecision() {

        switch (typeCode) {

            case Types.SQL_DECIMAL :
            case Types.SQL_NUMERIC :
            case Types.SQL_FLOAT :
                return true;

            default :
                return false;
        }
    }

    public boolean acceptsScale() {

        switch (typeCode) {

            case Types.SQL_DECIMAL :
            case Types.SQL_NUMERIC :
                return true;

            default :
                return false;
        }
    }

    public int getPrecisionRadix() {

        if (typeCode == Types.SQL_DECIMAL || typeCode == Types.SQL_NUMERIC) {
            return 10;
        }

        return 2;
    }

    public boolean isNumberType() {
        return true;
    }

    public boolean isIntegralType() {

        switch (typeCode) {

            case Types.SQL_REAL :
            case Types.SQL_FLOAT :
            case Types.SQL_DOUBLE :
                return false;

            case Types.SQL_NUMERIC :
            case Types.SQL_DECIMAL :
                return scale == 0;

            default :
                return true;
        }
    }

    public boolean isExactNumberType() {

        switch (typeCode) {

            case Types.SQL_REAL :
            case Types.SQL_FLOAT :
            case Types.SQL_DOUBLE :
                return false;

            default :
                return true;
        }
    }

    public boolean isDecimalType() {

        switch (typeCode) {

            case Types.SQL_NUMERIC :
            case Types.SQL_DECIMAL :
                return true;

            default :
                return false;
        }
    }

    public int getNominalWidth() {
        return typeWidth;
    }

    public int precedenceDegree(Type other) {

        if (other.isNumberType()) {
            int otherWidth = ((NumberType) other).typeWidth;

            return otherWidth - typeWidth;
        }

        return Integer.MIN_VALUE;
    }

    public Type getAggregateType(Type other) {

        if (other == null) {
            return this;
        }

        if (other == SQL_ALL_TYPES) {
            return this;
        }

        if (this == other) {
            return this;
        }

        if (other.isCharacterType()) {
            return other.getAggregateType(this);
        }

        switch (other.typeCode) {

            case Types.SQL_REAL :
            case Types.SQL_FLOAT :
            case Types.SQL_DOUBLE :
            case Types.SQL_NUMERIC :
            case Types.SQL_DECIMAL :
            case Types.TINYINT :
            case Types.SQL_SMALLINT :
            case Types.SQL_INTEGER :
            case Types.SQL_BIGINT :
                break;

            default :
                throw Error.error(ErrorCode.X_42562);
        }

        if (typeWidth == DOUBLE_WIDTH) {
            return this;
        }

        if (((NumberType) other).typeWidth == DOUBLE_WIDTH) {
            return other;
        }

        if (typeWidth <= BIGINT_WIDTH
                && ((NumberType) other).typeWidth <= BIGINT_WIDTH) {
            return (typeWidth > ((NumberType) other).typeWidth) ? this
                                                                : other;
        }

        int newScale = scale > other.scale ? scale
                                           : other.scale;
        long newDigits = precision - scale > other.precision - other.scale
                         ? precision - scale
                         : other.precision - other.scale;

        return getNumberType(Types.SQL_DECIMAL, newDigits + newScale,
                             newScale);
    }

    /**
     *  Returns a SQL type "wide" enough to represent the result of the
     *  expression.<br>
     *  A type is "wider" than the other if it can represent all its
     *  numeric values.<BR>
     *  Arithmetic operation terms are promoted to a type that can
     *  represent the resulting values and avoid incorrect results.<p>
     *  FLOAT/REAL/DOUBLE used in an operation results in the same type,
     *  regardless of the type of the other operand.
     *  When the result or the expression is converted to the
     *  type of the target column for storage, an exception is thrown if the
     *  resulting value cannot be stored in the column<p>
     *  Types narrower than INTEGER (int) are promoted to
     *  INTEGER. The order of promotion is as follows<p>
     *
     *  INTEGER, BIGINT, NUMERIC/DECIMAL<p>
     *
     *  TINYINT and SMALLINT in any combination return INTEGER<br>
     *  TINYINT/SMALLINT/INTEGER and INTEGER return BIGINT<br>
     *  TINYINT/SMALLINT/INTEGER and BIGINT return NUMERIC/DECIMAL<br>
     *  BIGINT and BIGINT return NUMERIC/DECIMAL<br>
     *  REAL/FLOAT/DOUBLE and any type return REAL/FLOAT/DOUBLE<br>
     *  NUMERIC/DECIMAL any type other than REAL/FLOAT/DOUBLE returns NUMERIC/DECIMAL<br>
     *  In the case of NUMERIC/DECIMAL returned, the result precision is always
     *  large enough to express any value result, while the scale depends on the
     *  operation:<br>
     *  For ADD/SUBTRACT/DIVIDE, the scale is the larger of the two<br>
     *  For MULTIPLY, the scale is the sum of the two scales<br>
     */
    public Type getCombinedType(Session session, Type other, int operation) {

        if (other.typeCode == Types.SQL_ALL_TYPES) {
            other = this;
        }

        switch (operation) {

            // A VoltDB extension to be more sql compliant
            // drop this special case handling of ADD
            /* disable 2 lines ...
            case OpTypes.ADD :
            case OpTypes.DIVIDE :
                break;
            ... disabled 2 lines */
            // End of VoltDB extension

            case OpTypes.MULTIPLY :
                if (other.isIntervalType()) {
                    return other.getCombinedType(session, this,
                                                 OpTypes.MULTIPLY);
                }
                break;

            case OpTypes.SUBTRACT :
            default :

                // all derivatives of equality ops or comparison ops
                return getAggregateType(other);
        }

        // resolution for ADD and MULTIPLY only
        if (!other.isNumberType()) {
            throw Error.error(ErrorCode.X_42562);
        }

        if (typeWidth == DOUBLE_WIDTH
                || ((NumberType) other).typeWidth == DOUBLE_WIDTH) {
            return Type.SQL_DOUBLE;
        }

        if (operation != OpTypes.DIVIDE || session.database.sqlAvgScale == 0) {
            int sum = typeWidth + ((NumberType) other).typeWidth;

            if (sum <= INTEGER_WIDTH) {
                return Type.SQL_INTEGER;
            }

            if (sum <= BIGINT_WIDTH) {
                return Type.SQL_BIGINT;
            }
        }

        int  newScale;
        long newDigits;

        switch (operation) {

            case OpTypes.ADD :
                newScale = scale > other.scale ? scale
                                               : other.scale;
                newDigits = precision - scale > other.precision - other.scale
                            ? precision - scale
                            : other.precision - other.scale;

                newDigits++;
                break;

            case OpTypes.DIVIDE :
                newDigits = precision - scale + other.scale;
                newScale  = scale > other.scale ? scale
                                                : other.scale;

                if (session.database.sqlAvgScale > newScale) {
                    newScale = session.database.sqlAvgScale;
                }
                break;

            case OpTypes.MULTIPLY :
                newDigits = precision - scale + other.precision - other.scale;
                newScale  = scale + other.scale;
                break;

            default :
                throw Error.runtimeError(ErrorCode.U_S0500, "NumberType");
        }

        return getNumberType(Types.SQL_DECIMAL, newScale + newDigits,
                             newScale);
    }

    public int compare(Session session, Object a, Object b) {

        if (a == b) {
            return 0;
        }

        if (a == null) {
            return -1;
        }

        if (b == null) {
            return 1;
        }

        switch (typeCode) {

            case Types.TINYINT :
            case Types.SQL_SMALLINT :
            case Types.SQL_INTEGER : {
                if (b instanceof Integer) {
                    int ai = ((Number) a).intValue();
                    int bi = ((Number) b).intValue();

                    return (ai > bi) ? 1
                                     : (bi > ai ? -1
                                                : 0);
                } else if (b instanceof Double) {
                    double ai = ((Number) a).doubleValue();
                    double bi = ((Number) b).doubleValue();

                    return (ai > bi) ? 1
                                     : (bi > ai ? -1
                                                : 0);
                } else if (b instanceof BigDecimal) {
                    BigDecimal ad = convertToDecimal(a);
                    return ad.compareTo((BigDecimal) b);
                }
            }

            // fall through
            case Types.SQL_BIGINT : {
                if (b instanceof Long) {
                    long longa = ((Number) a).longValue();
                    long longb = ((Number) b).longValue();

                    return (longa > longb) ? 1
                                           : (longb > longa ? -1
                                                            : 0);
                } else if (b instanceof Double) {
                    BigDecimal ad =
                        BigDecimal.valueOf(((Number) a).longValue());
                    BigDecimal bd = new BigDecimal(((Double) b).doubleValue());
                    return ad.compareTo(bd);
                } else if (b instanceof BigDecimal) {
                    BigDecimal ad = convertToDecimal(a);
                    return ad.compareTo((BigDecimal) b);
                }
            }

            // fall through
            case Types.SQL_REAL :
            case Types.SQL_FLOAT :
            case Types.SQL_DOUBLE : {

                /** @todo big-decimal etc */
                double ad = ((Number) a).doubleValue();
                double bd = ((Number) b).doubleValue();

                if (Double.isNaN(ad)) {
                    return Double.isNaN(bd) ? 0
                                            : -1;
                }

                if (Double.isNaN(bd)) {
                    return 1;
                }

                return Double.compare(ad, bd);
            }
            case Types.SQL_NUMERIC :
            case Types.SQL_DECIMAL : {
                BigDecimal bd = convertToDecimal(b);
                return ((BigDecimal) a).compareTo(bd);
            }
            default :
                throw Error.runtimeError(ErrorCode.U_S0500, "NumberType");
        }
    }

    /** @todo - review usage to see if range enforcement / java type conversion is necessary */
    public Object convertToTypeLimits(SessionInterface session, Object a) {

        if (a == null) {
            return null;
        }

        switch (typeCode) {

            case Types.TINYINT :
            case Types.SQL_SMALLINT :
            case Types.SQL_INTEGER :
            case Types.SQL_BIGINT :
                return a;

            case Types.SQL_REAL :
            case Types.SQL_FLOAT :
            case Types.SQL_DOUBLE :
                return a;

            case Types.SQL_NUMERIC :
            case Types.SQL_DECIMAL : {
                BigDecimal dec = (BigDecimal) a;

                if (scale != dec.scale()) {
                    dec = dec.setScale(scale, BigDecimal.ROUND_HALF_DOWN);
                }

                int p = JavaSystem.precision(dec);

                if (p > precision) {
                    throw Error.error(ErrorCode.X_22003);
                }

                return dec;
            }
            default :
                throw Error.runtimeError(ErrorCode.U_S0500, "NumberType");
        }
    }

    public Object convertToType(SessionInterface session, Object a,
                                Type otherType) {

        if (a == null) {
            return a;
        }

        if (otherType.typeCode == typeCode) {
            switch (typeCode) {

                case Types.SQL_NUMERIC :
                case Types.SQL_DECIMAL : {
                    BigDecimal dec = (BigDecimal) a;

                    if (scale != dec.scale()) {
                        dec = dec.setScale(scale, BigDecimal.ROUND_HALF_DOWN);
<<<<<<< HEAD
                    }

                    if (JavaSystem.precision(dec) > precision) {
                        throw Error.error(ErrorCode.X_22003);
                    }

=======
                    }

                    if (JavaSystem.precision(dec) > precision) {
                        throw Error.error(ErrorCode.X_22003);
                    }

>>>>>>> e8e687ce
                    return dec;
                }
                default :
                    return a;
            }
        }

        if (otherType.isIntervalType()) {
            int startType = ((IntervalType) otherType).startIntervalType;

            switch (startType) {

                case Types.SQL_INTERVAL_YEAR :
                case Types.SQL_INTERVAL_MONTH :
                case Types.SQL_INTERVAL_DAY :
                case Types.SQL_INTERVAL_HOUR :
                case Types.SQL_INTERVAL_MINUTE :
                case Types.SQL_INTERVAL_SECOND : {
                    double value =
                        ((IntervalType) otherType).convertToDoubleStartUnits(
                            a);

                    return convertToType(session, Double.valueOf(value),
                                         Type.SQL_DOUBLE);
                }
            }
        }

        switch (otherType.typeCode) {

            case Types.SQL_CLOB :
                a = ((ClobData) a).getSubString(
                    session, 0L, (int) ((ClobData) a).length(session));

            // fall through
            case Types.SQL_CHAR :
            case Types.SQL_VARCHAR : {
                a = session.getScanner().convertToNumber((String) a, this);
                a = convertToDefaultType(session, a);

                return convertToTypeLimits(session, a);
            }
            case Types.TINYINT :
            case Types.SQL_SMALLINT :
            case Types.SQL_INTEGER :
            case Types.SQL_BIGINT :
            case Types.SQL_REAL :
            case Types.SQL_FLOAT :
            case Types.SQL_DOUBLE :
            case Types.SQL_NUMERIC :
            case Types.SQL_DECIMAL :
                break;

<<<<<<< HEAD
=======
            // A VoltDB extension to use X'..' as default values for integers
            case Types.SQL_VARBINARY:
                a = ValuePool.getLong(((BinaryData)a).toLong());
                break;

            // End VoltDB extension
>>>>>>> e8e687ce
            case Types.SQL_BIT :
            case Types.SQL_BIT_VARYING :
                if (otherType.precision == 1) {
                    if (((BinaryData) a).getBytes()[0] == 0) {
                        a = ValuePool.INTEGER_0;
                    } else {
                        a = ValuePool.INTEGER_1;
                    }

                    break;
                }
            default :
                throw Error.error(ErrorCode.X_42561);
        }

        switch (this.typeCode) {

            case Types.TINYINT :
            case Types.SQL_SMALLINT :
            case Types.SQL_INTEGER :
                return convertToInt(session, a, this.typeCode);

            case Types.SQL_BIGINT :
                return convertToLong(session, a);

            case Types.SQL_REAL :
            case Types.SQL_FLOAT :
            case Types.SQL_DOUBLE :
                return convertToDouble(a);

            case Types.SQL_NUMERIC :
            case Types.SQL_DECIMAL :
                BigDecimal value = null;

                if (scale == 0 && a instanceof Double) {
                    double d = ((Number) a).doubleValue();

                    if (session instanceof Session) {
                        if (!((Session) session).database.sqlConvertTruncate) {
                            d = java.lang.Math.rint(d);
                        }
                    }

                    if (Double.isInfinite(d) || Double.isNaN(d)) {
                        throw Error.error(ErrorCode.X_22003);
                    }

                    value = BigDecimal.valueOf(d);
                }

                if (value == null) {
                    value = convertToDecimal(a);
                }

                return convertToTypeLimits(session, value);

            default :
                throw Error.error(ErrorCode.X_42561);
        }
    }

    public Object convertToTypeJDBC(SessionInterface session, Object a,
                                    Type otherType) {

        if (a == null) {
            return a;
        }

        if (otherType.isLobType()) {
            throw Error.error(ErrorCode.X_42561);
        }

        switch (otherType.typeCode) {

            case Types.SQL_BOOLEAN :
                a         = ((Boolean) a).booleanValue() ? ValuePool.INTEGER_1
                                                         : ValuePool.INTEGER_0;
                otherType = Type.SQL_INTEGER;
        }

        return convertToType(session, a, otherType);
    }

    /**
     * Relaxes SQL parameter type enforcement for DECIMAL, allowing long values.
     */
    public Object convertToDefaultType(SessionInterface session, Object a) {

        if (a == null) {
            return a;
        }

        Type otherType;

        if (a instanceof Number) {
            if (a instanceof BigInteger) {
                a = new BigDecimal((BigInteger) a);
            } else if (a instanceof Float) {
                a = new Double(((Float) a).doubleValue());
            } else if (a instanceof Byte) {
                a = ValuePool.getInt(((Byte) a).intValue());
            } else if (a instanceof Short) {
                a = ValuePool.getInt(((Short) a).intValue());
            }

            if (a instanceof Integer) {
                otherType = Type.SQL_INTEGER;
            } else if (a instanceof Long) {
                otherType = Type.SQL_BIGINT;
            } else if (a instanceof Double) {
                otherType = Type.SQL_DOUBLE;
            } else if (a instanceof BigDecimal) {
                otherType = Type.SQL_DECIMAL_DEFAULT;
            } else {
                throw Error.error(ErrorCode.X_42561);
            }

            switch (typeCode) {

                case Types.TINYINT :
                case Types.SQL_SMALLINT :
                case Types.SQL_INTEGER :
                    return convertToInt(session, a, Types.INTEGER);

                case Types.SQL_BIGINT :
                    return convertToLong(session, a);

                case Types.SQL_REAL :
                case Types.SQL_FLOAT :
                case Types.SQL_DOUBLE :
                    return convertToDouble(a);

                case Types.SQL_NUMERIC :
                case Types.SQL_DECIMAL : {
                    a = convertToDecimal(a);

                    BigDecimal dec = (BigDecimal) a;

                    if (scale != dec.scale()) {
                        dec = dec.setScale(scale, BigDecimal.ROUND_HALF_DOWN);
                    }

                    return dec;
                }
                default :
                    throw Error.error(ErrorCode.X_42561);
            }
        } else if (a instanceof String) {
            otherType = Type.SQL_VARCHAR;
        } else {
            throw Error.error(ErrorCode.X_42561);
        }

        return convertToType(session, a, otherType);
    }

    public Object convertJavaToSQL(SessionInterface session, Object a) {
        return convertToDefaultType(session, a);
    }

    /**
     * Type narrowing from DOUBLE/DECIMAL/NUMERIC to BIGINT / INT / SMALLINT / TINYINT
     * following SQL rules. When conversion is from a non-integral type,
     * digits to the right of the decimal point are lost.
     */

    /**
     * Converter from a numeric object to Integer. Input is checked to be
     * within range represented by the given number type.
     */
    static Integer convertToInt(SessionInterface session, Object a, int type) {

        int value;

        if (a instanceof Integer) {
            if (type == Types.SQL_INTEGER) {
                return (Integer) a;
            }

            value = ((Integer) a).intValue();
        } else if (a instanceof Long) {
            long temp = ((Long) a).longValue();

            if (Integer.MAX_VALUE < temp || temp < Integer.MIN_VALUE) {
                throw Error.error(ErrorCode.X_22003);
            }

            value = (int) temp;
        } else if (a instanceof BigDecimal) {
            BigDecimal bd = ((BigDecimal) a);

            if (bd.compareTo(MAX_INT) > 0 || bd.compareTo(MIN_INT) < 0) {
                throw Error.error(ErrorCode.X_22003);
            }

            value = bd.intValue();
        } else if (a instanceof Double || a instanceof Float) {
            double d = ((Number) a).doubleValue();

            if (session instanceof Session) {
                if (!((Session) session).database.sqlConvertTruncate) {
                    d = java.lang.Math.rint(d);
                }
            }

            if (Double.isInfinite(d) || Double.isNaN(d)
                    || d >= (double) Integer.MAX_VALUE + 1
                    || d <= (double) Integer.MIN_VALUE - 1) {
                throw Error.error(ErrorCode.X_22003);
            }

            value = (int) d;
        } else {
            throw Error.error(ErrorCode.X_42561);
        }

        if (type == Types.TINYINT) {
            if (Byte.MAX_VALUE < value || value < Byte.MIN_VALUE) {
                throw Error.error(ErrorCode.X_22003);
            }
        } else if (type == Types.SQL_SMALLINT) {
            if (Short.MAX_VALUE < value || value < Short.MIN_VALUE) {
                throw Error.error(ErrorCode.X_22003);
            }
        }

        return Integer.valueOf(value);
    }

    /**
     * Converter from a numeric object to Long. Input is checked to be
     * within range represented by Long.
     */
    // A VoltDB extension to support BIGINT bitwise functions
    public
    // End of VoltDB extensions
    static Long convertToLong(SessionInterface session, Object a) {

        if (a instanceof Integer) {
            return ValuePool.getLong(((Integer) a).intValue());
        } else if (a instanceof Long) {
            return (Long) a;
        } else if (a instanceof BigDecimal) {
            BigDecimal bd = (BigDecimal) a;

            if (bd.compareTo(MAX_LONG) > 0 || bd.compareTo(MIN_LONG) < 0) {
                throw Error.error(ErrorCode.X_22003);
            }

            return ValuePool.getLong(bd.longValue());
        } else if (a instanceof Double || a instanceof Float) {
            double d = ((Number) a).doubleValue();

            if (session instanceof Session) {
                if (!((Session) session).database.sqlConvertTruncate) {
                    d = java.lang.Math.rint(d);
                }
            }

            if (Double.isInfinite(d) || Double.isNaN(d)
                    || d >= (double) Long.MAX_VALUE + 1
                    || d <= (double) Long.MIN_VALUE - 1) {
                throw Error.error(ErrorCode.X_22003);
            }

            return ValuePool.getLong((long) d);
        } else {
            throw Error.error(ErrorCode.X_42561);
        }
    }

    /**
     * Converter from a numeric object to Double. Input is checked to be
     * within range represented by Double
     */
    private static Double convertToDouble(Object a) {

        if (a instanceof java.lang.Double) {
            return (Double) a;
        }

        double value = toDouble(a);

        return ValuePool.getDouble(Double.doubleToLongBits(value));
    }

    public static double toDouble(Object a) {

        double value;

        if (a instanceof java.lang.Double) {
            return ((Double) a).doubleValue();
        } else if (a instanceof BigDecimal) {
            BigDecimal bd = (BigDecimal) a;

            value = bd.doubleValue();

            int        signum = bd.signum();
            BigDecimal bdd    = new BigDecimal(value + signum);

            if (bdd.compareTo(bd) != signum) {
                throw Error.error(ErrorCode.X_22003);
            }
        } else if (a instanceof Number) {
            value = ((Number) a).doubleValue();
        } else {
            throw Error.error(ErrorCode.X_22501);
        }

        return value;
    }

    private static BigDecimal convertToDecimal(Object a) {

        if (a instanceof BigDecimal) {
            return (BigDecimal) a;
        } else if (a instanceof Integer || a instanceof Long) {
            return BigDecimal.valueOf(((Number) a).longValue());
        } else if (a instanceof Double) {
            double value = ((Number) a).doubleValue();

            if (Double.isInfinite(value) || Double.isNaN(value)) {
                throw Error.error(ErrorCode.X_22003);
            }

            return BigDecimal.valueOf(value);
        } else {
            throw Error.runtimeError(ErrorCode.U_S0500, "NumberType");
        }
    }

    public String convertToString(Object a) {

        if (a == null) {
            return null;
        }

        switch (this.typeCode) {

            case Types.TINYINT :
            case Types.SQL_SMALLINT :
            case Types.SQL_INTEGER :
            case Types.SQL_BIGINT :
                return a.toString();

            case Types.SQL_REAL :
            case Types.SQL_DOUBLE :
                double value = ((Double) a).doubleValue();

                /** @todo - java 5 format change */
                if (value == Double.NEGATIVE_INFINITY) {
                    return "-1E0/0";
                }

                if (value == Double.POSITIVE_INFINITY) {
                    return "1E0/0";
                }

                if (Double.isNaN(value)) {
                    return "0E0/0E0";
                }
                // A VoltDB extension to comply literally with the SQL standard requirement
                // that 0.0 be represented as a special cased "0E0"
                // and NOT "0.0E0" as HSQL had been giving.
                if (value == 0.0) {
                    return "0E0";
                }
                // End of VoltDB extension

                String s = Double.toString(value);

                // ensure the engine treats the value as a DOUBLE, not DECIMAL
                if (s.indexOf('E') < 0) {
                    // A VoltDB extension to ALWAYS use proper E notation,
                    // with a proper single-non-zero-digit integer part.
                    // HSQL originally just had: s = s.concat("E0");
                    int decimalOffset = s.indexOf('.');
                    String optionalSign = (value < 0.0 ? "-" : "");
                    int leadingNonZeroOffset;
                    String decimalPart;
                    int exponent;
                    if (value > -10.0 && value < 10.0) {
                        if (value <= -1.0 || value >= 1.0) {
                            // OK -- exactly 1 leading digit. Done.
                            s = s.concat("E0");
                            return s;
                        }

                        // A zero leading digit, and maybe more zeros after the decimal.
                        // Search for a significant digit past the decimal point.
                        for(leadingNonZeroOffset = decimalOffset+1;
                                leadingNonZeroOffset < s.length();
                                    ++leadingNonZeroOffset) {
                            if (s.charAt(leadingNonZeroOffset) != '0') {
                                break;
                            }
                        }
                        // Count 1 for the leading 0 but not for the decimal point.
                        exponent = decimalOffset - leadingNonZeroOffset;
                        // Since exact 0.0 was eliminated earlier,
                        // s.charAt(leadingNonZeroOffset) must be our leading non-zero digit.
                        // Rewrite 0.[0]*nn* as n.n*E-x where x is the number of leading zeros found
                        // BUT rewrite 0.[0]*n as n.0E-x where x is the number of leading zeros found.
                        if (leadingNonZeroOffset + 1 == s.length()) {
                            decimalPart = "0";
                        }
                        else {
                            decimalPart = s.substring(leadingNonZeroOffset+1);
                        }
                    }
                    else {
                        // Too many leading digits.
                        leadingNonZeroOffset = optionalSign.length();
                        // Set the exponent to how far the original decimal point was from its target
                        // position, just after the leading digit. This is also the length of the
                        // string of extra integer part digits that need to be moved into the decimal part.
                        exponent = decimalOffset - (leadingNonZeroOffset + 1);

                        decimalPart = s.substring(leadingNonZeroOffset+1, exponent) + s.substring(decimalOffset+1);
                        // Trim any trailing zeros from the result.
                        int lastIndex;
                        for (lastIndex = decimalPart.length() - 1; lastIndex > 0; --lastIndex) {
                            if (decimalPart.charAt(lastIndex) != '0') {
                                break;
                            }
                        }
                        if (lastIndex > 0 && decimalPart.charAt(lastIndex) == '0') {
                            decimalPart = decimalPart.substring(lastIndex);
                        }
                    }
                    s = optionalSign + s.charAt(leadingNonZeroOffset) + "." + decimalPart + "E" + exponent;
                    /* disable 1 line ...
                    s = s.concat("E0");
                    ... disabled 1 line */
                    // End of VoltDB extension
                }

                return s;

            case Types.SQL_NUMERIC :
            case Types.SQL_DECIMAL :
                return JavaSystem.toString((BigDecimal) a);

            default :
                throw Error.runtimeError(ErrorCode.U_S0500, "NumberType");
        }
    }

    public String convertToSQLString(Object a) {

        if (a == null) {
            return Tokens.T_NULL;
        }

        return convertToString(a);
    }

    public boolean canConvertFrom(Type otherType) {

        if (otherType.typeCode == Types.SQL_ALL_TYPES) {
            return true;
        }

        if (otherType.isNumberType()) {
            return true;
        }

        if (otherType.isIntervalType()) {
            return true;
        }

        if (otherType.isCharacterType()) {
            return true;
        }

        if (otherType.isBitType() && otherType.precision == 1) {
            return true;
        }

        return false;
    }

    public int canMoveFrom(Type otherType) {

        if (otherType == this) {
            return 0;
        }

        switch (typeCode) {

            case Types.TINYINT :
                if (otherType.typeCode == Types.SQL_SMALLINT
                        || otherType.typeCode == Types.SQL_INTEGER) {
                    return 1;
                }
                break;

            case Types.SQL_SMALLINT :
                if (otherType.typeCode == Types.TINYINT) {
                    return 0;
                }

                if (otherType.typeCode == Types.SQL_INTEGER) {
                    return 1;
                }
                break;

            case Types.SQL_INTEGER :
                if (otherType.typeCode == Types.SQL_SMALLINT
                        || otherType.typeCode == Types.TINYINT) {
                    return 0;
                }
                break;

            case Types.SQL_BIGINT :
                break;

            case Types.SQL_DECIMAL :
            case Types.SQL_NUMERIC :
                if (otherType.typeCode == Types.SQL_DECIMAL
                        || otherType.typeCode == Types.SQL_NUMERIC) {
                    if (scale == otherType.scale) {
                        if (precision >= otherType.precision) {
                            return 0;
                        } else {
                            return 1;
                        }
                    }
                }
                break;

            case Types.SQL_REAL :
            case Types.SQL_FLOAT :
            case Types.SQL_DOUBLE :
                if (otherType.typeCode == Types.SQL_REAL
                        || otherType.typeCode == Types.SQL_FLOAT
                        || otherType.typeCode == Types.SQL_DOUBLE) {
                    return 0;
                }
            default :
        }

        return -1;
    }

    public int compareToTypeRange(Object o) {

        if (!(o instanceof Number)) {
            return 0;
        }

        if (o instanceof Integer || o instanceof Long) {
            long temp = ((Number) o).longValue();
            int  min;
            int  max;

            switch (typeCode) {

                case Types.TINYINT :
                    min = Byte.MIN_VALUE;
                    max = Byte.MAX_VALUE;
                    break;

                case Types.SQL_SMALLINT :
                    min = Short.MIN_VALUE;
                    max = Short.MAX_VALUE;
                    break;

                case Types.SQL_INTEGER :
                    min = Integer.MIN_VALUE;
                    max = Integer.MAX_VALUE;
                    break;

                case Types.SQL_BIGINT :
                    return 0;

                case Types.SQL_DECIMAL :
                case Types.SQL_NUMERIC : {
                    if (precision - scale > 18) {
                        return 0;
                    }

                    if (precision - scale > 9 && o instanceof Integer) {
                        return 0;
                    }

                    BigDecimal dec = convertToDecimal(o);
                    int        s   = dec.scale();
                    int        p   = JavaSystem.precision(dec);

                    if (s < 0) {
                        p -= s;
                        s = 0;
                    }

                    return (precision - scale >= p - s) ? 0
                                                        : dec.signum();
                }
                default :
                    return 0;
            }

            if (max < temp) {
                return 1;
            }

            if (temp < min) {
                return -1;
            }

            return 0;
        }

        return 0;
    }

    public Object add(Session session, Object a, Object b, Type otherType) {

        if (a == null || b == null) {
            return null;
        }

        switch (typeCode) {

            case Types.SQL_REAL :
            case Types.SQL_FLOAT :
            case Types.SQL_DOUBLE : {
                double ad = ((Number) a).doubleValue();
                double bd = ((Number) b).doubleValue();

                return ValuePool.getDouble(Double.doubleToLongBits(ad + bd));

//                return new Double(ad + bd);
            }
            case Types.SQL_NUMERIC :
            case Types.SQL_DECIMAL : {
                a = convertToDefaultType(null, a);
                b = convertToDefaultType(null, b);

                BigDecimal abd = (BigDecimal) a;
                BigDecimal bbd = (BigDecimal) b;

                abd = abd.add(bbd);

                return convertToTypeLimits(null, abd);
            }
            case Types.TINYINT :
            case Types.SQL_SMALLINT :
            case Types.SQL_INTEGER : {
                int ai = ((Number) a).intValue();
                int bi = ((Number) b).intValue();

                return ValuePool.getInt(ai + bi);
            }
            case Types.SQL_BIGINT : {
                long longa = ((Number) a).longValue();
                long longb = ((Number) b).longValue();

                return ValuePool.getLong(longa + longb);
            }
            default :
                throw Error.runtimeError(ErrorCode.U_S0500, "NumberType");
        }
    }

    public Object subtract(Session session, Object a, Object b,
                           Type otherType) {

        if (a == null || b == null) {
            return null;
        }

        switch (typeCode) {

            case Types.SQL_REAL :
            case Types.SQL_FLOAT :
            case Types.SQL_DOUBLE : {
                double ad = ((Number) a).doubleValue();
                double bd = ((Number) b).doubleValue();

                return ValuePool.getDouble(Double.doubleToLongBits(ad - bd));
            }
            case Types.SQL_NUMERIC :
            case Types.SQL_DECIMAL : {
                a = convertToDefaultType(null, a);
                b = convertToDefaultType(null, b);

                BigDecimal abd = (BigDecimal) a;
                BigDecimal bbd = (BigDecimal) b;

                abd = abd.subtract(bbd);

                return convertToTypeLimits(null, abd);
            }
            case Types.TINYINT :
            case Types.SQL_SMALLINT :
            case Types.SQL_INTEGER : {
                int ai = ((Number) a).intValue();
                int bi = ((Number) b).intValue();

                return ValuePool.getInt(ai - bi);
            }
            case Types.SQL_BIGINT : {
                long longa = ((Number) a).longValue();
                long longb = ((Number) b).longValue();

                return ValuePool.getLong(longa - longb);
            }
            default :
        }

        throw Error.runtimeError(ErrorCode.U_S0500, "NumberType");
    }

    public Object multiply(Object a, Object b) {

        if (a == null || b == null) {
            return null;
        }

        switch (typeCode) {

            case Types.SQL_REAL :
            case Types.SQL_FLOAT :
            case Types.SQL_DOUBLE : {
                double ad = ((Number) a).doubleValue();
                double bd = ((Number) b).doubleValue();

                return ValuePool.getDouble(Double.doubleToLongBits(ad * bd));
            }
            case Types.SQL_NUMERIC :
            case Types.SQL_DECIMAL : {
                if (!(a instanceof BigDecimal)) {
                    a = convertToDefaultType(null, a);
                }

                if (!(b instanceof BigDecimal)) {
                    b = convertToDefaultType(null, b);
                }

                BigDecimal abd = (BigDecimal) a;
                BigDecimal bbd = (BigDecimal) b;
                BigDecimal bd  = abd.multiply(bbd);

                // A VoltDB extension to use fixed decimal scale ...
                // This replicates VoltDecimalHelper.setDefaultScale(bd);
                // without the library dependency.
                // The replaced line is new to hsql2.2
                // and not the original hsql1.9b code that motivated this patch.
                // Is the patch still required?
                // OR could "convertToTypeLimits be patched instead to do what VoltDB wants?
                return bd.setScale(12 /* == VoltDecimalHelper.kDefaultScale*/,
                                   java.math.RoundingMode.HALF_EVEN);
                /* disable 1 line ...
                return convertToTypeLimits(null, bd);
                ... disabled 1 line */
                // End of VoltDB extension
            }
            case Types.TINYINT :
            case Types.SQL_SMALLINT :
            case Types.SQL_INTEGER : {
                int ai = ((Number) a).intValue();
                int bi = ((Number) b).intValue();

                return ValuePool.getInt(ai * bi);
            }
            case Types.SQL_BIGINT : {
                long longa = ((Number) a).longValue();
                long longb = ((Number) b).longValue();

                return ValuePool.getLong(longa * longb);
            }
            default :
                throw Error.runtimeError(ErrorCode.U_S0500, "NumberType");
        }
    }

    public Object divide(Session session, Object a, Object b) {

        if (a == null || b == null) {
            return null;
        }

        switch (typeCode) {

            case Types.SQL_REAL :
            case Types.SQL_FLOAT :
            case Types.SQL_DOUBLE : {
                double ad = ((Number) a).doubleValue();
                double bd = ((Number) b).doubleValue();

                if (bd == 0
                        && (session == null
                            || session.database.sqlDoubleNaN)) {
                    throw Error.error(ErrorCode.X_22012);
                }

                return ValuePool.getDouble(Double.doubleToLongBits(ad / bd));
            }
            case Types.SQL_NUMERIC :
            case Types.SQL_DECIMAL : {
                if (!(a instanceof BigDecimal)) {
                    a = convertToDefaultType(null, a);
                }

                if (!(b instanceof BigDecimal)) {
                    b = convertToDefaultType(null, b);
                }

                BigDecimal abd = (BigDecimal) a;
                BigDecimal bbd = (BigDecimal) b;

                if (bbd.signum() == 0) {
                    throw Error.error(ErrorCode.X_22012);
                }

                BigDecimal bd = abd.divide(bbd, scale, BigDecimal.ROUND_DOWN);

                return convertToTypeLimits(null, bd);
            }
            case Types.TINYINT :
            case Types.SQL_SMALLINT :
            case Types.SQL_INTEGER : {
                int ai = ((Number) a).intValue();
                int bi = ((Number) b).intValue();

                if (bi == 0) {
                    throw Error.error(ErrorCode.X_22012);
                }

                return ValuePool.getInt(ai / bi);
            }
            case Types.SQL_BIGINT : {
                long al = ((Number) a).longValue();
                long bl = ((Number) b).longValue();

                if (bl == 0) {
                    throw Error.error(ErrorCode.X_22012);
                }

                return ValuePool.getLong(al / bl);
            }
            default :
                throw Error.runtimeError(ErrorCode.U_S0500, "NumberType");
        }
    }

    public Object modulo(Session session, Object a, Object b, Type otherType) {

        if (!otherType.isNumberType()) {
            throw Error.error(ErrorCode.X_42561);
        }

        Object temp = divide(null, a, b);

        temp = multiply(temp, b);
        temp = convertToDefaultType(null, temp);
        temp = subtract(session, a, temp, this);

        return convertToTypeLimits(null, temp);
    }

    public Object absolute(Object a) {
        return isNegative(a) ? negate(a)
                             : a;
    }

    public Object negate(Object a) {

        if (a == null) {
            return null;
        }

        switch (typeCode) {

            case Types.SQL_REAL :
            case Types.SQL_FLOAT :
            case Types.SQL_DOUBLE : {
                double ad = -((Number) a).doubleValue();

                return ValuePool.getDouble(Double.doubleToLongBits(ad));
            }
            case Types.SQL_NUMERIC :
            case Types.SQL_DECIMAL :
                return ((BigDecimal) a).negate();

            case Types.TINYINT : {
                int value = ((Number) a).intValue();

                if (value == Byte.MIN_VALUE) {
                    throw Error.error(ErrorCode.X_22003);
                }

                return ValuePool.getInt(-value);
            }
            case Types.SQL_SMALLINT : {
                int value = ((Number) a).intValue();

                if (value == Short.MIN_VALUE) {
                    throw Error.error(ErrorCode.X_22003);
                }

                return ValuePool.getInt(-value);
            }
            case Types.SQL_INTEGER : {
                int value = ((Number) a).intValue();

                if (value == Integer.MIN_VALUE) {
                    throw Error.error(ErrorCode.X_22003);
                }

                return ValuePool.getInt(-value);
            }
            case Types.SQL_BIGINT : {
                long value = ((Number) a).longValue();

                if (value == Long.MIN_VALUE) {
                    throw Error.error(ErrorCode.X_22003);
                }

                return ValuePool.getLong(-value);
            }
            default :
                throw Error.runtimeError(ErrorCode.U_S0500, "NumberType");
        }
    }

    public int getNumericPrecisionInRadix() {

        switch (typeCode) {

            case Types.TINYINT :
                return 8;

            case Types.SQL_SMALLINT :
                return 16;

            case Types.SQL_INTEGER :
                return 32;

            case Types.SQL_BIGINT :
                return 64;

            case Types.SQL_REAL :
            case Types.SQL_FLOAT :
            case Types.SQL_DOUBLE :
                return 64;

            case Types.SQL_NUMERIC :
            case Types.SQL_DECIMAL :
                return (int) precision;

            default :
                throw Error.runtimeError(ErrorCode.U_S0500, "NumberType");
        }
    }

    public Type getIntegralType() {

        switch (typeCode) {

            case Types.SQL_REAL :
            case Types.SQL_FLOAT :
            case Types.SQL_DOUBLE :
                return SQL_NUMERIC_DEFAULT_INT;

            case Types.SQL_NUMERIC :
            case Types.SQL_DECIMAL :
                return scale == 0 ? this
                                  : new NumberType(typeCode, precision, 0);

            default :
                return this;
        }
    }

    public static boolean isZero(Object a) {

        if (a instanceof BigDecimal) {
            return ((BigDecimal) a).signum() == 0;
        } else if (a instanceof Double) {
            return ((Double) a).doubleValue() == 0 || ((Double) a).isNaN();
        } else {
            return ((Number) a).longValue() == 0;
        }
    }

    public boolean isNegative(Object a) {

        if (a == null) {
            return false;
        }

        switch (typeCode) {

            case Types.SQL_REAL :
            case Types.SQL_FLOAT :
            case Types.SQL_DOUBLE : {
                double ad = ((Number) a).doubleValue();

                return ad < 0;
            }
            case Types.SQL_NUMERIC :
            case Types.SQL_DECIMAL :
                return ((BigDecimal) a).signum() < 0;

            case Types.TINYINT :
            case Types.SQL_SMALLINT :
            case Types.SQL_INTEGER :
                return ((Number) a).intValue() < 0;

            case Types.SQL_BIGINT :
                return ((Number) a).longValue() < 0;

            default :
                throw Error.runtimeError(ErrorCode.U_S0500, "NumberType");
        }
    }

    public int compareToZero(Object a) {

        if (a == null) {
            return 0;
        }

        switch (typeCode) {

            case Types.SQL_REAL :
            case Types.SQL_FLOAT :
            case Types.SQL_DOUBLE : {
                double ad = ((Number) a).doubleValue();

                return ad == 0 ? 0
                               : ad < 0 ? -1
                                        : 1;
            }
            case Types.SQL_NUMERIC :
            case Types.SQL_DECIMAL :
                return ((BigDecimal) a).signum();

            case Types.TINYINT :
            case Types.SQL_SMALLINT :
            case Types.SQL_INTEGER : {
                int ai = ((Number) a).intValue();

                return ai == 0 ? 0
                               : ai < 0 ? -1
                                        : 1;
            }
            case Types.SQL_BIGINT : {
                long al = ((Number) a).longValue();

                return al == 0 ? 0
                               : al < 0 ? -1
                                        : 1;
            }
            default :
                throw Error.runtimeError(ErrorCode.U_S0500, "NumberType");
        }
    }

    public static long scaledDecimal(Object a, int scale) {

        if (a == null) {
            return 0;
        }

        if (scale == 0) {
            return 0;
        }

        BigDecimal value = ((BigDecimal) a);

        if (value.scale() == 0) {
            return 0;
        }

        value = value.setScale(0, BigDecimal.ROUND_FLOOR);
        value = ((BigDecimal) a).subtract(value);

        return value.movePointRight(scale).longValue();
    }

    public static boolean isInLongLimits(BigDecimal result) {

       return NumberType.MIN_LONG.compareTo(result) <= 0
                && NumberType.MAX_LONG.compareTo(result) >= 0;
    }

    public static boolean isInLongLimits(BigInteger result) {

        return NumberType.MIN_LONG_BI.compareTo(result) <= 0
                && NumberType.MAX_LONG_BI.compareTo(result) >= 0;
    }

    public Object ceiling(Object a) {

        if (a == null) {
            return null;
        }

        switch (typeCode) {

            case Types.SQL_REAL :
            case Types.SQL_FLOAT :
            case Types.SQL_DOUBLE : {
                double ad = Math.ceil(((Double) a).doubleValue());

                if (Double.isInfinite(ad)) {
                    throw Error.error(ErrorCode.X_22003);
                }

                return ValuePool.getDouble(Double.doubleToLongBits(ad));
            }
            case Types.SQL_NUMERIC :
            case Types.SQL_DECIMAL : {
                BigDecimal value = ((BigDecimal) a).setScale(0,
                    BigDecimal.ROUND_CEILING);

                return value;
            }
            default :
                return a;
        }
    }

    public Object floor(Object a) {

        if (a == null) {
            return null;
        }

        switch (typeCode) {

            case Types.SQL_REAL :
            case Types.SQL_FLOAT :
            case Types.SQL_DOUBLE : {
                double value = Math.floor(((Double) a).doubleValue());

                if (Double.isInfinite(value)) {
                    throw Error.error(ErrorCode.X_22003);
                }

                return ValuePool.getDouble(Double.doubleToLongBits(value));
            }
            case Types.SQL_NUMERIC :
            case Types.SQL_DECIMAL : {
                BigDecimal value = ((BigDecimal) a).setScale(0,
                    BigDecimal.ROUND_FLOOR);

                return value;
            }

            // fall through
            default :
                return a;
        }
    }

    public Object truncate(Object a, int s) {

        if (a == null) {
            return null;
        }

        BigDecimal dec = convertToDecimal(a);

        dec = dec.setScale(s, BigDecimal.ROUND_DOWN);

        if (typeCode == Types.SQL_DECIMAL || typeCode == Types.SQL_NUMERIC) {
            dec = dec.setScale(scale, BigDecimal.ROUND_DOWN);
        }

        a = convertToDefaultType(null, dec);

        return convertToTypeLimits(null, a);
    }

    public Object round(Object a, int s) {

        if (a == null) {
            return null;
        }

        BigDecimal dec = convertToDecimal(a);

        switch (typeCode) {
<<<<<<< HEAD

            case Types.SQL_DOUBLE : {
                dec = dec.setScale(s, BigDecimal.ROUND_HALF_EVEN);

                break;
            }
            case Types.SQL_DECIMAL :
            case Types.SQL_NUMERIC :
            default : {
                dec = dec.setScale(s, BigDecimal.ROUND_HALF_UP);
                dec = dec.setScale(scale, BigDecimal.ROUND_DOWN);

                break;
            }
        }

        a = convertToDefaultType(null, dec);

=======

            case Types.SQL_DOUBLE : {
                dec = dec.setScale(s, BigDecimal.ROUND_HALF_EVEN);

                break;
            }
            case Types.SQL_DECIMAL :
            case Types.SQL_NUMERIC :
            default : {
                dec = dec.setScale(s, BigDecimal.ROUND_HALF_UP);
                dec = dec.setScale(scale, BigDecimal.ROUND_DOWN);

                break;
            }
        }

        a = convertToDefaultType(null, dec);

>>>>>>> e8e687ce
        return convertToTypeLimits(null, a);
    }

    public static NumberType getNumberType(int type, long precision,
                                           int scale) {

        switch (type) {

            case Types.SQL_INTEGER :
                return SQL_INTEGER;

            case Types.SQL_SMALLINT :
                return SQL_SMALLINT;

            case Types.SQL_BIGINT :
                return SQL_BIGINT;

            case Types.TINYINT :
                return TINYINT;

            case Types.SQL_REAL :
            case Types.SQL_DOUBLE :
            // A VoltDB extension to ?support FLOAT as alis to DOUBLE?
            case Types.SQL_FLOAT :
            // End of VoltDB extension
                return SQL_DOUBLE;

            case Types.SQL_NUMERIC :
            case Types.SQL_DECIMAL :
                return new NumberType(type, precision, scale);

            default :
                throw Error.runtimeError(ErrorCode.U_S0500, "NumberType");
        }
    }

<<<<<<< HEAD
    /************************* Volt DB Extensions *************************/
    public static void checkValueIsInLongLimits(SessionInterface session, Object a) {
        convertToLong(session, a);
    }
    /**********************************************************************/
=======
>>>>>>> e8e687ce
}<|MERGE_RESOLUTION|>--- conflicted
+++ resolved
@@ -818,21 +818,12 @@
 
                     if (scale != dec.scale()) {
                         dec = dec.setScale(scale, BigDecimal.ROUND_HALF_DOWN);
-<<<<<<< HEAD
                     }
 
                     if (JavaSystem.precision(dec) > precision) {
                         throw Error.error(ErrorCode.X_22003);
                     }
 
-=======
-                    }
-
-                    if (JavaSystem.precision(dec) > precision) {
-                        throw Error.error(ErrorCode.X_22003);
-                    }
-
->>>>>>> e8e687ce
                     return dec;
                 }
                 default :
@@ -886,15 +877,12 @@
             case Types.SQL_DECIMAL :
                 break;
 
-<<<<<<< HEAD
-=======
             // A VoltDB extension to use X'..' as default values for integers
             case Types.SQL_VARBINARY:
                 a = ValuePool.getLong(((BinaryData)a).toLong());
                 break;
 
             // End VoltDB extension
->>>>>>> e8e687ce
             case Types.SQL_BIT :
             case Types.SQL_BIT_VARYING :
                 if (otherType.precision == 1) {
@@ -2082,7 +2070,6 @@
         BigDecimal dec = convertToDecimal(a);
 
         switch (typeCode) {
-<<<<<<< HEAD
 
             case Types.SQL_DOUBLE : {
                 dec = dec.setScale(s, BigDecimal.ROUND_HALF_EVEN);
@@ -2101,26 +2088,6 @@
 
         a = convertToDefaultType(null, dec);
 
-=======
-
-            case Types.SQL_DOUBLE : {
-                dec = dec.setScale(s, BigDecimal.ROUND_HALF_EVEN);
-
-                break;
-            }
-            case Types.SQL_DECIMAL :
-            case Types.SQL_NUMERIC :
-            default : {
-                dec = dec.setScale(s, BigDecimal.ROUND_HALF_UP);
-                dec = dec.setScale(scale, BigDecimal.ROUND_DOWN);
-
-                break;
-            }
-        }
-
-        a = convertToDefaultType(null, dec);
-
->>>>>>> e8e687ce
         return convertToTypeLimits(null, a);
     }
 
@@ -2157,12 +2124,4 @@
         }
     }
 
-<<<<<<< HEAD
-    /************************* Volt DB Extensions *************************/
-    public static void checkValueIsInLongLimits(SessionInterface session, Object a) {
-        convertToLong(session, a);
-    }
-    /**********************************************************************/
-=======
->>>>>>> e8e687ce
 }