/* Copyright (c) 2001-2011, The HSQL Development Group
 * All rights reserved.
 *
 * Redistribution and use in source and binary forms, with or without
 * modification, are permitted provided that the following conditions are met:
 *
 * Redistributions of source code must retain the above copyright notice, this
 * list of conditions and the following disclaimer.
 *
 * Redistributions in binary form must reproduce the above copyright notice,
 * this list of conditions and the following disclaimer in the documentation
 * and/or other materials provided with the distribution.
 *
 * Neither the name of the HSQL Development Group nor the names of its
 * contributors may be used to endorse or promote products derived from this
 * software without specific prior written permission.
 *
 * THIS SOFTWARE IS PROVIDED BY THE COPYRIGHT HOLDERS AND CONTRIBUTORS "AS IS"
 * AND ANY EXPRESS OR IMPLIED WARRANTIES, INCLUDING, BUT NOT LIMITED TO, THE
 * IMPLIED WARRANTIES OF MERCHANTABILITY AND FITNESS FOR A PARTICULAR PURPOSE
 * ARE DISCLAIMED. IN NO EVENT SHALL HSQL DEVELOPMENT GROUP, HSQLDB.ORG,
 * OR CONTRIBUTORS BE LIABLE FOR ANY DIRECT, INDIRECT, INCIDENTAL, SPECIAL,
 * EXEMPLARY, OR CONSEQUENTIAL DAMAGES (INCLUDING, BUT NOT LIMITED TO,
 * PROCUREMENT OF SUBSTITUTE GOODS OR SERVICES;
 * LOSS OF USE, DATA, OR PROFITS; OR BUSINESS INTERRUPTION) HOWEVER CAUSED AND
 * ON ANY THEORY OF LIABILITY, WHETHER IN CONTRACT, STRICT LIABILITY, OR TORT
 * (INCLUDING NEGLIGENCE OR OTHERWISE) ARISING IN ANY WAY OUT OF THE USE OF THIS
 * SOFTWARE, EVEN IF ADVISED OF THE POSSIBILITY OF SUCH DAMAGE.
 */


package org.hsqldb_voltpatches;

import java.io.Serializable;
import java.math.BigDecimal;
import java.math.BigInteger;

import org.hsqldb_voltpatches.error.Error;
import org.hsqldb_voltpatches.error.ErrorCode;
import org.hsqldb_voltpatches.lib.HashSet;
import org.hsqldb_voltpatches.map.ValuePool;
import org.hsqldb_voltpatches.types.ArrayType;
import org.hsqldb_voltpatches.types.DTIType;
import org.hsqldb_voltpatches.types.IntervalMonthData;
import org.hsqldb_voltpatches.types.IntervalSecondData;
import org.hsqldb_voltpatches.types.IntervalType;
import org.hsqldb_voltpatches.types.NumberType;
import org.hsqldb_voltpatches.types.RowType;
import org.hsqldb_voltpatches.types.TimestampData;
import org.hsqldb_voltpatches.types.Type;
import org.hsqldb_voltpatches.types.Type.TypedComparator;
import org.hsqldb_voltpatches.types.Types;

/**
 * Implementation of SQL set functions (currently only aggregate functions).
 * This reduces temporary Object creation by SUM and AVG functions for
 * INTEGER and narrower types.
 *
 * @author Campbell Boucher-Burnet (boucherb@users dot sourceforge.net)
 * @author Fred Toussi (fredt@users dot sourceforge.net)
 * @version 2.2.9
 * @since 1.7.2
 *
 */
public class SetFunction implements Serializable {

    private HashSet distinctValues;
    private boolean isDistinct;

    //
    private int       setType;
    private int       typeCode;
    private Type      type;
    private ArrayType arrayType;
    private Type      returnType;

    //
    private long count;

    //
    private boolean    hasNull;
    private boolean    every = true;
    private boolean    some  = false;
    private long       currentLong;
    private double     currentDouble;
    private BigDecimal currentBigDecimal;
    private Object     currentValue;

    SetFunction(Session session, int setType, Type type, Type returnType,
                boolean isDistinct, ArrayType arrayType) {

        this.setType    = setType;
        this.type       = type;
        this.returnType = returnType;

        if (isDistinct) {
            this.isDistinct = true;
            this.arrayType  = arrayType;
            distinctValues  = new HashSet();

            if (type.isRowType() || type.isArrayType()) {
                TypedComparator comparator = Type.newComparator(session);
                SortAndSlice    sort       = new SortAndSlice();
                int length = type.isRowType()
                             ? ((RowType) type).getTypesArray().length
                             : 1;

                sort.prepareMultiColumn(length);
                comparator.setType(type, sort);
                distinctValues.setComparator(comparator);
            }
        }

        if (setType == OpTypes.VAR_SAMP || setType == OpTypes.STDDEV_SAMP) {
            this.sample = true;
        }

        if (type != null) {
            typeCode = type.typeCode;

            if (type.isIntervalType()) {
                typeCode = Types.SQL_INTERVAL;
            }
        }
    }

    void add(Session session, Object item) {

        if (item == null) {
            hasNull = true;

            return;
        }

        if (isDistinct && !distinctValues.add(item)) {
            return;
        }

        count++;

        switch (setType) {

            case OpTypes.COUNT :
                return;

            case OpTypes.AVG :
            case OpTypes.SUM : {
                switch (typeCode) {

                    case Types.TINYINT :
                    case Types.SQL_SMALLINT :
                    case Types.SQL_INTEGER :
                        currentLong += ((Number) item).intValue();

                        return;

                    case Types.SQL_INTERVAL : {
                        if (item instanceof IntervalSecondData) {
                            addLong(((IntervalSecondData) item).getSeconds());

                            currentLong +=
                                ((IntervalSecondData) item).getNanos();

                            if (Math.abs(currentLong)
                                    >= DTIType.nanoScaleFactors[0]) {
                                addLong(currentLong
                                        / DTIType.nanoScaleFactors[0]);

                                currentLong %= DTIType.nanoScaleFactors[0];
                            }
                        } else if (item instanceof IntervalMonthData) {
                            addLong(((IntervalMonthData) item).units);
                        }

                        return;
                    }
                    case Types.SQL_DATE :
                    case Types.SQL_TIMESTAMP :
                    case Types.SQL_TIMESTAMP_WITH_TIME_ZONE : {
                        addLong(((TimestampData) item).getSeconds());

                        currentLong += ((TimestampData) item).getNanos();

                        if (Math.abs(currentLong)
                                >= DTIType.nanoScaleFactors[0]) {
                            addLong(currentLong / DTIType.nanoScaleFactors[0]);

                            currentLong %= DTIType.nanoScaleFactors[0];
                        }

                        currentDouble = ((TimestampData) item).getZone();

                        return;
                    }
                    case Types.SQL_BIGINT :
                        addLong(((Number) item).longValue());

                        return;

                    case Types.SQL_REAL :
                    case Types.SQL_FLOAT :
                    case Types.SQL_DOUBLE :
                        currentDouble += ((Number) item).doubleValue();

                        return;

                    case Types.SQL_NUMERIC :
                    case Types.SQL_DECIMAL :
                        if (currentBigDecimal == null) {
                            currentBigDecimal = (BigDecimal) item;
                        } else {
                            currentBigDecimal =
                                currentBigDecimal.add((BigDecimal) item);
                        }

                        return;

                    default :
                        throw Error.error(ErrorCode.X_42563);
                }
            }
            case OpTypes.MIN : {
                if (currentValue == null) {
                    currentValue = item;

                    return;
                }

                if (type.compare(session, currentValue, item) > 0) {
                    currentValue = item;
                }

                return;
            }
            case OpTypes.MAX : {
                if (currentValue == null) {
                    currentValue = item;

                    return;
                }

                if (type.compare(session, currentValue, item) < 0) {
                    currentValue = item;
                }

                return;
            }
            case OpTypes.EVERY :
                if (!(item instanceof Boolean)) {
                    throw Error.error(ErrorCode.X_42563);
                }

                every = every && ((Boolean) item).booleanValue();

                return;

            case OpTypes.SOME :
                if (!(item instanceof Boolean)) {
                    throw Error.error(ErrorCode.X_42563);
                }

                some = some || ((Boolean) item).booleanValue();

                return;

            case OpTypes.STDDEV_POP :
            case OpTypes.STDDEV_SAMP :
            case OpTypes.VAR_POP :
            case OpTypes.VAR_SAMP :
                addDataPoint((Number) item);

                return;

            case OpTypes.USER_AGGREGATE :
                currentValue = item;

                return;

            default :
                throw Error.runtimeError(ErrorCode.U_S0500, "SetFunction");
        }
    }

    Object getValue(Session session) {

        if (hasNull) {
            session.addWarning(Error.error(ErrorCode.W_01003));
        }

        if (setType == OpTypes.COUNT) {

            // todo - strings embedded in array or row
            if (count > 0 && isDistinct && type.isCharacterType()) {
                Object[] array = new Object[distinctValues.size()];

                distinctValues.toArray(array);

                SortAndSlice sort = new SortAndSlice();

                sort.prepareSingleColumn(0);
                arrayType.sort(session, array, sort);

                count = arrayType.deDuplicate(session, array, sort);
            }

            return ValuePool.getLong(count);
        }

        if (count == 0) {
            return null;
        }

        switch (setType) {

            case OpTypes.AVG : {
                switch (typeCode) {

                    case Types.TINYINT :
                    case Types.SQL_SMALLINT :
                    case Types.SQL_INTEGER :
                        if (returnType.scale != 0) {
                            return returnType.divide(session, currentLong,
                                                     count);
                        }

                        return Long.valueOf(currentLong / count);

                    case Types.SQL_BIGINT : {
                        long value = getLongSum().divide(
                            BigInteger.valueOf(count)).longValue();

                        return Long.valueOf(value);
                    }
                    case Types.SQL_REAL :
                    case Types.SQL_FLOAT :
                    case Types.SQL_DOUBLE :
                        return new Double(currentDouble / count);

                    case Types.SQL_NUMERIC :
                    case Types.SQL_DECIMAL :
                        if (returnType.scale == type.scale) {
                            return currentBigDecimal.divide(
                                new BigDecimal(count), BigDecimal.ROUND_DOWN);
                        } else {
                            return returnType.divide(session,
                                                     currentBigDecimal, count);
                        }
                    case Types.SQL_INTERVAL : {
                        BigInteger bi =
                            getLongSum().divide(BigInteger.valueOf(count));

                        if (!NumberType.isInLongLimits(bi)) {
                            throw Error.error(ErrorCode.X_22015);
                        }

                        if (((IntervalType) type).isDaySecondIntervalType()) {
                            return new IntervalSecondData(bi.longValue(),
                                                          currentLong,
                                                          (IntervalType) type,
                                                          true);
                        } else {
                            return IntervalMonthData.newIntervalMonth(
                                bi.longValue(), (IntervalType) type);
                        }
                    }
                    case Types.SQL_DATE :
                    case Types.SQL_TIMESTAMP :
                    case Types.SQL_TIMESTAMP_WITH_TIME_ZONE : {
                        BigInteger bi =
                            getLongSum().divide(BigInteger.valueOf(count));

                        if (!NumberType.isInLongLimits(bi)) {
                            throw Error.error(ErrorCode.X_22015);
                        }

                        return new TimestampData(bi.longValue(),
                                                 (int) currentLong,
                                                 (int) currentDouble);
                    }
                    default :
                        throw Error.runtimeError(ErrorCode.U_S0500,
                                                 "SetFunction");
                }
            }
            case OpTypes.SUM : {
                switch (typeCode) {

                    case Types.TINYINT :
                    case Types.SQL_SMALLINT :
                    case Types.SQL_INTEGER :
                        return Long.valueOf(currentLong);

                    case Types.SQL_BIGINT :
                        return new BigDecimal(getLongSum());

                    case Types.SQL_REAL :
                    case Types.SQL_FLOAT :
                    case Types.SQL_DOUBLE :
                        return new Double(currentDouble);

                    case Types.SQL_NUMERIC :
                    case Types.SQL_DECIMAL :
                        return currentBigDecimal;

                    case Types.SQL_INTERVAL : {
                        BigInteger bi = getLongSum();

                        if (!NumberType.isInLongLimits(bi)) {
                            throw Error.error(ErrorCode.X_22015);
                        }

                        if (((IntervalType) type).isDaySecondIntervalType()) {
                            return new IntervalSecondData(bi.longValue(),
                                                          currentLong,
                                                          (IntervalType) type,
                                                          true);
                        } else {
                            return IntervalMonthData.newIntervalMonth(
                                bi.longValue(), (IntervalType) type);
                        }
                    }
                    default :
                        throw Error.runtimeError(ErrorCode.U_S0500,
                                                 "SetFunction");
                }
            }
            case OpTypes.MIN :
            case OpTypes.MAX :
                return currentValue;

            case OpTypes.EVERY :
                return every ? Boolean.TRUE
                             : Boolean.FALSE;

            case OpTypes.SOME :
                return some ? Boolean.TRUE
                            : Boolean.FALSE;

            case OpTypes.STDDEV_POP :
            case OpTypes.STDDEV_SAMP :
                return getStdDev();

            case OpTypes.VAR_POP :
            case OpTypes.VAR_SAMP :
                return getVariance();

            case OpTypes.USER_AGGREGATE :
                return currentValue;

            default :
                throw Error.runtimeError(ErrorCode.U_S0500, "SetFunction");
        }
    }

    /**
     * During parsing and before an instance of SetFunction is created,
     * getType is called with type parameter set to correct type when main
     * SELECT statements contain aggregates.
     *
     */
    static Type getType(Session session, int setType, Type type) {

        if (setType == OpTypes.COUNT) {
            return Type.SQL_BIGINT;
        }

<<<<<<< HEAD
=======
        // A VoltDB extension to handle aggfnc(*) syntax errors.
        // If the argument node does not have
        // a data type, it may be '*'.  If the
        // operation is COUNT (optype == 71) this is
        // just fine.  But if it's anything else this
        // is a syntax error.
        if (type == null) {
            throw Error.error(ErrorCode.U_S0500);
        }
        // End of VoltDB extension
>>>>>>> e8e687ce
        int typeCode = type.isIntervalType() ? Types.SQL_INTERVAL
                                             : type.typeCode;

        switch (setType) {

            case OpTypes.AVG :
            case OpTypes.MEDIAN : {
                switch (typeCode) {

                    case Types.TINYINT :
                    case Types.SQL_SMALLINT :
                    case Types.SQL_INTEGER :
                    case Types.SQL_BIGINT :
                    case Types.SQL_NUMERIC :
                    case Types.SQL_DECIMAL :
                        int scale = session.database.sqlAvgScale;

                        if (scale <= type.scale) {
                            return type;
                        }

                        int digits = ((NumberType) type).getDecimalPrecision();

                        return NumberType.getNumberType(Types.SQL_DECIMAL,
                                                        digits + scale, scale);

                    case Types.SQL_REAL :
                    case Types.SQL_FLOAT :
                    case Types.SQL_DOUBLE :
                    case Types.SQL_INTERVAL :
                    case Types.SQL_DATE :
                    case Types.SQL_TIMESTAMP :
                    case Types.SQL_TIMESTAMP_WITH_TIME_ZONE :
                        return type;

                    default :
                        throw Error.error(ErrorCode.X_42563);
                }
            }
            case OpTypes.SUM : {
                switch (typeCode) {

                    case Types.TINYINT :
                    case Types.SQL_SMALLINT :
                    case Types.SQL_INTEGER :
                        return Type.SQL_BIGINT;

                    case Types.SQL_BIGINT :
                        return Type.SQL_DECIMAL_BIGINT_SQR;

                    case Types.SQL_REAL :
                    case Types.SQL_FLOAT :
                    case Types.SQL_DOUBLE :
                        return Type.SQL_DOUBLE;

                    case Types.SQL_NUMERIC :
                    case Types.SQL_DECIMAL :
                        return Type.getType(type.typeCode, null, null,
                                            type.precision * 2, type.scale);

                    case Types.SQL_INTERVAL :
                        return IntervalType.newIntervalType(
                            type.typeCode, DTIType.maxIntervalPrecision,
                            type.scale);

                    default :
                        throw Error.error(ErrorCode.X_42563);
                }
            }
            case OpTypes.MIN :
            case OpTypes.MAX :
                if (type.isArrayType() || type.isLobType()) {
                    throw Error.error(ErrorCode.X_42563);
                }

                return type;

            case OpTypes.EVERY :
            case OpTypes.SOME :
                if (type.isBooleanType()) {
                    return Type.SQL_BOOLEAN;
                }
                break;

            case OpTypes.STDDEV_POP :
            case OpTypes.STDDEV_SAMP :
            case OpTypes.VAR_POP :
            case OpTypes.VAR_SAMP :
                if (type.isNumberType()) {
                    return Type.SQL_DOUBLE;
                }
                break;

            case OpTypes.USER_AGGREGATE :
                return type;

            default :
                throw Error.runtimeError(ErrorCode.U_S0500, "SetFunction");
        }

        throw Error.error(ErrorCode.X_42563);
    }

    // long sum - originally a separate class

    /**
     * Maintain the sum of multiple long values without creating a new
     * BigInteger object for each addition.
     */
    static final BigInteger multiplier =
        BigInteger.valueOf(0x0000000100000000L);

//        BigInteger bigint = BigInteger.ZERO;
    long hi;
    long lo;

    void addLong(long value) {

        if (value == 0) {}
        else if (value > 0) {
            hi += value >> 32;
            lo += value & 0x00000000ffffffffL;
        } else {
            if (value == Long.MIN_VALUE) {
                hi -= 0x000000080000000L;
            } else {
                long temp = ~value + 1;

                hi -= temp >> 32;
                lo -= temp & 0x00000000ffffffffL;
            }
        }

//            bigint = bigint.add(BigInteger.valueOf(value));
    }

    BigInteger getLongSum() {

        BigInteger biglo  = BigInteger.valueOf(lo);
        BigInteger bighi  = BigInteger.valueOf(hi);
        BigInteger result = (bighi.multiply(multiplier)).add(biglo);

/*
            if ( result.compareTo(bigint) != 0 ){
                 throw Trace.error(Trace.GENERAL_ERROR, "longSum mismatch");
            }
*/
        return result;
    }

    // end long sum
    // statistics support - written by Campbell
    // this section was orginally an independent class
    private double  sk;
    private double  vk;
    private long    n;
    private boolean initialized;
    private boolean sample;

    private void addDataPoint(Number x) {    // optimized

        double xi;
        double xsi;
        long   nm1;

        if (x == null) {
            return;
        }

        xi = x.doubleValue();

        if (!initialized) {
            n           = 1;
            sk          = xi;
            vk          = 0.0;
            initialized = true;

            return;
        }

        n++;

        nm1 = (n - 1);
        xsi = (sk - (xi * nm1));
        vk  += ((xsi * xsi) / n) / nm1;
        sk  += xi;
    }

    private Number getVariance() {

        if (!initialized) {
            return null;
        }

        return sample ? (n == 1) ? null    // NULL (not NaN) is correct in this case
                                 : new Double(vk / (double) (n - 1))
                      : new Double(vk / (double) (n));
    }

    private Number getStdDev() {

        if (!initialized) {
            return null;
        }

        return sample ? (n == 1) ? null    // NULL (not NaN) is correct in this case
                                 : new Double(Math.sqrt(vk / (double) (n - 1)))
                      : new Double(Math.sqrt(vk / (double) (n)));
    }

    // end statistics support
}<|MERGE_RESOLUTION|>--- conflicted
+++ resolved
@@ -464,8 +464,6 @@
             return Type.SQL_BIGINT;
         }
 
-<<<<<<< HEAD
-=======
         // A VoltDB extension to handle aggfnc(*) syntax errors.
         // If the argument node does not have
         // a data type, it may be '*'.  If the
@@ -476,7 +474,6 @@
             throw Error.error(ErrorCode.U_S0500);
         }
         // End of VoltDB extension
->>>>>>> e8e687ce
         int typeCode = type.isIntervalType() ? Types.SQL_INTERVAL
                                              : type.typeCode;
 
