--- conflicted
+++ resolved
@@ -2664,17 +2664,10 @@
         }
         setBinStream(parameterIndex, x, length);
     }
-<<<<<<< HEAD
 
     private void setBinStream(int parameterIndex, java.io.InputStream x,
                               long length) throws SQLException {
 
-=======
-
-    private void setBinStream(int parameterIndex, java.io.InputStream x,
-                              long length) throws SQLException {
-
->>>>>>> e8e687ce
         if (isClosed || connection.isClosed) {
             checkClosed();
         }
@@ -3231,19 +3224,11 @@
 
         if (seconds < 0) {
             throw JDBCUtil.outOfRangeArgument();
-<<<<<<< HEAD
         }
 
         if (seconds > Short.MAX_VALUE) {
             seconds = Short.MAX_VALUE;
         }
-=======
-        }
-
-        if (seconds > Short.MAX_VALUE) {
-            seconds = Short.MAX_VALUE;
-        }
->>>>>>> e8e687ce
         queryTimeout = seconds;
     }
 
@@ -3898,7 +3883,6 @@
                 props, generatedKeys, generatedIndexes, generatedNames);
 
         Result in = session.execute(resultOut);
-<<<<<<< HEAD
 
         if (in.mode == ResultConstants.ERROR) {
             throw JDBCUtil.sqlException(in);
@@ -3920,29 +3904,6 @@
                 }
             }
         }
-=======
-
-        if (in.mode == ResultConstants.ERROR) {
-            throw JDBCUtil.sqlException(in);
-        }
-        rootWarning = null;
-
-        Result current = in;
-
-        while (current.getChainedResult() != null) {
-            current = current.getUnlinkChainedResult();
-
-            if (current.isWarning()) {
-                SQLWarning w = JDBCUtil.sqlWarning(current);
-
-                if (rootWarning == null) {
-                    rootWarning = w;
-                } else {
-                    rootWarning.setNextWarning(w);
-                }
-            }
-        }
->>>>>>> e8e687ce
         connection.setWarnings(rootWarning);
 
         statementID       = in.getStatementID();
@@ -4060,7 +4021,6 @@
 
         if (i < 1 || i > parameterValues.length) {
             String msg = "parameter index out of range: " + i;
-<<<<<<< HEAD
 
             throw JDBCUtil.outOfRangeArgument(msg);
         }
@@ -4068,15 +4028,6 @@
         if (parameterModes[i - 1] == SchemaObject.ParameterModes.PARAM_OUT) {
             String msg = "Not IN or INOUT mode for parameter: " + i;
 
-=======
-
-            throw JDBCUtil.outOfRangeArgument(msg);
-        }
-
-        if (parameterModes[i - 1] == SchemaObject.ParameterModes.PARAM_OUT) {
-            String msg = "Not IN or INOUT mode for parameter: " + i;
-
->>>>>>> e8e687ce
             throw JDBCUtil.invalidArgument(msg);
         }
     }
@@ -4184,17 +4135,10 @@
                 try {
                     if (o instanceof Boolean) {
                         o = outType.convertToDefaultType(session, o);
-<<<<<<< HEAD
 
                         break;
                     }
 
-=======
-
-                        break;
-                    }
-
->>>>>>> e8e687ce
                     if (o instanceof Integer) {
                         o = outType.convertToDefaultType(session, o);
 
@@ -4334,7 +4278,6 @@
                     if (o instanceof Character) {
                         o = new String(new char[] {
                             ((Character) o).charValue() });
-<<<<<<< HEAD
 
                         break;
                     } else if (o instanceof Boolean) {
@@ -4342,15 +4285,6 @@
                                 : "0";
 
                         break;
-=======
-
-                        break;
-                    } else if (o instanceof Boolean) {
-                        o = ((Boolean) o).booleanValue() ? "1"
-                                : "0";
-
-                        break;
->>>>>>> e8e687ce
                     }
                 }
 
@@ -4799,14 +4733,9 @@
 
     /** The session attribute of the connection */
     protected SessionInterface session;
-<<<<<<< HEAD
-    /************************* Volt DB Extensions *************************/
-
-=======
     // A VoltDB extension to disable the JDBC closeOnCompletion functionality
     // TODO: this could be refactored from leaf classes into JDBCStatementBase,
     // possibly within JDBCStatementBase.checkClose
->>>>>>> e8e687ce
     public void closeOnCompletion() throws SQLException {
         throw new SQLException();
     }
