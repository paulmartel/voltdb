--- conflicted
+++ resolved
@@ -1225,18 +1225,6 @@
                 throw Error.runtimeError(ErrorCode.U_S0500, "QueryExpression");
         }
 
-<<<<<<< HEAD
-        sb.append(Expression.indentStr(blanks, true, false)).append(temp);
-        sb.append(Expression.indentStr(blanks, true, false)).append("Left Query=[");
-        sb.append(Expression.indentStr(blanks, true, false)).append(leftQueryExpression.voltDescribe(session, blanks + 2));
-        sb.append(Expression.indentStr(blanks, true, false)).append("]");
-        sb.append(Expression.indentStr(blanks, true, false)).append("Right Query=[");
-        sb.append(Expression.indentStr(blanks, true, false)).append(rightQueryExpression.voltDescribe(session, blanks + 2));
-        sb.append(Expression.indentStr(blanks, true, false)).append("]");
-
-        return sb.toString();
-    }
-=======
         sb.append(Expression.voltIndentStr(blanks, true, false)).append(temp);
         sb.append(Expression.voltIndentStr(blanks, true, false)).append("Left Query=[");
         sb.append(Expression.voltIndentStr(blanks, true, false)).append(leftQueryExpression.voltDescribe(session, blanks + 2));
@@ -1251,6 +1239,5 @@
     public String toString() {
         return voltDescribe(null, 0);
     }
->>>>>>> 632f3df5
     // End of VoltDB extension
 }