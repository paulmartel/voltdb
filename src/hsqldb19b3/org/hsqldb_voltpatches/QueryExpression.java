/* Copyright (c) 2001-2014, The HSQL Development Group
 * All rights reserved.
 *
 * Redistribution and use in source and binary forms, with or without
 * modification, are permitted provided that the following conditions are met:
 *
 * Redistributions of source code must retain the above copyright notice, this
 * list of conditions and the following disclaimer.
 *
 * Redistributions in binary form must reproduce the above copyright notice,
 * this list of conditions and the following disclaimer in the documentation
 * and/or other materials provided with the distribution.
 *
 * Neither the name of the HSQL Development Group nor the names of its
 * contributors may be used to endorse or promote products derived from this
 * software without specific prior written permission.
 *
 * THIS SOFTWARE IS PROVIDED BY THE COPYRIGHT HOLDERS AND CONTRIBUTORS "AS IS"
 * AND ANY EXPRESS OR IMPLIED WARRANTIES, INCLUDING, BUT NOT LIMITED TO, THE
 * IMPLIED WARRANTIES OF MERCHANTABILITY AND FITNESS FOR A PARTICULAR PURPOSE
 * ARE DISCLAIMED. IN NO EVENT SHALL HSQL DEVELOPMENT GROUP, HSQLDB.ORG,
 * OR CONTRIBUTORS BE LIABLE FOR ANY DIRECT, INDIRECT, INCIDENTAL, SPECIAL,
 * EXEMPLARY, OR CONSEQUENTIAL DAMAGES (INCLUDING, BUT NOT LIMITED TO,
 * PROCUREMENT OF SUBSTITUTE GOODS OR SERVICES;
 * LOSS OF USE, DATA, OR PROFITS; OR BUSINESS INTERRUPTION) HOWEVER CAUSED AND
 * ON ANY THEORY OF LIABILITY, WHETHER IN CONTRACT, STRICT LIABILITY, OR TORT
 * (INCLUDING NEGLIGENCE OR OTHERWISE) ARISING IN ANY WAY OUT OF THE USE OF THIS
 * SOFTWARE, EVEN IF ADVISED OF THE POSSIBILITY OF SUCH DAMAGE.
 */


package org.hsqldb_voltpatches;

import org.hsqldb_voltpatches.HsqlNameManager.HsqlName;
import org.hsqldb_voltpatches.ParserDQL.CompileContext;
import org.hsqldb_voltpatches.error.Error;
import org.hsqldb_voltpatches.error.ErrorCode;
import org.hsqldb_voltpatches.index.Index;
import org.hsqldb_voltpatches.lib.ArrayListIdentity;
import org.hsqldb_voltpatches.lib.ArrayUtil;
import org.hsqldb_voltpatches.lib.HashMappedList;
import org.hsqldb_voltpatches.lib.HsqlList;
import org.hsqldb_voltpatches.lib.OrderedHashSet;
import org.hsqldb_voltpatches.lib.OrderedIntHashSet;
import org.hsqldb_voltpatches.lib.Set;
import org.hsqldb_voltpatches.map.ValuePool;
import org.hsqldb_voltpatches.navigator.RowSetNavigatorData;
import org.hsqldb_voltpatches.navigator.RowSetNavigatorDataTable;
import org.hsqldb_voltpatches.result.Result;
import org.hsqldb_voltpatches.result.ResultMetaData;
import org.hsqldb_voltpatches.types.Type;
import org.hsqldb_voltpatches.types.Types;

/**
 * Implementation of an SQL query expression
 *
 * @author Fred Toussi (fredt@users dot sourceforge.net)
 * @version 2.3.2
 * @since 1.9.0
 */

/**
 * @todo 1.9.0 - review these
 * - work out usage of getMainSelect etc and add relevant methods
 * - Result metadata for the final result of QueryExpression
 *
 */
public class QueryExpression implements RangeGroup {

    public static final int NOUNION       = 0,
                            UNION         = 1,
                            UNION_ALL     = 2,
                            INTERSECT     = 3,
                            INTERSECT_ALL = 4,
                            EXCEPT_ALL    = 5,
                            EXCEPT        = 6,
                            UNION_TERM    = 7;

    //
    int                     columnCount;
    private QueryExpression leftQueryExpression;
    private QueryExpression rightQueryExpression;
    SortAndSlice            sortAndSlice;
    private int             unionType;
    private boolean         unionCorresponding;
    private OrderedHashSet  unionCorrespondingColumns;
    int[]                   unionColumnMap;
    Type[]                  unionColumnTypes;
    boolean                 isFullOrder;

    //
    HsqlList unresolvedExpressions;

    //
    boolean isReferencesResolved;
    boolean isPartOneResolved;
    boolean isPartTwoResolved;
    boolean isResolved;

    //
    int persistenceScope = TableBase.SCOPE_STATEMENT;

    //
    ResultMetaData resultMetaData;
    boolean[]      accessibleColumns;

    //
    View    view;
    boolean isBaseMergeable;
    boolean isMergeable;
    boolean isUpdatable;
    boolean isInsertable;
    boolean isCheckable;
    boolean isTopLevel;
    boolean isRecursive;
    boolean isSingleRow;
    boolean acceptsSequences;
    boolean isCorrelated;
    boolean isTable;
    boolean isValueList;

    //
    TableDerived recursiveTable;

    //
    public TableBase resultTable;
    public Index     mainIndex;
    public Index     fullIndex;
    public Index     orderIndex;
    public Index     idIndex;

    //
    CompileContext compileContext;

    //
    QueryExpression(CompileContext compileContext) {
        this.compileContext = compileContext;
        sortAndSlice        = SortAndSlice.noSort;
    }

    public QueryExpression(CompileContext compileContext,
                           QueryExpression leftQueryExpression) {

        this(compileContext);

        sortAndSlice             = SortAndSlice.noSort;
        this.leftQueryExpression = leftQueryExpression;
    }

    public RangeVariable[] getRangeVariables() {
        return RangeVariable.emptyArray;
    }

    public void setCorrelated() {
        isCorrelated = true;
    }

    public boolean isVariable() {
        return false;
    }

    public void setSingleRow() {
        isSingleRow = true;
    }

    public boolean isRecursive() {
        return isRecursive;
    }

    void addUnion(QueryExpression queryExpression, int unionType) {

        sortAndSlice              = SortAndSlice.noSort;
        this.rightQueryExpression = queryExpression;
        this.unionType            = unionType;

        setFullOrder();
    }

    void addSortAndSlice(SortAndSlice sortAndSlice) {
        this.sortAndSlice      = sortAndSlice;
        sortAndSlice.sortUnion = true;
    }

    public void setUnionCorresoponding() {
        unionCorresponding = true;
    }

    public void setUnionCorrespondingColumns(OrderedHashSet names) {
        unionCorrespondingColumns = names;
    }

    public void setFullOrder() {

        isFullOrder = true;

        if (leftQueryExpression != null) {
            leftQueryExpression.setFullOrder();
        }

        if (rightQueryExpression != null) {
            rightQueryExpression.setFullOrder();
        }
    }

    public void resolve(Session session) {

        resolveReferences(session, RangeGroup.emptyArray);
        ExpressionColumn.checkColumnsResolved(unresolvedExpressions);
        resolveTypes(session);
    }

    public void resolve(Session session, RangeGroup[] rangeGroups,
                        Type[] targetTypes) {

        resolveReferences(session, rangeGroups);

        if (unresolvedExpressions != null) {
            for (int i = 0; i < unresolvedExpressions.size(); i++) {
                Expression e = (Expression) unresolvedExpressions.get(i);
                HsqlList list = e.resolveColumnReferences(session,
                    RangeGroup.emptyGroup, rangeGroups, null);

                ExpressionColumn.checkColumnsResolved(list);
            }
        }

        resolveTypesPartOne(session);

        if (targetTypes != null) {
            for (int i = 0;
                    i < unionColumnTypes.length && i < targetTypes.length;
                    i++) {
                if (unionColumnTypes[i] == null) {
                    unionColumnTypes[i] = targetTypes[i];
                }
            }
        }

        resolveTypesPartTwo(session);
        resolveTypesPartThree(session);
    }

    public void resolveReferences(Session session, RangeGroup[] rangeGroups) {

        if (isReferencesResolved) {
            return;
        }

        leftQueryExpression.resolveReferences(session, rangeGroups);
        rightQueryExpression.resolveReferences(session, rangeGroups);
        addUnresolvedExpressions(leftQueryExpression.unresolvedExpressions);
        addUnresolvedExpressions(rightQueryExpression.unresolvedExpressions);

        if (leftQueryExpression.isCorrelated
                || rightQueryExpression.isCorrelated) {
            setCorrelated();
        }

        if (!unionCorresponding) {
            columnCount = leftQueryExpression.getColumnCount();

            int rightCount = rightQueryExpression.getColumnCount();

            if (columnCount != rightCount) {
                throw Error.error(ErrorCode.X_42594);
            }

            unionColumnTypes = new Type[columnCount];
            leftQueryExpression.unionColumnMap =
                rightQueryExpression.unionColumnMap = new int[columnCount];

            ArrayUtil.fillSequence(leftQueryExpression.unionColumnMap);
            resolveColumnRefernecesInUnionOrderBy();

            accessibleColumns    = leftQueryExpression.accessibleColumns;
            isReferencesResolved = true;

            return;
        }

        String[] leftNames  = leftQueryExpression.getColumnNames();
        String[] rightNames = rightQueryExpression.getColumnNames();

        if (unionCorrespondingColumns == null) {
            unionCorrespondingColumns = new OrderedHashSet();

            OrderedIntHashSet leftColumns  = new OrderedIntHashSet();
            OrderedIntHashSet rightColumns = new OrderedIntHashSet();

            for (int i = 0; i < leftNames.length; i++) {
                String name  = leftNames[i];
                int    index = ArrayUtil.find(rightNames, name);

                if (name.length() > 0 && index != -1) {
                    if (!leftQueryExpression.accessibleColumns[i]) {
                        throw Error.error(ErrorCode.X_42578);
                    }

                    if (!rightQueryExpression.accessibleColumns[index]) {
                        throw Error.error(ErrorCode.X_42578);
                    }

                    leftColumns.add(i);
                    rightColumns.add(index);
                    unionCorrespondingColumns.add(name);
                }
            }

            if (unionCorrespondingColumns.isEmpty()) {
                throw Error.error(ErrorCode.X_42578);
            }

            leftQueryExpression.unionColumnMap  = leftColumns.toArray();
            rightQueryExpression.unionColumnMap = rightColumns.toArray();
        } else {
            leftQueryExpression.unionColumnMap =
                new int[unionCorrespondingColumns.size()];
            rightQueryExpression.unionColumnMap =
                new int[unionCorrespondingColumns.size()];

            for (int i = 0; i < unionCorrespondingColumns.size(); i++) {
                String name  = (String) unionCorrespondingColumns.get(i);
                int    index = ArrayUtil.find(leftNames, name);

                if (index == -1) {
                    throw Error.error(ErrorCode.X_42501);
                }

                if (!leftQueryExpression.accessibleColumns[index]) {
                    throw Error.error(ErrorCode.X_42578);
                }

                leftQueryExpression.unionColumnMap[i] = index;
                index = ArrayUtil.find(rightNames, name);

                if (index == -1) {
                    throw Error.error(ErrorCode.X_42501);
                }

                if (!rightQueryExpression.accessibleColumns[index]) {
                    throw Error.error(ErrorCode.X_42578);
                }

                rightQueryExpression.unionColumnMap[i] = index;
            }
        }

        columnCount      = unionCorrespondingColumns.size();
        unionColumnTypes = new Type[columnCount];

        resolveColumnRefernecesInUnionOrderBy();

        accessibleColumns = new boolean[columnCount];

        ArrayUtil.fillArray(accessibleColumns, true);

        isReferencesResolved = true;
    }

    /**
     * Only simple column reference or column position allowed
     */
    void resolveColumnRefernecesInUnionOrderBy() {

        int orderCount = sortAndSlice.getOrderLength();

        if (orderCount == 0) {
            return;
        }

        String[] unionColumnNames = getColumnNames();

        for (int i = 0; i < orderCount; i++) {
            Expression sort = (Expression) sortAndSlice.exprList.get(i);
            Expression e    = sort.getLeftNode();

            if (e.getType() == OpTypes.VALUE) {
                if (e.getDataType().typeCode == Types.SQL_INTEGER) {
                    int index = ((Integer) e.getValue(null)).intValue();

                    if (0 < index && index <= unionColumnNames.length) {
                        sort.getLeftNode().queryTableColumnIndex = index - 1;

                        continue;
                    }
                }
            } else if (e.getType() == OpTypes.COLUMN) {
                int index = ArrayUtil.find(unionColumnNames,
                                           e.getColumnName());

                if (index >= 0) {
                    sort.getLeftNode().queryTableColumnIndex = index;

                    continue;
                }
            }

            throw Error.error(ErrorCode.X_42576);
        }

        sortAndSlice.prepare(null);
    }

    private void addUnresolvedExpressions(HsqlList expressions) {

        if (expressions == null) {
            return;
        }

        if (unresolvedExpressions == null) {
            unresolvedExpressions = new ArrayListIdentity();
        }

        unresolvedExpressions.addAll(expressions);
    }

    public void resolveTypes(Session session) {

        if (isResolved) {
            return;
        }

        resolveTypesPartOne(session);
        resolveTypesPartTwo(session);
        resolveTypesPartThree(session);
    }

    void resolveTypesPartOne(Session session) {

        if (isPartOneResolved) {
            return;
        }

        ArrayUtil.projectRowReverse(leftQueryExpression.unionColumnTypes,
                                    leftQueryExpression.unionColumnMap,
                                    unionColumnTypes);
        leftQueryExpression.resolveTypesPartOne(session);
        ArrayUtil.projectRow(leftQueryExpression.unionColumnTypes,
                             leftQueryExpression.unionColumnMap,
                             unionColumnTypes);
        ArrayUtil.projectRowReverse(rightQueryExpression.unionColumnTypes,
                                    rightQueryExpression.unionColumnMap,
                                    unionColumnTypes);
        rightQueryExpression.resolveTypesPartOne(session);
        ArrayUtil.projectRow(rightQueryExpression.unionColumnTypes,
                             rightQueryExpression.unionColumnMap,
                             unionColumnTypes);

        isPartOneResolved = true;
    }

    void resolveTypesPartTwoRecursive(Session session) {
        resolveTypesPartTwo(session);
    }

    void resolveTypesPartTwo(Session session) {

        if (isPartTwoResolved) {
            return;
        }

        ArrayUtil.projectRowReverse(leftQueryExpression.unionColumnTypes,
                                    leftQueryExpression.unionColumnMap,
                                    unionColumnTypes);

        if (isRecursive) {
            leftQueryExpression.resolveTypesPartTwoRecursive(session);

            recursiveTable.colTypes = leftQueryExpression.getColumnTypes();

            for (int i = 0; i < recursiveTable.colTypes.length; i++) {
                recursiveTable.getColumn(i).setType(
                    recursiveTable.colTypes[i]);
            }

            recursiveTable.getFullIndex(session);
        } else {
            leftQueryExpression.resolveTypesPartTwo(session);
        }

        leftQueryExpression.resolveTypesPartThree(session);
        ArrayUtil.projectRowReverse(rightQueryExpression.unionColumnTypes,
                                    rightQueryExpression.unionColumnMap,
                                    unionColumnTypes);
        rightQueryExpression.resolveTypesPartTwo(session);
        rightQueryExpression.resolveTypesPartThree(session);

        //
        ResultMetaData leftMeta  = leftQueryExpression.getMetaData();
        ResultMetaData rightMeta = rightQueryExpression.getMetaData();

        for (int i = 0; i < leftQueryExpression.unionColumnMap.length; i++) {
            int        leftIndex  = leftQueryExpression.unionColumnMap[i];
            int        rightIndex = rightQueryExpression.unionColumnMap[i];
            ColumnBase column     = leftMeta.columns[leftIndex];
            byte leftNullability =
                leftMeta.columns[leftIndex].getNullability();
            byte rightNullability =
                rightMeta.columns[rightIndex].getNullability();

            // redundant after 2.2.9 changes
            if (column instanceof ColumnSchema
                    && rightMeta.columns[rightIndex] instanceof ColumnBase) {
                column = new ColumnBase();

                column.setType(leftQueryExpression.unionColumnTypes[i]);
                column.setNullability(leftNullability);

                leftMeta.columns[leftIndex] = column;
            }

            if (rightNullability == SchemaObject.Nullability
                    .NULLABLE || (rightNullability == SchemaObject.Nullability
                        .NULLABLE_UNKNOWN && leftNullability == SchemaObject
                        .Nullability.NO_NULLS)) {
                if (column instanceof ColumnSchema) {
                    column = new ColumnBase();

                    column.setType(leftQueryExpression.unionColumnTypes[i]);

                    leftMeta.columns[leftIndex] = column;
                }

                column.setNullability(rightNullability);
            }
        }

        if (unionCorresponding || isRecursive) {
            resultMetaData = leftQueryExpression.getMetaData().getNewMetaData(
                leftQueryExpression.unionColumnMap);

            createTable(session);
        }

        if (sortAndSlice.hasOrder()) {
            QueryExpression queryExpression = this;

            while (true) {
                if (queryExpression.leftQueryExpression == null
                        || queryExpression.unionCorresponding) {
                    sortAndSlice.setIndex(session,
                                          queryExpression.resultTable);

                    break;
                }

                queryExpression = queryExpression.leftQueryExpression;
            }
        }

        isPartTwoResolved = true;
    }

    void resolveTypesPartThree(Session session) {
        compileContext = null;
        isResolved     = true;
    }

    public Object[] getValues(Session session) {

        Result r    = getResult(session, 2);
        int    size = r.getNavigator().getSize();

        if (size == 0) {
            return new Object[r.metaData.getColumnCount()];
        } else if (size == 1) {
            return r.getSingleRowData();
        } else {
            throw Error.error(ErrorCode.X_21000);
        }
    }

    public void addExtraConditions(Expression e) {}

    public Object[] getSingleRowValues(Session session) {

        Result r    = getResult(session, 2);
        int    size = r.getNavigator().getSize();

        if (size == 0) {
            return null;
        } else if (size == 1) {
            return r.getSingleRowData();
        } else {
            throw Error.error(ErrorCode.X_21000);
        }
    }

    public Object getValue(Session session) {

        Object[] values = getValues(session);

        return values[0];
    }

    Result getResult(Session session, int maxRows) {

        if (isRecursive) {
            return getResultRecursive(session);
        }

        int    currentMaxRows = unionType == UNION_ALL ? maxRows
                                                       : 0;
        Result first = leftQueryExpression.getResult(session, currentMaxRows);
        RowSetNavigatorData navigator =
            (RowSetNavigatorData) first.getNavigator();
        Result second = rightQueryExpression.getResult(session,
            currentMaxRows);
        RowSetNavigatorData rightNavigator =
            (RowSetNavigatorData) second.getNavigator();

        if (unionCorresponding) {
            RowSetNavigatorData rowSet;
            boolean memory =
                session.resultMaxMemoryRows == 0
                || (navigator.getSize() < session.resultMaxMemoryRows
                    && rightNavigator.getSize() < session.resultMaxMemoryRows);

            if (memory) {
                rowSet = new RowSetNavigatorData(session, this);
            } else {
                rowSet = new RowSetNavigatorDataTable(session, this);
            }

            rowSet.copy(navigator, leftQueryExpression.unionColumnMap);
            navigator.release();

            navigator = rowSet;

            first.setNavigator(navigator);

            first.metaData = this.getMetaData();

            if (memory) {
                rowSet = new RowSetNavigatorData(session, this);
            } else {
                rowSet = new RowSetNavigatorDataTable(session, this);
            }

            rowSet.copy(rightNavigator, rightQueryExpression.unionColumnMap);
            rightNavigator.release();

            rightNavigator = rowSet;
        }

        switch (unionType) {

            case UNION :
                navigator.union(session, rightNavigator);
                break;

            case UNION_ALL :
                navigator.unionAll(session, rightNavigator);
                break;

            case INTERSECT :
                navigator.intersect(session, rightNavigator);
                break;

            case INTERSECT_ALL :
                navigator.intersectAll(session, rightNavigator);
                break;

            case EXCEPT :
                navigator.except(session, rightNavigator);
                break;

            case EXCEPT_ALL :
                navigator.exceptAll(session, rightNavigator);
                break;

            default :
                throw Error.runtimeError(ErrorCode.U_S0500, "QueryExpression");
        }

        if (sortAndSlice.hasOrder()) {
            navigator.sortOrderUnion(session, sortAndSlice);
        }

        if (sortAndSlice.hasLimit()) {
            int[] limits = sortAndSlice.getLimits(session, this, maxRows);

            navigator.trim(limits[0], limits[1]);
        }

        navigator.reset();

        return first;
    }

    Result getResultRecursive(Session session) {

        Result tempResult;

        recursiveTable.materialise(session);

        RowSetNavigatorData recNav = recursiveTable.getNavigator(session);
        Result              result = Result.newResult(recNav);

        result.metaData = resultMetaData;

        for (int round = 0; ; round++) {
            tempResult = rightQueryExpression.getResult(session, 0);

            RowSetNavigatorData tempNavigator =
                (RowSetNavigatorData) tempResult.getNavigator();

            if (tempNavigator.isEmpty()) {
                break;
            }

            int startSize = recNav.getSize();

            switch (unionType) {

                case UNION :
                    recNav.union(session, tempNavigator);
                    break;

                case UNION_ALL :
                    recNav.unionAll(session, tempNavigator);
                    break;

                default :
                    throw Error.runtimeError(ErrorCode.U_S0500,
                                             "QueryExpression");
            }

            if (startSize == recNav.getSize()) {
                break;
            }

            if (round > 256) {
                throw Error.error(ErrorCode.GENERAL_ERROR);
            }
        }

        return result;
    }

    public OrderedHashSet getSubqueries() {

        OrderedHashSet subqueries = leftQueryExpression.getSubqueries();

        subqueries =
            OrderedHashSet.addAll(subqueries,
                                  rightQueryExpression.getSubqueries());

        return subqueries;
    }

    public boolean isSingleColumn() {
        return leftQueryExpression.isSingleColumn();
    }

    public ResultMetaData getMetaData() {

        if (resultMetaData != null) {
            return resultMetaData;
        }

        return leftQueryExpression.getMetaData();
    }

    public QuerySpecification getMainSelect() {

        if (leftQueryExpression == null) {
            return (QuerySpecification) this;
        }

        return leftQueryExpression.getMainSelect();
    }

    /** @todo 1.9.0 review */
    public String describe(Session session, int blanks) {

        StringBuffer sb;
        String       temp;
        StringBuffer b = new StringBuffer(blanks);

        for (int i = 0; i < blanks; i++) {
            b.append(' ');
        }

        sb = new StringBuffer();

        switch (unionType) {

            case UNION :
                temp = Tokens.T_UNION;
                break;

            case UNION_ALL :
                temp = Tokens.T_UNION + ' ' + Tokens.T_ALL;
                break;

            case INTERSECT :
                temp = Tokens.T_INTERSECT;
                break;

            case INTERSECT_ALL :
                temp = Tokens.T_INTERSECT + ' ' + Tokens.T_ALL;
                break;

            case EXCEPT :
                temp = Tokens.T_EXCEPT;
                break;

            case EXCEPT_ALL :
                temp = Tokens.T_EXCEPT + ' ' + Tokens.T_ALL;
                break;

            default :
                throw Error.runtimeError(ErrorCode.U_S0500, "QueryExpression");
        }

        sb.append(b).append(temp).append("\n");
        sb.append(b).append("Left Query=[\n");
        sb.append(b).append(leftQueryExpression.describe(session, blanks + 2));
        sb.append(b).append("]\n");
        sb.append(b).append("Right Query=[\n");
        sb.append(b).append(rightQueryExpression.describe(session,
                blanks + 2));
        sb.append(b).append("]\n");

        return sb.toString();
    }

    public HsqlList getUnresolvedExpressions() {
        return unresolvedExpressions;
    }

    public boolean areColumnsResolved() {

        if (unresolvedExpressions == null || unresolvedExpressions.isEmpty()) {
            return true;
        }

        for (int i = 0; i < unresolvedExpressions.size(); i++) {
            Expression e = (Expression) unresolvedExpressions.get(i);

            if (e.getRangeVariable() == null) {
                return false;
            }

            if (e.getRangeVariable().rangeType == RangeVariable.TABLE_RANGE) {
                return false;
            }
        }

        return true;
    }

    String[] getColumnNames() {

        if (unionCorrespondingColumns == null) {
            return leftQueryExpression.getColumnNames();
        }

        String[] names = new String[unionCorrespondingColumns.size()];

        unionCorrespondingColumns.toArray(names);

        return names;
    }

    public Type[] getColumnTypes() {
        return unionColumnTypes;
    }

    public int getColumnCount() {

        if (unionCorrespondingColumns == null) {
            int left  = leftQueryExpression.getColumnCount();
            int right = rightQueryExpression.getColumnCount();

            if (left != right) {
                throw Error.error(ErrorCode.X_42594);
            }

            return left;
        }

        return unionCorrespondingColumns.size();
    }

    public OrderedHashSet collectAllExpressions(OrderedHashSet set,
            OrderedIntHashSet typeSet, OrderedIntHashSet stopAtTypeSet) {

        set = leftQueryExpression.collectAllExpressions(set, typeSet,
                stopAtTypeSet);

        if (rightQueryExpression != null) {
            set = rightQueryExpression.collectAllExpressions(set, typeSet,
                    stopAtTypeSet);
        }

        return set;
    }

    OrderedHashSet collectRangeVariables(RangeVariable[] rangeVars,
                                         OrderedHashSet set) {

        set = leftQueryExpression.collectRangeVariables(rangeVars, set);

        if (rightQueryExpression != null) {
            set = rightQueryExpression.collectRangeVariables(rangeVars, set);
        }

        return set;
    }

    OrderedHashSet collectRangeVariables(OrderedHashSet set) {

        set = leftQueryExpression.collectRangeVariables(set);

        if (rightQueryExpression != null) {
            set = rightQueryExpression.collectRangeVariables(set);
        }

        return set;
    }

    public void collectObjectNames(Set set) {

        leftQueryExpression.collectObjectNames(set);

        if (rightQueryExpression != null) {
            rightQueryExpression.collectObjectNames(set);
        }
    }

    public HashMappedList getColumns() {

        this.getResultTable();

        return ((TableDerived) getResultTable()).columnList;
    }

    /**
     * Used prior to type resolution
     */
    public void setView(View view) {

        this.view             = view;
        this.isUpdatable      = true;
        this.acceptsSequences = true;
        this.isTopLevel       = true;
    }

    /**
     * Used in views after full type resolution
     */
    public void setTableColumnNames(HashMappedList list) {

        if (resultTable != null) {
            ((TableDerived) resultTable).columnList = list;

            return;
        }

        leftQueryExpression.setTableColumnNames(list);
    }

    void createTable(Session session) {

        createResultTable(session);

        mainIndex = resultTable.getPrimaryIndex();

        if (sortAndSlice.hasOrder()) {
            orderIndex = sortAndSlice.getNewIndex(session, resultTable);
        }

        int[] fullCols = new int[columnCount];

        ArrayUtil.fillSequence(fullCols);

        fullIndex = resultTable.createAndAddIndexStructure(session, null,
                fullCols, null, null, false, false, false);
        resultTable.fullIndex = fullIndex;
    }

    void createResultTable(Session session) {

        HsqlName       tableName;
        HashMappedList columnList;
        int            tableType;

        tableName = session.database.nameManager.getSubqueryTableName();
        tableType = persistenceScope == TableBase.SCOPE_STATEMENT
                    ? TableBase.SYSTEM_SUBQUERY
                    : TableBase.RESULT_TABLE;
        columnList = leftQueryExpression.getUnionColumns();

        try {
            resultTable = new TableDerived(session.database, tableName,
                                           tableType, unionColumnTypes,
                                           columnList,
                                           ValuePool.emptyIntArray);
        } catch (Exception e) {}
    }

    public void setColumnsDefined() {

        if (leftQueryExpression != null) {
            leftQueryExpression.setColumnsDefined();
        }
    }

    /**
     * Not for views. Only used on root node.
     */
    public void setReturningResult() {

        if (compileContext.getSequences().length > 0) {
            throw Error.error(ErrorCode.X_42598);
        }

        isTopLevel = true;

        setReturningResultSet();
    }

    /**
     * Sets the scope to SESSION for the QueryExpression object that creates
     * the table
     */
    void setReturningResultSet() {

        if (unionCorresponding) {
            persistenceScope = TableBase.SCOPE_SESSION;

            return;
        }

        leftQueryExpression.setReturningResultSet();
    }

    private HashMappedList getUnionColumns() {

        if (unionCorresponding || leftQueryExpression == null) {
            HashMappedList columns = ((TableDerived) resultTable).columnList;
            HashMappedList list    = new HashMappedList();

            for (int i = 0; i < unionColumnMap.length; i++) {
                ColumnSchema column =
                    (ColumnSchema) columns.get(unionColumnMap[i]);

                list.add(column.getName().name, column);
            }

            return list;
        }

        return leftQueryExpression.getUnionColumns();
    }

    public HsqlName[] getResultColumnNames() {

        if (resultTable == null) {
            return leftQueryExpression.getResultColumnNames();
        }

        HashMappedList list = ((TableDerived) resultTable).columnList;
        HsqlName[]     resultColumnNames = new HsqlName[list.size()];

        for (int i = 0; i < resultColumnNames.length; i++) {
            resultColumnNames[i] = ((ColumnSchema) list.get(i)).getName();
        }

        return resultColumnNames;
    }

    public TableBase getResultTable() {

        if (resultTable != null) {
            return resultTable;
        }

        if (leftQueryExpression != null) {
            return leftQueryExpression.getResultTable();
        }

        return null;
    }

    //
    public Table getBaseTable() {
        return null;
    }

    public boolean isUpdatable() {
        return isUpdatable;
    }

    public boolean isInsertable() {
        return isInsertable;
    }

    public int[] getBaseTableColumnMap() {
        return null;
    }

    public Expression getCheckCondition() {
        return null;
    }

    public boolean hasReference(RangeVariable range) {

        if (leftQueryExpression.hasReference(range)) {
            return true;
        }

        if (rightQueryExpression.hasReference(range)) {
            return true;
        }

        return false;
    }

    void getBaseTableNames(OrderedHashSet set) {
        leftQueryExpression.getBaseTableNames(set);
        rightQueryExpression.getBaseTableNames(set);
    }

    boolean isEquivalent(QueryExpression other) {

        return leftQueryExpression.isEquivalent(other.leftQueryExpression)
               && unionType == other.unionType
               && (rightQueryExpression == null
                   ? other.rightQueryExpression == null
                   : rightQueryExpression.isEquivalent(
                       other.rightQueryExpression));
    }

    public void replaceColumnReferences(RangeVariable range,
                                        Expression[] list) {
        leftQueryExpression.replaceColumnReferences(range, list);
        rightQueryExpression.replaceColumnReferences(range, list);
    }

    public void replaceRangeVariables(RangeVariable[] ranges,
                                      RangeVariable[] newRanges) {
        leftQueryExpression.replaceRangeVariables(ranges, newRanges);
        rightQueryExpression.replaceRangeVariables(ranges, newRanges);
    }
<<<<<<< HEAD
    /************************* Volt DB Extensions *************************/
=======
    // A VoltDB extension to export abstract parse trees
>>>>>>> e8e687ce

    private static final String[] m_setOperatorNames = new String[] {
        "NOUNION",
        "UNION",
        "UNION_ALL",
        "INTERSECT",
        "INTERSECT_ALL",
        "EXCEPT_ALL",
        "EXCEPT",
        "UNION_TERM",
        };

    public final String operatorName() {
        if (unionType < 0 || unionType >= m_setOperatorNames.length ) {
            return "INVALID";
        }
        return m_setOperatorNames[unionType];
    }

    /**
     * VoltDB added method to get a union operation type.
     * @return int representing union operation type.
     */
    public int getUnionType() {
        return unionType;
    }

    /**
     * VoltDB added method to get the left expression.
     * @return QueryExpression Left expression.
     */
    public QueryExpression getLeftQueryExpression() {
        return leftQueryExpression;
    }

    /**
     * VoltDB added method to get the right expression.
     * @return QueryExpression Right expression.
     */
    public QueryExpression getRightQueryExpression() {
        return rightQueryExpression;
    }
    // End of VoltDB extension
}<|MERGE_RESOLUTION|>--- conflicted
+++ resolved
@@ -1145,11 +1145,7 @@
         leftQueryExpression.replaceRangeVariables(ranges, newRanges);
         rightQueryExpression.replaceRangeVariables(ranges, newRanges);
     }
-<<<<<<< HEAD
-    /************************* Volt DB Extensions *************************/
-=======
     // A VoltDB extension to export abstract parse trees
->>>>>>> e8e687ce
 
     private static final String[] m_setOperatorNames = new String[] {
         "NOUNION",
