--- conflicted
+++ resolved
@@ -81,17 +81,9 @@
                 m_needsRollback = true;
             }
 
-<<<<<<< HEAD
             if (shouldSendResponse()) {
-                try {
-                    m_mbox.send(initiatorHSId, response);
-                } catch (MessagingException e) {
-                    throw new RuntimeException(e);
-                }
+                m_mbox.send(initiatorHSId, response);
             }
-=======
-            m_mbox.send(initiatorHSId, response);
->>>>>>> 3810a194
             m_done = true;
         }
         return m_done;
