/* This file is part of VoltDB.
 * Copyright (C) 2008-2012 VoltDB Inc.
 *
 * VoltDB is free software: you can redistribute it and/or modify
 * it under the terms of the GNU General Public License as published by
 * the Free Software Foundation, either version 3 of the License, or
 * (at your option) any later version.
 *
 * VoltDB is distributed in the hope that it will be useful,
 * but WITHOUT ANY WARRANTY; without even the implied warranty of
 * MERCHANTABILITY or FITNESS FOR A PARTICULAR PURPOSE.  See the
 * GNU General Public License for more details.
 *
 * You should have received a copy of the GNU General Public License
 * along with VoltDB.  If not, see <http://www.gnu.org/licenses/>.
 */

package org.voltdb.dtxn;

import java.util.ArrayList;
import java.util.HashMap;
import java.util.List;
import java.util.Map;
import java.util.concurrent.ExecutionException;
import java.util.concurrent.ExecutorService;
import java.util.concurrent.Executors;
import java.util.concurrent.Future;
import java.util.concurrent.TimeUnit;

import org.apache.zookeeper_voltpatches.WatchedEvent;
import org.apache.zookeeper_voltpatches.Watcher;
import org.apache.zookeeper_voltpatches.ZooKeeper;
import org.voltcore.VoltDB;
import org.voltcore.agreement.ZKUtil;
import org.voltcore.agreement.ZKUtil.ByteArrayCallback;
import org.voltcore.agreement.ZKUtil.ChildrenCallback;
import org.voltcore.logging.VoltLogger;
import org.voltcore.utils.MiscUtils;

import org.voltdb.MailboxNodeContent;
import org.voltdb.VoltZK;
import org.voltdb.VoltZK.MailboxType;

public class MailboxTracker {
    private final ZooKeeper m_zk;
    private final MailboxUpdateHandler m_handler;
    private final ExecutorService m_es =
            Executors.newSingleThreadExecutor(MiscUtils.getThreadFactory("Mailbox tracker"));

<<<<<<< HEAD
    private final boolean m_isLeader;
    private volatile Map<Integer, ArrayList<Long>> m_hostsToSites =
            new HashMap<Integer, ArrayList<Long>>();
    private volatile Map<Integer, ArrayList<Long>> m_partitionsToSites =
            new HashMap<Integer, ArrayList<Long>>();
    private volatile Map<Long, Integer> m_sitesToPartitions =
            new HashMap<Long, Integer>();
    private volatile Map<Integer, Long> m_hostsToPlanners =
            new HashMap<Integer, Long>();
    private volatile Map<Integer, ArrayList<Long>> m_hostsToInitiators =
            new HashMap<Integer, ArrayList<Long>>();
    private volatile Map<Integer, Long> m_partitionToPrimaryInitiator =
            new HashMap<Integer, Long>();

    public MailboxTracker(ZooKeeper zk, int hostId) throws Exception {
        m_zk = zk;

        m_isLeader = (getAndWatchSites() == hostId);
        getAndWatchPlanners();
        getAndWatchInitiators();
    }

    /**
     * @return the host ID of the first host that registered the mailboxes
     * @throws Exception
     */
    private int getAndWatchSites() throws Exception {
        List<String> children = m_zk.getChildren(VoltZK.mailboxes_executionsites, new Watcher() {
            @Override
            public void process(WatchedEvent event) {
                try {
                    getAndWatchSites();
                } catch (Exception e) {
                    log.error(e.getMessage());
                }
            }
        });
        ZKUtil.sortSequentialNodes(children);

        log.info("Mailboxtracker getAndWatchSites() triggered.");

        int firstHostId = -1;
        Map<Integer, ArrayList<Long>> hostsToSites = new HashMap<Integer, ArrayList<Long>>();
        Map<Integer, ArrayList<Long>> partitionsToSites = new HashMap<Integer, ArrayList<Long>>();
        Map<Long, Integer> sitesToPartitions = new HashMap<Long, Integer>();
        for (String child : children) {
            byte[] data = m_zk.getData(VoltZK.mailboxes_executionsites + "/" + child, false, null);
            JSONObject jsObj = new JSONObject(new String(data, "UTF-8"));

            log.info("Mailboxtracker getAndWatchSites processing: " + jsObj.toString(2));

            try {
                long HSId = jsObj.getLong("HSId");
                int partitionId = jsObj.getInt("partitionId");
                int hostId = MiscUtils.getHostIdFromHSId(HSId);

                if (firstHostId == -1) {
                    firstHostId = hostId;
                }

                ArrayList<Long> hostSiteList = hostsToSites.get(hostId);
                if (hostSiteList == null)
                {
                    hostSiteList = new ArrayList<Long>();
                    hostsToSites.put(hostId, hostSiteList);
                }
                hostSiteList.add(HSId);

                ArrayList<Long> partSiteList = partitionsToSites.get(partitionId);
                if (partSiteList == null) {
                    partSiteList = new ArrayList<Long>();
                    partitionsToSites.put(partitionId, partSiteList);
                }
                partSiteList.add(HSId);

                sitesToPartitions.put(HSId, partitionId);
            } catch (JSONException e) {
                log.error(e.getMessage());
            }
        }

        m_hostsToSites = hostsToSites;
        m_partitionsToSites = partitionsToSites;
        m_sitesToPartitions = sitesToPartitions;

        return firstHostId;
    }

    private void getAndWatchPlanners() throws Exception {
        List<String> children = m_zk.getChildren(VoltZK.mailboxes_asyncplanners, new Watcher() {
            @Override
            public void process(WatchedEvent event) {
                try {
                    getAndWatchPlanners();
                } catch (Exception e) {
                    log.error(e.getMessage());
                }
            }
        });

        Map<Integer, Long> hostsToPlanners = new HashMap<Integer, Long>();
        for (String child : children) {
            byte[] data = m_zk.getData(VoltZK.mailboxes_asyncplanners + "/" + child, false, null);
            JSONObject jsObj = new JSONObject(new String(data, "UTF-8"));
=======
    private final Runnable m_task = new Runnable() {
        @Override
        public void run() {
>>>>>>> 0544a400
            try {
                getMailboxDirs();
            } catch (Exception e) {
                VoltDB.crashLocalVoltDB("Error in mailbox tracker", false, e);
            }
        }
    };

<<<<<<< HEAD
        m_hostsToPlanners = hostsToPlanners;
    }

    private void getAndWatchInitiators() throws Exception {
        List<String> children = m_zk.getChildren(VoltZK.mailboxes_initiators, new Watcher() {
            @Override
            public void process(WatchedEvent event) {
                try {
                    getAndWatchInitiators();
                } catch (Exception e) {
                    log.error(e.getMessage());
                }
            }
        });

        // First map the initiators to hosts
        Map<Integer, ArrayList<Long>> hostsToInitiators = new HashMap<Integer, ArrayList<Long>>();
        for (String child : children) {
            byte[] data = m_zk.getData(VoltZK.mailboxes_initiators + "/" + child, false, null);
            JSONObject jsObj = new JSONObject(new String(data, "UTF-8"));
            try {
                long HSId = jsObj.getLong("HSId");
                int hostId = MiscUtils.getHostIdFromHSId(HSId);

                ArrayList<Long> initiators = hostsToInitiators.get(hostId);
                if (initiators == null) {
                    initiators = new ArrayList<Long>();
                    hostsToInitiators.put(hostId, initiators);
                }
                initiators.add(HSId);
                // TODO: needs to determine if it's the master or replica
            } catch (JSONException e) {
                log.error(e.getMessage());
            }
=======
    private final Watcher m_watcher = new Watcher() {
        @Override
        public void process(WatchedEvent event) {
            m_es.submit(m_task);
>>>>>>> 0544a400
        }
    };

<<<<<<< HEAD
        m_hostsToInitiators = hostsToInitiators;


        // Then map the partitions to primary initiator. This probably
        // moves to a separate leader election zk node once k-safety
        // tests have to pass. Thus it is written independently from
        // the above loop.
        for (String child : children) {
            byte[] data = m_zk.getData(
                    VoltZK.path(VoltZK.mailboxes_initiators, child),
                    false,
                    null);
            JSONObject jsObj= new JSONObject(new String(data, "UTF-8"));
            try {
                long HSId = jsObj.getLong("HSId");
                int partitionId = jsObj.getInt("partitionId");
                m_partitionToPrimaryInitiator.put(partitionId, HSId);
            }
            catch (JSONException e) {
                log.error(e.getMessage());
            }
        }

    }

    public static int getHostForHSId(long HSId) {
        return MiscUtils.getHostIdFromHSId(HSId);
    }

    public List<Long> getSitesForHost(int hostId) {
        return m_hostsToSites.get(hostId);
=======
    public MailboxTracker(ZooKeeper zk, MailboxUpdateHandler handler) {
        m_zk = zk;
        m_handler = handler;
>>>>>>> 0544a400
    }

    public void start() throws InterruptedException, ExecutionException {
        Future<?> submit = m_es.submit(m_task);
        submit.get();
    }

    public void shutdown() throws InterruptedException {
        m_es.shutdown();
        m_es.awaitTermination(356, TimeUnit.DAYS);
    }

    private void getMailboxDirs() throws Exception {
        Map<MailboxType, List<MailboxNodeContent>> objects =
                new HashMap<VoltZK.MailboxType, List<MailboxNodeContent>>();

        List<String> mailboxes = m_zk.getChildren(VoltZK.mailboxes, false);
        Map<MailboxType, ChildrenCallback> callbacks = new HashMap<MailboxType, ChildrenCallback>();
        for (String dir : mailboxes) {
            MailboxType type = MailboxType.valueOf(dir);
            ChildrenCallback cb = new ChildrenCallback();
            m_zk.getChildren(ZKUtil.joinZKPath(VoltZK.mailboxes, dir), m_watcher, cb, null);
            callbacks.put(type, cb);
        }

        for (java.util.Map.Entry<MailboxType, ChildrenCallback> e : callbacks.entrySet()) {
            Object[] result = e.getValue().get();
            String dir = (String) result[1];
            @SuppressWarnings("unchecked")
            List<String> children = (List<String>) result[3];
            List<MailboxNodeContent> contents = readContents(dir, children);
            objects.put(e.getKey(), contents);
        }

        m_handler.handleMailboxUpdate(objects);
    }

    private List<MailboxNodeContent> readContents(String dir, List<String> children)
    throws Exception {
        ZKUtil.sortSequentialNodes(children);
        List<ByteArrayCallback> callbacks = new ArrayList<ByteArrayCallback>();
        for (String node : children) {
            String path = ZKUtil.joinZKPath(dir, node);
            ByteArrayCallback cb = new ByteArrayCallback();
            m_zk.getData(path, false, cb, null);
            callbacks.add(cb);
        }

        List<String> jsons = new ArrayList<String>();
        for (ByteArrayCallback cb : callbacks) {
            byte[] data = cb.getData();
            jsons.add(new String(data, "UTF-8"));
        }

<<<<<<< HEAD
    public long getPrimaryInitiatorHSIdForPartition(int partitionId) {
        return m_partitionToPrimaryInitiator.get(partitionId);
    }

    public boolean isLeader() {
        return m_isLeader;
=======
        return VoltZK.parseMailboxContents(jsons);
>>>>>>> 0544a400
    }
}<|MERGE_RESOLUTION|>--- conflicted
+++ resolved
@@ -47,116 +47,9 @@
     private final ExecutorService m_es =
             Executors.newSingleThreadExecutor(MiscUtils.getThreadFactory("Mailbox tracker"));
 
-<<<<<<< HEAD
-    private final boolean m_isLeader;
-    private volatile Map<Integer, ArrayList<Long>> m_hostsToSites =
-            new HashMap<Integer, ArrayList<Long>>();
-    private volatile Map<Integer, ArrayList<Long>> m_partitionsToSites =
-            new HashMap<Integer, ArrayList<Long>>();
-    private volatile Map<Long, Integer> m_sitesToPartitions =
-            new HashMap<Long, Integer>();
-    private volatile Map<Integer, Long> m_hostsToPlanners =
-            new HashMap<Integer, Long>();
-    private volatile Map<Integer, ArrayList<Long>> m_hostsToInitiators =
-            new HashMap<Integer, ArrayList<Long>>();
-    private volatile Map<Integer, Long> m_partitionToPrimaryInitiator =
-            new HashMap<Integer, Long>();
-
-    public MailboxTracker(ZooKeeper zk, int hostId) throws Exception {
-        m_zk = zk;
-
-        m_isLeader = (getAndWatchSites() == hostId);
-        getAndWatchPlanners();
-        getAndWatchInitiators();
-    }
-
-    /**
-     * @return the host ID of the first host that registered the mailboxes
-     * @throws Exception
-     */
-    private int getAndWatchSites() throws Exception {
-        List<String> children = m_zk.getChildren(VoltZK.mailboxes_executionsites, new Watcher() {
-            @Override
-            public void process(WatchedEvent event) {
-                try {
-                    getAndWatchSites();
-                } catch (Exception e) {
-                    log.error(e.getMessage());
-                }
-            }
-        });
-        ZKUtil.sortSequentialNodes(children);
-
-        log.info("Mailboxtracker getAndWatchSites() triggered.");
-
-        int firstHostId = -1;
-        Map<Integer, ArrayList<Long>> hostsToSites = new HashMap<Integer, ArrayList<Long>>();
-        Map<Integer, ArrayList<Long>> partitionsToSites = new HashMap<Integer, ArrayList<Long>>();
-        Map<Long, Integer> sitesToPartitions = new HashMap<Long, Integer>();
-        for (String child : children) {
-            byte[] data = m_zk.getData(VoltZK.mailboxes_executionsites + "/" + child, false, null);
-            JSONObject jsObj = new JSONObject(new String(data, "UTF-8"));
-
-            log.info("Mailboxtracker getAndWatchSites processing: " + jsObj.toString(2));
-
-            try {
-                long HSId = jsObj.getLong("HSId");
-                int partitionId = jsObj.getInt("partitionId");
-                int hostId = MiscUtils.getHostIdFromHSId(HSId);
-
-                if (firstHostId == -1) {
-                    firstHostId = hostId;
-                }
-
-                ArrayList<Long> hostSiteList = hostsToSites.get(hostId);
-                if (hostSiteList == null)
-                {
-                    hostSiteList = new ArrayList<Long>();
-                    hostsToSites.put(hostId, hostSiteList);
-                }
-                hostSiteList.add(HSId);
-
-                ArrayList<Long> partSiteList = partitionsToSites.get(partitionId);
-                if (partSiteList == null) {
-                    partSiteList = new ArrayList<Long>();
-                    partitionsToSites.put(partitionId, partSiteList);
-                }
-                partSiteList.add(HSId);
-
-                sitesToPartitions.put(HSId, partitionId);
-            } catch (JSONException e) {
-                log.error(e.getMessage());
-            }
-        }
-
-        m_hostsToSites = hostsToSites;
-        m_partitionsToSites = partitionsToSites;
-        m_sitesToPartitions = sitesToPartitions;
-
-        return firstHostId;
-    }
-
-    private void getAndWatchPlanners() throws Exception {
-        List<String> children = m_zk.getChildren(VoltZK.mailboxes_asyncplanners, new Watcher() {
-            @Override
-            public void process(WatchedEvent event) {
-                try {
-                    getAndWatchPlanners();
-                } catch (Exception e) {
-                    log.error(e.getMessage());
-                }
-            }
-        });
-
-        Map<Integer, Long> hostsToPlanners = new HashMap<Integer, Long>();
-        for (String child : children) {
-            byte[] data = m_zk.getData(VoltZK.mailboxes_asyncplanners + "/" + child, false, null);
-            JSONObject jsObj = new JSONObject(new String(data, "UTF-8"));
-=======
     private final Runnable m_task = new Runnable() {
         @Override
         public void run() {
->>>>>>> 0544a400
             try {
                 getMailboxDirs();
             } catch (Exception e) {
@@ -165,87 +58,16 @@
         }
     };
 
-<<<<<<< HEAD
-        m_hostsToPlanners = hostsToPlanners;
-    }
-
-    private void getAndWatchInitiators() throws Exception {
-        List<String> children = m_zk.getChildren(VoltZK.mailboxes_initiators, new Watcher() {
-            @Override
-            public void process(WatchedEvent event) {
-                try {
-                    getAndWatchInitiators();
-                } catch (Exception e) {
-                    log.error(e.getMessage());
-                }
-            }
-        });
-
-        // First map the initiators to hosts
-        Map<Integer, ArrayList<Long>> hostsToInitiators = new HashMap<Integer, ArrayList<Long>>();
-        for (String child : children) {
-            byte[] data = m_zk.getData(VoltZK.mailboxes_initiators + "/" + child, false, null);
-            JSONObject jsObj = new JSONObject(new String(data, "UTF-8"));
-            try {
-                long HSId = jsObj.getLong("HSId");
-                int hostId = MiscUtils.getHostIdFromHSId(HSId);
-
-                ArrayList<Long> initiators = hostsToInitiators.get(hostId);
-                if (initiators == null) {
-                    initiators = new ArrayList<Long>();
-                    hostsToInitiators.put(hostId, initiators);
-                }
-                initiators.add(HSId);
-                // TODO: needs to determine if it's the master or replica
-            } catch (JSONException e) {
-                log.error(e.getMessage());
-            }
-=======
     private final Watcher m_watcher = new Watcher() {
         @Override
         public void process(WatchedEvent event) {
             m_es.submit(m_task);
->>>>>>> 0544a400
         }
     };
 
-<<<<<<< HEAD
-        m_hostsToInitiators = hostsToInitiators;
-
-
-        // Then map the partitions to primary initiator. This probably
-        // moves to a separate leader election zk node once k-safety
-        // tests have to pass. Thus it is written independently from
-        // the above loop.
-        for (String child : children) {
-            byte[] data = m_zk.getData(
-                    VoltZK.path(VoltZK.mailboxes_initiators, child),
-                    false,
-                    null);
-            JSONObject jsObj= new JSONObject(new String(data, "UTF-8"));
-            try {
-                long HSId = jsObj.getLong("HSId");
-                int partitionId = jsObj.getInt("partitionId");
-                m_partitionToPrimaryInitiator.put(partitionId, HSId);
-            }
-            catch (JSONException e) {
-                log.error(e.getMessage());
-            }
-        }
-
-    }
-
-    public static int getHostForHSId(long HSId) {
-        return MiscUtils.getHostIdFromHSId(HSId);
-    }
-
-    public List<Long> getSitesForHost(int hostId) {
-        return m_hostsToSites.get(hostId);
-=======
     public MailboxTracker(ZooKeeper zk, MailboxUpdateHandler handler) {
         m_zk = zk;
         m_handler = handler;
->>>>>>> 0544a400
     }
 
     public void start() throws InterruptedException, ExecutionException {
@@ -300,15 +122,6 @@
             jsons.add(new String(data, "UTF-8"));
         }
 
-<<<<<<< HEAD
-    public long getPrimaryInitiatorHSIdForPartition(int partitionId) {
-        return m_partitionToPrimaryInitiator.get(partitionId);
-    }
-
-    public boolean isLeader() {
-        return m_isLeader;
-=======
         return VoltZK.parseMailboxContents(jsons);
->>>>>>> 0544a400
     }
 }