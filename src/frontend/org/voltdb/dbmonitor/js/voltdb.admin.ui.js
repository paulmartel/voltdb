﻿var adminDOMObjects = {};
var adminEditObjects = {};
var adminClusterObjects = {};
var editStates = {
    ShowEdit: 0,
    ShowOkCancel: 1,
    ShowLoading: 2
};
var INT_MAX_VALUE = 2147483647;

function loadAdminPage() {
    adminClusterObjects = {
        btnClusterPause: $('#pauseConfirmation'),
        btnClusterResume: $('#resumeConfirmation'),
        btnClusterShutdown: $('#shutDownConfirmation'),
        btnClusterSaveSnapshot: $('#saveConfirmation'),
        txtSnapshotDirectory: $('#txtSnapshotDirectory'),
        btnClusterPromote: $('#promoteConfirmation'),
        enablePromote: false,
        ignorePromoteUpdateCount: 0,
        ignoreServerListUpdateCount: 0,
        btnErrorClusterPromote: $('#btnErrorPromotePopup'),
        errorPromoteMessage: $('#promoteErrorMessage'),
        updateMessageBar: $('#snapshotBar'),
        errorRestoreMsgContainer: $('#errorRestoreMsgContainer'),
        userListObj: []
    };

    adminDOMObjects = {
        addConfigLink: $("#addConfigPopupLink"),
        siteNumberHeader: $("#sitePerHost"),
        kSafety: $("#kSafety"),
        partitionDetection: $("#partitionDetectionIcon"),
        partitionDetectionLabel: $("#partitionDetectionLabel"),
        security: $('#securityOptionIcon'),
        securityLabel: $("#spanSecurity"),
        httpAccess: $("#httpAccessIcon"),
        httpAccessLabel: $("#httpAccessLabel"),
        jsonAPI: $("#jsonAPIIcon"),
        jsonAPILabel: $("#txtJsonAPI"),
        autoSnapshot: $("#autoSnapshotIcon"),
        autoSnapshotLabel: $("#txtAutoSnapshot"),
        filePrefix: $("#prefixSpan"),
        frequency: $("#txtFrequency"),
        frequencyLabel: $("#spanFrequencyUnit"),
        retained: $("#retainedSpan"),
        retainedLabel: $("#retainedSpanUnit"),
        commandLog: $("#commandLogIcon"),
        commandLogLabel: $("#commandLogLabel"),
        commandLogFrequencyTime: $("#commandLogFrequencyTime"),
        commandLogFrequencyTimeLabel: $("#commandLogFrequencyUnit"),
        commandLogFrequencyTransactions: $("#commandLogFrequencyTxns"),
        commandLogSegmentSize: $("#commandLogSegmentSize"),
        commandLogSegmentSizeLabel: $("#commandLogSegmentSizeUnit"),
        properties: $("#properties"),
        maxJavaHeap: $("#maxJavaHeap"),
        maxJavaHeapLabel: $("#maxJavaHeapUnit"),
        heartBeatTimeout: $("#hrtTimeOutSpan"),
        heartBeatTimeoutLabel: $("#hrtTimeOutUnitSpan"),
        queryTimeout: $("#queryTimeOutSpan"),
        queryTimeoutLabel: $("#queryTimeOutUnitSpan"),
        tempTablesMaxSize: $("#temptablesmaxsize"),
        tempTablesMaxSizeLabel: $("#temptablesmaxsizeUnit"),
        snapshotPriority: $("#snapshotpriority"),
        clientPort: $('#clientport'),
        adminPort: $('#adminport'),
        httpPort: $('#httpport'),
        internalPort: $('#internalPort'),
        zookeeperPort: $('#zookeeperPort'),
        replicationPort: $('#replicationPort'),
        voltdbRoot: $('#voltdbroot'),
        snapshotPath: $('#snapshotpath'),
        exportOverflow: $('#exportOverflow'),
        commandLogPath: $('#commandlogpath'),
        commandLogSnapshotPath: $('#commandlogsnapshotpath'),
        clusterClientPort: $('#clusterClientport'),
        clusterAdminPort: $('#clusterAdminport'),
        clusterHttpPort: $('#clusterHttpport'),
        clusterInternalPort: $('#clusterInternalPort'),
        clusterZookeeperPort: $('#clusterZookeeperPort'),
        clusterReplicationPort: $('#clusterReplicationPort'),
        //ServerList Section
        adminServerList: $("#serverListWrapperAdmin > .tblshutdown > tbody"),
        serverSettingHeader: $('#hServerSettings')

    };

    adminEditObjects = {
        //Edit Security objects
        loadingSecurity: $("#loadingSecurity"),
        btnEditSecurityOk: $("#btnEditSecurityOk"),
        btnEditSecurityCancel: $("#btnEditSecurityCancel"),
        LinkSecurityEdit: $("#securityEdit"),
        chkSecurity: $("#chkSecurity"),
        chkSecurityValue: $("#chkSecurity").is(":checked"),
        iconSecurityOption: $("#securityOptionIcon"),
        spanSecurity: $("#spanSecurity"),
        securityLabel: $("#row-6").find("td:first-child").text(),
        editStateSecurity: editStates.ShowEdit,
        securityStateOriginal: { "SecurityStatus": false, "linkSecurityEdit": false },
        loadingUserList: $("#loadingUserList"),

        //Edit Auto Snapshot objects
        btnEditAutoSnapshotOk: $("#btnEditAutoSnapshotOk"),
        btnEditAutoSnapshotCancel: $("#btnEditAutoSnapshotCancel"),
        LinkAutoSnapshotEdit: $("#autoSnapshotEdit"),
        chkAutoSnapsot: $("#chkAutoSnapshot"),
        chkAutoSnapshotValue: $("#chkAutoSnapshot").is(":checked"),
        iconAutoSnapshotOption: $("#autoSnapshotIcon"),
        txtAutoSnapshot: $("#txtAutoSnapshot"),
        //File Prefix objects
        tBoxFilePrefix: $("#txtPrefix"),
        tBoxFilePrefixValue: $("#txtPrefix").text(),
        spanAutoSnapshotFilePrefix: $("#prefixSpan"),
        errorAutoSnapshotFilePrefix: $("#errorSnapshotFilePrefix"),
        loadingSnapshotPrefix: $("#loadingSnapshotPrefix"),
        //Frequency objects
        tBoxAutoSnapshotFreq: $("#txtFrequency"),
        tBoxAutoSnapshotFreqValue: $("#frequencySpan").text(),
        spanAutoSnapshotFreq: $("#frequencySpan"),
        ddlAutoSnapshotFreqUnit: $("#ddlfrequencyUnit"),
        ddlAutoSnapshotFreqUnitValue: $("#spanFrequencyUnit").text(),
        spanAutoSnapshotFreqUnit: $("#spanFrequencyUnit"),
        errorAutoSnapshotFreq: $("#errorSnapshotFrequency"),
        loadingSnapshotFrequency: $("#loadingSnapshotFrequency"),
        //Retained objects
        tBoxAutoSnapshotRetained: $("#txtRetained"),
        tBoxAutoSnapshotRetainedValue: $("#retainedSpan").text(),
        spanAutoSnapshotRetained: $("#retainedSpan"),
        errorAutoSnapshotRetained: $("#errorSnapshotRetained"),
        loadingSnapshotRetained: $("#loadingSnapshotRetained"),

        //snapshot
        editStateSnapshot: editStates.ShowEdit,
        loadingSnapshot: $("#loadingSnapshot"),

        //Heartbeat Timeout
        rowHeartbeatTimeout: $("#heartbeatTimeoutRow"),
        btnEditHeartbeatTimeoutOk: $("#btnEditHeartbeatTimeoutOk"),
        btnEditHeartbeatTimeoutCancel: $("#btnEditHeartbeatTimeoutCancel"),
        LinkHeartbeatEdit: $("#btnEditHrtTimeOut"),
        tBoxHeartbeatTimeout: $("#txtHrtTimeOut"),
        tBoxHeartbeatTimeoutValue: $("#hrtTimeOutSpan").text(),
        spanHeartbeatTimeOut: $("#hrtTimeOutSpan"),
        loadingHeartbeatTimeout: $("#loadingHeartbeatTimeout"),
        errorHeartbeatTimeout: $("#errorHeartbeatTimeout"),
        editStateHeartbeatTimeout: editStates.ShowEdit,

        //Query Timeout
        rowQueryTimeout: $("#queryTimoutRow"),
        btnEditQueryTimeoutOk: $("#btnEditQueryTimeoutOk"),
        btnEditQueryTimeoutCancel: $("#btnEditQueryTimeoutCancel"),
        LinkQueryTimeoutEdit: $("#btnEditQueryTimeout"),
        tBoxQueryTimeout: $("#txtQueryTimeout"),
        tBoxQueryTimeoutValue: $("#queryTimeOutSpan").text(),
        spanqueryTimeOut: $("#queryTimeOutSpan"),
        loadingQueryTimeout: $("#loadingQueryTimeout"),
        errorQueryTimeout: $("#errorQueryTimeout"),
        editStateQueryTimeout: editStates.ShowEdit,

        //Update Error
        updateErrorFieldMsg: $("#updateErrorFieldMsg"),
        updateSnapshotErrorFieldMsg: $("#updateSnapshotErrorFieldMsg"),
        heartbeatTimeoutLabel: $("#heartbeatTimeoutRow").find("td:first-child").text(),
        queryTimeoutUpdateErrorFieldMsg: $("#queryTimeoutUpdateErrorFieldMsg"),
        snapshotLabel: $("#row-2").find("td:first-child").text(),
        queryTimeoutFieldLabel: $("#queryTimoutRow").find("td:first-child").text(),
        securityUserErrorFieldMsg: $("#securityUserErrorFieldMsg"),

        //Export Settings
        addNewConfigLink: $("#addNewConfigLink"),
        loadingConfiguration: $("#loadingConfiguration"),
        exportConfiguration: $("#exportConfiguration"),
        exportConfigurationLoading: $('#exportConfigurationLoading'),

        //Dr Mode object
        labelDrmode: $("#drMode"),
        labelDrId: $("#drId"),

        //Edit Dr Master objects
        btnEditDrMasterOk: $("#btnEditDrMasterOk"),
        btnEditDrMasterCancel: $("#btnEditDrMasterCancel"),
        LinkDrMasterEdit: $("#drMasterEdit"),
        chkDrMaster: $("#chkDrMaster"),
        chkDrMasterValue: $("#chkDrMaster").is(":checked"),
        iconDrMasterOption: $("#drMasterIcon"),
        txtDrMaster: $("#txtDrMaster"),
        spanDrMasterEdited: "",
        loadingDrMaster: $("#loadingDrMaster"),
        updateDrMasterErrorFieldMsg: $("#updateDrMasterErrorFieldMsg"),
        drMasterLabel: $("#row-DrConfig").find("td:first-child").text(),

        //Edit Dr Replica objects
        chkDrReplica: $("#chkDrReplica"),
        chkDrReplicaValue: $("#chkDrReplica").is(":checked"),
        iconDrReplicaOption: $("#drReplicaIcon"),
        txtDrReplica: $("#txtDrReplica"),
        labelReplicaSource: $("#replicaSource"),
      };

    var adminValidationRules = {
        numericRules: {
            required: true,
            min: 1,
            max: INT_MAX_VALUE,
            digits: true,
        },
        numericMessages: {
            required: "Please enter a valid positive number.",
            min: "Please enter a positive number. Its minimum value should be 1.",
            max: "Please enter a positive number between 1 and " + INT_MAX_VALUE + ".",
            digits: "Please enter a positive number without any decimal."
        },

        fileNameRules: {
            required: true,
            minlength: 2,
            regex: /^[a-zA-Z0-9_.]+$/
        },
        fileNameMessages: {
            required: "Please enter a valid file name.",
            minlength: "Please enter at least 2 characters.",
            regex: 'Only alphabets, numbers, _ and . are allowed.'
        },

        directoryPathRules: {
            required: true,
            minlength: 2,
        },
        directoryPathMessages: {
            required: "Please enter a valid directory path.",
            minlength: "Please enter at least 2 characters.",
        },

        restoreSnapshotRules: {
            required: true
        },
        restoreSnapshotMessages: {
            required: "Please select a snapshot to restore."
        },

        streamNameRules: {
            required: true,
            regex: /^[a-zA-Z0-9_.]+$/
        },
        streamNameMessages: {
            required: "This field is required",
            regex: 'Only alphabets, numbers, _ and . are allowed.'
        },

        userNameRule: {
            required: true,
            regex: /^[a-zA-Z0-9_.]+$/,
            checkDuplicate: []
        },
        userNameMessage: {
            required: "This field is required",
            regex: 'Only alphabets, numbers, _ and . are allowed.',
            checkDuplicate: 'This username already exists.'
        },
        passwordRule: {
            required: true

        },
        passwordMessage: {
            required: "This field is required",
        },

        queryTimeoutRules: {
            required: true,
            min: 0,
            max: INT_MAX_VALUE,
            digits: true,
        },
        queryTimeoutMessages: {
            required: "Please enter a valid positive number.",
            min: "Please enter a positive number.",
            max: "Please enter a positive number between 0 and " + INT_MAX_VALUE + ".",
            digits: "Please enter a positive number without any decimal."
        },

    };

    //Admin Page download link
    $('#downloadAdminConfigurations').on('click', function (e) {
        var port = VoltDBConfig.GetPortId() != null ? VoltDBConfig.GetPortId() : '8080';
        var url = window.location.protocol + '//' + VoltDBConfig.GetDefaultServerIP() + ":" + port + '/deployment/download/deployment.xml?' + VoltDBCore.shortApiCredentials;
        $(this).attr("href", url);
        setTimeout(function () {
            $('#downloadAdminConfigurations').attr("href", "#");
        }, 100);
    });

    adminEditObjects.chkSecurity.on('ifChanged', function () {
        adminEditObjects.chkSecurityValue = adminEditObjects.chkSecurity.is(":checked");
        adminEditObjects.spanSecurity.text(getOnOffText(adminEditObjects.chkSecurity.is(":checked")));
    });

    adminEditObjects.chkAutoSnapsot.on('ifChanged', function () {
        adminEditObjects.txtAutoSnapshot.text(getOnOffText(adminEditObjects.chkAutoSnapsot.is(":checked")));
    });

    adminEditObjects.chkDrMaster.on('ifChanged', function () {
        adminEditObjects.txtDrMaster.text(getOnOffText(adminEditObjects.chkDrMaster.is(":checked")));
    });

    $(".tblshutdown").find(".edit").on("click", function () {
        var $this = $(this).closest("tr");

        var tdVal = $this.find("td:nth-child(3)");
        var val = tdVal.text();

        if (val == "On") {
            $this.find("td:nth-child(2)").find("div").removeClass("onIcon").addClass("offIcon");
            tdVal.text("Off");
        } else {
            $this.find("td:nth-child(2)").find("div").removeClass("offIcon").addClass("onIcon");
            tdVal.text("On");
        }
    });

    // Make Expandable Rows.
    $('tr.parent > td:first-child' || 'tr.parent > td:fourth-child')
        .css("cursor", "pointer")
        .attr("title", "Click to expand/collapse")
        .click(function () {
            var parent = $(this).parent();
            parent.siblings('.child-' + parent.attr("id")).toggle();
            parent.find(".labelCollapsed").toggleClass("labelExpanded");

            //Handle export configuration
            if ($(this).text() == "Export") {
                //If parent is closed, then hide export configuration
                if (!parent.find('td:first-child > a').hasClass('labelExpanded')) {
                    adminEditObjects.exportConfiguration.hide();
                    adminEditObjects.exportConfigurationLoading.hide();
                    //If parent is open, then open the export configuration.
                } else {
                    adminEditObjects.exportConfiguration.show();
                    adminEditObjects.exportConfigurationLoading.show();
                }
            }
        });
    $('tr[class^=child-]').hide().children('td');

    // btnServerConfigAdmin
    $('#btnServerConfigAdmin').click(function () {
        $('#serverConfigAdmin').slideToggle("slide");
    });

    $('#serverName').click(function () {
        $('#serverConfigAdmin').slideToggle("slide");
    });

    // Implements Scroll in Server List div
    $('#serverListWrapperAdmin').slimscroll({
        disableFadeOut: true,
        height: '225px'
    });

    $('#shutDownConfirmation').popup({
        open: function (event, ui, ele) {
        },
        afterOpen: function () {
            var popup = $(this)[0];
            $("#btnShutdownConfirmationOk").unbind("click");
            $("#btnShutdownConfirmationOk").on("click", function () {
                var shutdownTimeout = setTimeout(function () {
                    $('#serverShutdownPopup').click();
                    VoltDBCore.isServerConnected = false;
                    window.clearInterval(VoltDbUI.connectionTimeInterval);
                }, 10000);

                voltDbRenderer.shutdownCluster(function (success) {
                    if (!success) {
                        clearTimeout(shutdownTimeout);
                        alert("Unable to shutdown cluster.");
                    }
                    $("#overlay").hide();
                });
                //Close the popup
                popup.close();
            });

            $("#btnShutdownConfirmationCancel").unbind("click");
            $("#btnShutdownConfirmationCancel").on("click", function () {
                popup.close();
            });
        }
    });

    $("#serverShutdownPopup").popup({
        closeDialog: function () {
            VoltDbUI.isConnectionChecked = false;
            VoltDbUI.refreshConnectionTime('20000');
            $('#shutdownInfoPopup').hide();
        }
    });

    $('#pauseConfirmation').popup({
        open: function (event, ui, ele) {
        },
        afterOpen: function () {
            var popup = $(this)[0];
            $("#btnPauseConfirmationOk").unbind("click");
            $("#btnPauseConfirmationOk").on("click", function () {
                $("#overlay").show();
                voltDbRenderer.GetClusterInformation(function (clusterState) {
                    if (clusterState.CLUSTERSTATE.toLowerCase() == 'paused') {
                        alert("The cluster is already in paused state.");
                        $("#pauseConfirmation").hide();
                        $("#resumeConfirmation").show();
                    } else {
                        voltDbRenderer.pauseCluster(function (success) {
                            if (success) {
                                $("#pauseConfirmation").hide();
                                $("#resumeConfirmation").show();
                            } else {
                                alert("Unable to pause cluster.");
                            }
                            $("#overlay").hide();
                        });

                    }
                });

                //Close the popup
                popup.close();
            });

            $("#btnPauseConfirmationCancel").unbind("click");
            $("#btnPauseConfirmationCancel").on("click", function () {
                popup.close();
            });
        }
    });

    $('#resumeConfirmation').popup({
        open: function (event, ui, ele) {
        },
        afterOpen: function () {
            var popup = $(this)[0];
            $("#btnResumeConfirmationOk").unbind("click");
            $("#btnResumeConfirmationOk").on("click", function () {
                $("#overlay").show();
                voltDbRenderer.GetClusterInformation(function (clusterState) {
                    if (clusterState.CLUSTERSTATE.toLowerCase() == 'running') {
                        alert("The cluster is already in running state.");
                        $("#resumeConfirmation").hide();
                        $("#pauseConfirmation").show();
                    } else {
                        voltDbRenderer.resumeCluster(function (success) {
                            if (success) {
                                $("#resumeConfirmation").hide();
                                $("#pauseConfirmation").show();
                            } else {
                                alert("Unable to resume the cluster.");
                            }
                            $("#overlay").hide();
                        });
                    }
                });
                //Close the popup
                popup.close();
            });

            $("#btnResumeConfirmationCancel").unbind("click");
            $("#btnResumeConfirmationCancel").on("click", function () {
                popup.close();
            });
        }
    });

    var toggleSecurityEdit = function (state) {
        var userList = $("#UsersList");
        var userListEditable = $("#UsersListEditable");
        if (adminEditObjects.chkSecurityValue) {
            adminEditObjects.chkSecurity.iCheck('check');
        } else {
            adminEditObjects.chkSecurity.iCheck('uncheck');
        }

        adminEditObjects.spanSecurity.text(getOnOffText(adminEditObjects.chkSecurityValue));
        adminEditObjects.editStateSecurity = state;

        if (state == editStates.ShowLoading) {
            adminEditObjects.chkSecurity.parent().removeClass("customCheckbox");
            adminEditObjects.btnEditSecurityOk.hide();
            adminEditObjects.btnEditSecurityCancel.hide();
            adminEditObjects.LinkSecurityEdit.hide();
            adminEditObjects.iconSecurityOption.hide();
            adminEditObjects.spanSecurity.hide();
            adminEditObjects.loadingSecurity.show();

            userList.hide();
            //userListEditable.hide();
            adminEditObjects.loadingUserList.show();
        }
        else if (state == editStates.ShowOkCancel) {
            adminEditObjects.loadingSecurity.hide();
            adminEditObjects.iconSecurityOption.hide();
            adminEditObjects.LinkSecurityEdit.hide();
            adminEditObjects.spanSecurity.show();
            adminEditObjects.btnEditSecurityOk.show();
            adminEditObjects.btnEditSecurityCancel.show();
            adminEditObjects.chkSecurity.parent().addClass("customCheckbox");

            userList.show();
            //userListEditable.show();
            adminEditObjects.loadingUserList.hide();
        }
        else {
            adminEditObjects.loadingSecurity.hide();
            adminEditObjects.spanSecurity.show();
            adminEditObjects.iconSecurityOption.show();
            adminEditObjects.LinkSecurityEdit.show();
            adminEditObjects.btnEditSecurityOk.hide();
            adminEditObjects.btnEditSecurityCancel.hide();
            adminEditObjects.chkSecurity.parent().removeClass("customCheckbox");

            userList.show();
            userListEditable.hide();
            adminEditObjects.loadingUserList.hide();
        }
    };

    adminEditObjects.LinkSecurityEdit.on("click", function () {
        if (adminEditObjects.securityStateOriginal.linkSecurityEdit == true) {
            toggleSecurityEdit(editStates.ShowOkCancel);
            //VoltDbAdminConfig.getEditUserList(adminClusterObjects.userListObj);
        }
    });

    adminEditObjects.btnEditSecurityCancel.on("click", function () {
        adminEditObjects.chkSecurityValue = adminEditObjects.securityStateOriginal.SecurityStatus;
        toggleSecurityEdit(editStates.ShowEdit);
    });

    adminEditObjects.btnEditSecurityOk.on("click", function (e) {
        var passwordValidation = $('.passwordtxt');
        for (var i = 0; i < passwordValidation.length; i++) {
            $(passwordValidation[i]).rules("add", {
                required: true,
                messages: {
                    required: "This field is required",
                }
            });
        }

        var usernameValidation = $('.usernametxt');
        for (var j = 0; j < usernameValidation.length; j++) {
            $(usernameValidation[j]).rules("add", {
                required: true,
                regex: /^[a-zA-Z0-9_.]+$/,
                messages: {
                    required: "This field is required",
                    regex: 'Only alphabets, numbers, <br/> _ and . are allowed.'
                }
            });
        }

        if (!$("#frmUserList").valid()) {
            e.stopPropagation();
            e.preventDefault();
        }
    });

    adminEditObjects.btnEditSecurityOk.popup({
        open: function (event, ui, ele) {

        },
        afterOpen: function () {
            var popup = $(this)[0];
            $("#btnSecurityOk").unbind("click");
            $("#btnSecurityOk").on("click", function () {
                var adminConfigurations = VoltDbAdminConfig.getLatestRawAdminConfigurations();

                if (!adminConfigurations.hasOwnProperty("security")) {
                    adminConfigurations.security = {};
                }

                //Set the new value to be saved.
                adminConfigurations.security.enabled = adminEditObjects.chkSecurity.is(':checked');

                //Call the loading image only after setting the new value to be saved.
                toggleSecurityEdit(editStates.ShowLoading);

                voltDbRenderer.updateAdminConfiguration(adminConfigurations, function (result) {
                    if (result.status == "1") {
                        adminEditObjects.chkSecurityValue = adminConfigurations.security.enabled;

                        //reload the page if security is enabled, user is asked to login upon reload action if user session no longer exist
                        if (adminConfigurations.security.enabled)
                            location.reload(true);

                        //Reload Admin configurations for displaying the updated value
                        voltDbRenderer.GetAdminDeploymentInformation(false, function (adminConfigValues, rawConfigValues) {
                            VoltDbAdminConfig.displayAdminConfiguration(adminConfigValues, rawConfigValues);
                            toggleSecurityEdit(editStates.ShowEdit);
                        });

                    } else {

                        toggleSecurityEdit(editStates.ShowEdit);
                        var msg = '"' + adminEditObjects.securityLabel + '". ';
                        if (result.status == "-1" && result.statusstring == "Query timeout.") {
                            msg += "The Database is either down, very slow to respond or the server refused connection. Please try to edit when the server is back online.";
                        } else {
                            msg += "Please try again later.";
                        }

                        adminEditObjects.updateErrorFieldMsg.text(msg);
                        $("#updateErrorPopupLink").trigger("click");
                    }
                });

                if (adminEditObjects.chkSecurity.is(':checked')) {
                    adminEditObjects.iconSecurityOption.removeClass().addClass("onIcon");
                    adminEditObjects.chkSecurityValue = true;
                } else {
                    adminEditObjects.iconSecurityOption.removeClass().addClass("offIcon");
                    adminEditObjects.chkSecurityValue = false;
                }

                //Close the popup
                popup.close();
            });

            $("#btnPopupSecurityCancel").unbind("click");
            $("#btnPopupSecurityCancel").on("click", function () {
                toggleSecurityEdit(editStates.ShowEdit);
                popup.close();
            });

            $(".popup_back").on("click", function () {
                adminEditObjects.chkSecurityValue = adminEditObjects.securityStateOriginal.SecurityStatus;
                toggleSecurityEdit(editStates.ShowEdit);
            });

            $(".popup_close").on("click", function () {
                adminEditObjects.chkSecurityValue = adminEditObjects.securityStateOriginal.SecurityStatus;
                toggleSecurityEdit(editStates.ShowEdit);
            });
        }
    });

    var showUpdateMessage = function (msg) {
        adminClusterObjects.updateMessageBar.html(msg);
        adminClusterObjects.updateMessageBar.css('display', 'block');
        adminClusterObjects.updateMessageBar.fadeOut(4000);
    };

    $('#saveConfirmation').popup({
        open: function (event, ui, ele) {
            var textName = '<input id="txtSnapshotName" type="text" name="txtSnapshotName" value=' + 'SNAPSHOT_' + getDateTime() + '  />';
            var errorMsg = '<div class="errorLabelMsg"><label id="errorSnapshotFileName" for="txtSnapshotName" class="error" style="display: none;">This field is required.</label></div>';
            $('#tdSnapshotName').html(textName + errorMsg);
            var textDirectory = '<input id="txtSnapshotDirectory" name="txtSnapshotDirectory" type="text"/>';
            var errorDirectoryMsg = '<div class="errorLabelMsg"><label id="errorSnapshotDirectoryPath" for="txtSnapshotDirectory" class="error" style="display: none;">This field is required.</label></div>';
            $('#tdSnapshotDirectory').html(textDirectory + errorDirectoryMsg);

            $("#formSaveSnapshot").validate({
                rules: {
                    txtSnapshotName: adminValidationRules.fileNameRules,
                    txtSnapshotDirectory: adminValidationRules.directoryPathRules,
                },
                messages: {
                    txtSnapshotName: adminValidationRules.fileNameMessages,
                    txtSnapshotDirectory: adminValidationRules.directoryPathMessages,
                }
            });
        },
        afterOpen: function (event) {
            var popup = $(this)[0];
            $("#btnSaveSnapshots").unbind("click");
            $("#btnSaveSnapshots").on("click", function (e) {
                $("#formSaveSnapshot").valid();
                var errorSnapshotFileName = $("#errorSnapshotFileName");
                var errorDirectoryPath = $("#errorSnapshotDirectoryPath");
                if (errorSnapshotFileName.is(":visible") || errorDirectoryPath.is(":visible")) {
                    e.preventDefault();
                    e.stopPropagation();

                    if (errorSnapshotFileName.is(":visible")) {
                        errorSnapshotFileName.css("background-color", "yellow");
                        setTimeout(function () {
                            errorSnapshotFileName.animate({ backgroundColor: 'white' }, 'slow');
                        }, 2000);
                    }

                    if (errorDirectoryPath.is(":visible")) {
                        errorDirectoryPath.css("background-color", "yellow");
                        setTimeout(function () {
                            errorDirectoryPath.animate({ backgroundColor: 'white' }, 'slow');
                        }, 2000);
                    }
                    return;
                }

                var snapShotDirectory = $('#txtSnapshotDirectory').val();
                var snapShotFileName = $('#txtSnapshotName').val();
                voltDbRenderer.saveSnapshot(snapShotDirectory, snapShotFileName, function (success, snapshotStatus) {
                    if (success) {
                        if (snapshotStatus[getCurrentServer()].RESULT.toLowerCase() == "success") {
                            $('#saveSnapshotStatus').html('Snapshot queued successfully');
                            $('#saveSnapshotMessage').html('To verify snapshot completion, please check the server logs.');
                            $('#btnSaveSnapshotPopup').click();
                        } else {
                            $('#saveSnapshotStatus').html('Failed to save snapshot');
                            $('#saveSnapshotMessage').html(snapshotStatus[getCurrentServer()].ERR_MSG);
                            $('#btnSaveSnapshotPopup').click();
                        }
                    } else {
                        alert("Unable to save snapshot.");
                    }
                });
                //Close the popup
                popup.close();

            });

            $("#btnSaveSnapshotCancel").unbind("click");
            $("#btnSaveSnapshotCancel").on("click", function () {
                popup.close();
            });

            $("#btnSaveSnapshotCancel").unbind("click");
            $("#btnSaveSnapshotCancel").on("click", function () {
                popup.close();
            });
        }
    });

    adminClusterObjects.btnClusterPromote.on("click", function (e) {
        if (!adminClusterObjects.enablePromote) {
            e.preventDefault();
            e.stopPropagation();
        }
    });

    adminClusterObjects.btnErrorClusterPromote.popup({
        open: function (event, ui, ele) {
        },
        afterOpen: function () {
            var popup = $(this)[0];
            $("#btnPromoteErrorOk").unbind("click");
            $("#btnPromoteErrorOk").on("click", function () {
                popup.close();
            });
        }
    });

    adminClusterObjects.btnClusterPromote.popup({
        open: function (event, ui, ele) {
        },
        afterOpen: function (event) {
            var popup = $(this)[0];
            $("#promoteConfirmOk").unbind("click");
            $("#promoteConfirmOk").on("click", function (e) {
                $("#adminActionOverlay").show();

                voltDbRenderer.promoteCluster(function (status, statusstring) {
                    if (status == 1) {
                        showUpdateMessage('Cluster promoted successfully.');
                        adminClusterObjects.enablePromote = false;
                        adminClusterObjects.ignorePromoteUpdateCount = 2;
                        adminClusterObjects.btnClusterPromote.removeClass().addClass("promote-disabled");
                    } else {
                        var msg = statusstring;

                        if (msg == null || msg == "") {
                            msg = "An error occurred while promoting the cluster.";
                        }
                        adminClusterObjects.errorPromoteMessage.html(msg);
                        adminClusterObjects.btnErrorClusterPromote.trigger("click");
                    }

                    $("#adminActionOverlay").hide();
                });

                //Close the popup 
                popup.close();
            });

            $("#promoteConfirmCancel").unbind("click");
            $("#promoteConfirmCancel").on("click", function () {
                popup.close();
            });
        }
    });

    var getDateTime = function () {
        var currentDate = new Date();
        return (currentDate.getFullYear() + '.' + (currentDate.getMonth() + 1) + '.' + currentDate.getDate() + '.' + currentDate.getHours() + '.' + currentDate.getMinutes() + '.' + currentDate.getSeconds()).toString();
    };

    $('#restoreConfirmation').popup({
        open: function (event, ui, ele) {
            $('#tblSearchList').html('');
            var textName = '<input id="txtSearchSnapshots" name="txtSearchSnapshots" type="text" value=' + $('#voltdbroot').text() + '/' + $('#snapshotpath').text() + '></td>';
            var errorMsg = '<div class="errorLabelMsgRestore"><label id="errorSearchSnapshotDirectory" for="txtSearchSnapshots" class="error" style="display: none;"></label></div>';
            $('#tdSearchSnapshots').html(textName + errorMsg);
            var btnName = '<a id="btnSearchSnapshots" class="save-search" title="Search" href="#">Search</a>';
            $('#tdSearchSnapshotsBtn').html(btnName);
            $('#btnRestore').addClass('restoreBtn');
            $('#btnRestore').removeClass('btn');
            $('.restoreConfirmation').hide();
            $('.restoreInfo').show();

            $("#formSearchSnapshot").validate({
                rules: {
                    txtSearchSnapshots: adminValidationRules.directoryPathRules,
                },
                messages: {
                    txtSearchSnapshots: adminValidationRules.directoryPathMessages,
                }
            });

            if ($('#voltdbroot').text() + '/' + $('#snapshotpath').text() != '/')
                searchSnapshots();
        },
        afterOpen: function () {
            var popup = $(this)[0];

            $('#btnSearchSnapshots').unbind('click');
            $('#btnSearchSnapshots').on('click', function (e) {
                if (!$("#formSearchSnapshot").valid()) {
                    e.preventDefault();
                    e.stopPropagation();

                    var errorSearchSnapshotDirectory = $("#errorSearchSnapshotDirectory");
                    errorSearchSnapshotDirectory.css("background-color", "yellow");
                    setTimeout(function () {
                        errorSearchSnapshotDirectory.animate({ backgroundColor: 'white' }, 'slow');
                    }, 2000);

                    return;
                }
                searchSnapshots();
            });

            //restore cluster
            $("#btnRestore").unbind("click");
            $("#btnRestore").on("click", function (e) {
                if ($('#btnRestore').hasClass('restoreBtn')) {
                    return;
                }

                if (!$("#formRestoreSnapshot").valid()) {
                    var errorRestoreSnapshot = $("#errorRestoreSnapshot");
                    errorRestoreSnapshot.css("background-color", "yellow");
                    setTimeout(function () {
                        errorRestoreSnapshot.animate({ backgroundColor: 'white' }, 'slow');
                    }, 2000);
                    return;
                }

                $('.restoreInfo').hide();
                $('.restoreConfirmation').show();
            });

            $("#btnRestoreCancel").unbind("click");
            $("#btnRestoreCancel").on("click", function () {
                popup.close();
            });

            $(".confirmNoRestore").unbind("click");
            $(".confirmNoRestore").on("click", function (e) {
                $('.restoreConfirmation').hide();
                $('.restoreInfo').show();
            });

            $("#btnRestoreSnapshotOk").unbind("click");
            $("#btnRestoreSnapshotOk").on("click", function (e) {

                var checkedValue = $('input:radio[name=vemmanual]:checked').val();

                if (checkedValue == undefined) {
                    $($(this).siblings()[0]).trigger("click");
                    $('#saveSnapshotStatus').html('Failed to restore snapshot');
                    $('#saveSnapshotMessage').html('Please select the snapshot file.');
                    $('#btnSaveSnapshotPopup').click();
                    return;
                }
                var value = checkedValue.split('#');
                $("#adminActionOverlay").show();
                voltDbRenderer.restoreSnapShot(value[0], value[1], function (status, snapshotResult, statusString) {
                    if (status) {
                        if (snapshotResult[getCurrentServer()].RESULT.toLowerCase() == "success") {
                            $('#snapshotBar').html('Snapshot restored successfully.');
                            $('#snapshotBar').css('display', 'block');
                            $('#snapshotBar').fadeOut(4000);
                        } else {
                            $('#saveSnapshotStatus').html('Failed to restore snapshot');
                            $('#saveSnapshotMessage').html(snapshotResult[getCurrentServer()].ERR_MSG);
                            $('#btnSaveSnapshotPopup').click();
                        }
                    } else {
                        $('#saveSnapshotStatus').html('Failed to restore snapshot');
                        $('#saveSnapshotMessage').html(statusString);
                        $('#btnSaveSnapshotPopup').click();
                    }
                    $("#adminActionOverlay").hide();
                });

                //Close the popup 
                popup.close();
            });
        }
    });

    var searchSnapshots = function (e) {
        $('#btnRestore').removeClass('btn').addClass('restoreBtn');
        $('#tblSearchList').html('<tr style="border:none"><td colspan="3" align="center"><img src="css/resources/images/loader-small.GIF"></td></tr>');
        voltDbRenderer.GetSnapshotList($('#txtSearchSnapshots').val(), function (snapshotList) {
            var result = '';
            var searchBox = '';
            searchBox += '<tr>' +
                '<th colspan="3" align="left">Snapshot Name</th>' +
                '</tr>';

            var count = 0;
            var searchError = false;
            $.each(snapshotList, function (id, snapshot) {
                if (snapshot.RESULT == "FAILURE") {
                    result += '<tr><td style="color:#c70000" colspan="3"> Error: Failure getting snapshots.' + snapshot.ERR_MSG + '</td></tr>';
                    searchError = true;
                    return false;
                } else if (snapshot.NONCE == undefined) {
                    result += '<tr><td colspan="3">No snapshot is available.' + snapshot.ERR_MSG + '</td></tr>';
                    searchError = true;
                    return false;
                }
                var option = 'checked="checked"';
                if (count != 0)
                    option = '';
                result += '<tr>' +
                    '<td colspan="2" align="left">' + snapshot.NONCE + '</td>' +
                    '<td align="left">' +
                    '<div class="restoreRadio">' +
                    '<input type="radio" value="' + snapshot.PATH + '#' + snapshot.NONCE + '" name="vemmanual" ' + option + '>' +
                    '</div>' +
                    '</td>' +
                    '</tr>';
                count++;
            });

            if (result == '') {
                result = '<td>No snapshots available.</td>';
                $('#btnRestore').addClass('restoreBtn');
                $('#btnRestore').removeClass('btn');
            } else if (searchError) {
                $('#btnRestore').removeClass('btn').addClass('restoreBtn');
            } else {
                $('#btnRestore').addClass('btn');
                $('#btnRestore').removeClass('restoreBtn');
            }

            $('#tblSearchList').html(searchBox + result);
            $("#overlay").hide();

            adminClusterObjects.errorRestoreMsgContainer.html('<label id="errorRestoreSnapshot" for="vemmanual" class="error">Please select a snapshot to restore.</label>');
            $("#formRestoreSnapshot").validate({
                rules: {
                    vemmanual: adminValidationRules.restoreSnapshotRules,
                },
                messages: {
                    vemmanual: adminValidationRules.restoreSnapshotMessages,
                }
            });

            $("#errorRestoreSnapshot").hide();
        });
    };

    var restoreInterval = null;
    var showHideRestoreBtn = function () {
        if (!$('#restoredPopup').is(":visible")) {
            if (!VoltDbAdminConfig.firstResponseReceived) {
                $('#restoreConfirmation').addClass('restoreConfirmationDisable');
                $('#restoreConfirmation').removeClass('restore');
            } else {
                $('#restoreConfirmation').addClass('restore');
                $('#restoreConfirmation').removeClass('restoreConfirmationDisable');
                clearInterval(restoreInterval);

            }
        }
    };

    $('#restoreConfirmation').on("click", function (e) {
        if ($('#restoreConfirmation').hasClass('restoreConfirmationDisable')) {
            e.preventDefault();
            e.stopPropagation();
        }
    });

    restoreInterval = setInterval(showHideRestoreBtn, 2000);
    showHideRestoreBtn();

    $('#stopConfirmation').popup({
        open: function (event, ui, ele) {
        },
        afterOpen: function (event) {
            $("#StoptConfirmOK").unbind("click");
            $("#StoptConfirmOK").on("click", function () {
                $("#stopConfirmation").hide();
                $("#startConfirmation").show();

                //Close the popup
                $($(this).siblings()[0]).trigger("click");

            });
        }
    });


    $('#startConfirmation').popup({
        open: function (event, ui, ele) {
        },
        afterOpen: function () {
            var popup = $(this)[0];
            $("#startConfirmOk").unbind("click");
            $("#startConfirmOk").on("click", function () {

                $("#startConfirmation").hide();
                $("#stopConfirmation").show();

                //Close the popup
                popup.close();
            });

            $("#startConfirmCancel").unbind("click");
            $("#startConfirmCancel").on("click", function () {
                popup.close();
            });
        }
    });


    var toggleAutoSnapshotEdit = function (state) {
        adminEditObjects.editStateSnapshot = state;

        if (adminEditObjects.chkAutoSnapshotValue) {
            adminEditObjects.chkAutoSnapsot.iCheck('check');
        } else {
            adminEditObjects.chkAutoSnapsot.iCheck('uncheck');
        }
        adminEditObjects.tBoxAutoSnapshotFreq.val(adminEditObjects.tBoxAutoSnapshotFreqValue);
        adminEditObjects.tBoxAutoSnapshotRetained.val(adminEditObjects.tBoxAutoSnapshotRetainedValue);
        adminEditObjects.tBoxFilePrefix.val(adminEditObjects.tBoxFilePrefixValue);
        adminEditObjects.ddlAutoSnapshotFreqUnit.val(adminEditObjects.ddlAutoSnapshotFreqUnitValue);
        adminEditObjects.txtAutoSnapshot.text(getOnOffText(adminEditObjects.chkAutoSnapshotValue));
        VoltDbAdminConfig.isSnapshotEditMode = false;
        if (state == editStates.ShowLoading) {
            adminEditObjects.chkAutoSnapsot.parent().removeClass("customCheckbox");
            adminEditObjects.iconAutoSnapshotOption.hide();
            adminDOMObjects.autoSnapshotLabel.hide();
            adminEditObjects.LinkAutoSnapshotEdit.hide();
            adminEditObjects.btnEditAutoSnapshotOk.hide();
            adminEditObjects.btnEditAutoSnapshotCancel.hide();

            adminEditObjects.spanAutoSnapshotFreqUnit.hide();
            adminEditObjects.spanAutoSnapshotFreq.hide();
            adminEditObjects.spanAutoSnapshotRetained.hide();
            adminEditObjects.spanAutoSnapshotFilePrefix.hide();

            adminEditObjects.tBoxAutoSnapshotFreq.hide();
            adminEditObjects.ddlAutoSnapshotFreqUnit.hide();
            adminEditObjects.tBoxAutoSnapshotRetained.hide();
            adminEditObjects.tBoxFilePrefix.hide();
            adminDOMObjects.retainedLabel.hide();

            adminEditObjects.errorAutoSnapshotFreq.hide();
            adminEditObjects.errorAutoSnapshotFilePrefix.hide();
            adminEditObjects.errorAutoSnapshotRetained.hide();

            adminEditObjects.loadingSnapshot.show();
            adminEditObjects.loadingSnapshotFrequency.show();
            adminEditObjects.loadingSnapshotPrefix.show();
            adminEditObjects.loadingSnapshotRetained.show();
        }
        else if (state == editStates.ShowOkCancel) {
            adminEditObjects.iconAutoSnapshotOption.hide();
            adminDOMObjects.autoSnapshotLabel.show();
            adminEditObjects.LinkAutoSnapshotEdit.hide();
            adminEditObjects.btnEditAutoSnapshotOk.show();
            adminEditObjects.btnEditAutoSnapshotCancel.show();
            adminEditObjects.chkAutoSnapsot.parent().addClass("customCheckbox");

            adminEditObjects.spanAutoSnapshotFreqUnit.hide();
            adminEditObjects.spanAutoSnapshotFreq.hide();
            adminEditObjects.spanAutoSnapshotRetained.hide();
            adminEditObjects.spanAutoSnapshotFilePrefix.hide();
            adminEditObjects.tBoxAutoSnapshotFreq.show();
            adminEditObjects.ddlAutoSnapshotFreqUnit.show();
            adminEditObjects.tBoxAutoSnapshotRetained.show();
            adminEditObjects.tBoxFilePrefix.show();
            adminDOMObjects.retainedLabel.show();
            adminEditObjects.loadingSnapshotFrequency.hide();
            adminEditObjects.loadingSnapshotPrefix.hide();
            adminEditObjects.loadingSnapshotRetained.hide();
            adminEditObjects.loadingSnapshot.hide();
            VoltDbAdminConfig.isSnapshotEditMode = true;
        } else {
            adminEditObjects.chkAutoSnapsot.parent().removeClass("customCheckbox");
            adminEditObjects.btnEditAutoSnapshotOk.hide();
            adminEditObjects.btnEditAutoSnapshotCancel.hide();
            adminEditObjects.errorAutoSnapshotFreq.hide();
            adminEditObjects.errorAutoSnapshotFilePrefix.hide();
            adminEditObjects.errorAutoSnapshotRetained.hide();
            adminEditObjects.LinkAutoSnapshotEdit.show();
            adminEditObjects.iconAutoSnapshotOption.show();
            adminDOMObjects.autoSnapshotLabel.show();

            adminEditObjects.tBoxAutoSnapshotFreq.hide();
            adminEditObjects.ddlAutoSnapshotFreqUnit.hide();
            adminEditObjects.tBoxAutoSnapshotRetained.hide();
            adminEditObjects.tBoxFilePrefix.hide();
            adminEditObjects.spanAutoSnapshotFreq.show();
            adminEditObjects.spanAutoSnapshotFreqUnit.show();
            adminEditObjects.spanAutoSnapshotRetained.show();
            adminEditObjects.spanAutoSnapshotFilePrefix.show();
            adminDOMObjects.retainedLabel.show();
            adminEditObjects.loadingSnapshotFrequency.hide();
            adminEditObjects.loadingSnapshotPrefix.hide();
            adminEditObjects.loadingSnapshotRetained.hide();
            adminEditObjects.loadingSnapshot.hide();
        }
    };

    adminEditObjects.btnEditAutoSnapshotCancel.on("click", function () {
        toggleAutoSnapshotEdit(editStates.ShowEdit);
    });

    adminEditObjects.btnEditAutoSnapshotOk.on("click", function (e) {
        if (!$("#frmSnapshotFrequency").valid()) {
            e.preventDefault();
            e.stopPropagation();
            adminEditObjects.tBoxAutoSnapshotFreq.focus();

            adminEditObjects.errorAutoSnapshotFreq.css("background-color", "yellow");
            setTimeout(function () {
                adminEditObjects.errorAutoSnapshotFreq.animate({ backgroundColor: 'white' }, 'slow');
            }, 2000);
        }
        if (!$("#frmSnapshotFilePrefix").valid()) {
            e.preventDefault();
            e.stopPropagation();
            adminEditObjects.tBoxFilePrefix.focus();

            adminEditObjects.errorAutoSnapshotFilePrefix.css("background-color", "yellow");
            setTimeout(function () {
                adminEditObjects.errorAutoSnapshotFilePrefix.animate({ backgroundColor: 'white' }, 'slow');
            }, 2000);
        }
        if (!$("#frmSnapshotRetained").valid()) {
            e.preventDefault();
            e.stopPropagation();
            adminEditObjects.tBoxAutoSnapshotRetained.focus();

            adminEditObjects.errorAutoSnapshotRetained.css("background-color", "yellow");
            setTimeout(function () {
                adminEditObjects.errorAutoSnapshotRetained.animate({ backgroundColor: 'white' }, 'slow');
            }, 2000);
        }

    });


    $("#frmSnapshotFrequency").validate({
        rules: {
            txtFrequency: adminValidationRules.numericRules
        },
        messages: {
            txtFrequency: adminValidationRules.numericMessages
        }
    });

    $("#frmSnapshotFilePrefix").validate({
        rules: {
            txtPrefix: adminValidationRules.fileNameRules
        },
        messages: {
            txtPrefix: adminValidationRules.fileNameMessages
        }
    });

    $("#frmSnapshotRetained").validate({
        rules: {
            txtRetained: adminValidationRules.numericRules
        },
        messages: {
            txtRetained: adminValidationRules.numericMessages
        }
    });

    $("#formQueryTimeout").validate({
        rules: {
            txtQueryTimeout: adminValidationRules.queryTimeoutRules
        },
        messages: {
            txtQueryTimeout: adminValidationRules.queryTimeoutMessages
        }
    });

    adminEditObjects.btnEditAutoSnapshotOk.popup({
        open: function (event, ui, ele) {
        },
        afterOpen: function () {
            var popup = $(this)[0];
            $("#btnSaveSnapshot").unbind("click");
            $("#btnSaveSnapshot").on("click", function () {
                var adminConfigurations = VoltDbAdminConfig.getLatestRawAdminConfigurations();
                if (!adminConfigurations.hasOwnProperty("snapshot")) {
                    adminConfigurations.snapshot = {};
                }
                //Set the new value to be saved.
                var frequencyUnit = "s";
                if (adminEditObjects.ddlAutoSnapshotFreqUnit.val().toLowerCase() == "min")
                    frequencyUnit = "m";
                else if (adminEditObjects.ddlAutoSnapshotFreqUnit.val().toLowerCase() == "sec")
                    frequencyUnit = "s";
                else if (adminEditObjects.ddlAutoSnapshotFreqUnit.val().toLowerCase() == "hrs")
                    frequencyUnit = "h";
                adminConfigurations.snapshot.frequency = adminEditObjects.tBoxAutoSnapshotFreq.val() + frequencyUnit;
                adminConfigurations.snapshot.prefix = adminEditObjects.tBoxFilePrefix.val();
                adminConfigurations.snapshot.retain = adminEditObjects.tBoxAutoSnapshotRetained.val();
                adminConfigurations.snapshot.enabled = adminEditObjects.chkAutoSnapsot.is(':checked');
                //Call the loading image only after setting the new value to be saved.
                toggleAutoSnapshotEdit(editStates.ShowLoading);
                voltDbRenderer.updateAdminConfiguration(adminConfigurations, function (result) {
                    if (result.status == "1") {
                        adminEditObjects.tBoxAutoSnapshotFreqValue = adminEditObjects.tBoxAutoSnapshotFreq.val();
                        adminEditObjects.ddlAutoSnapshotFreqUnitValue = adminEditObjects.ddlAutoSnapshotFreqUnit.val();
                        adminEditObjects.tBoxAutoSnapshotRetainedValue = adminEditObjects.tBoxAutoSnapshotRetained.val();
                        adminEditObjects.tBoxFilePrefixValue = adminEditObjects.tBoxFilePrefix.val();

                        adminEditObjects.spanAutoSnapshotFreq.html(adminEditObjects.tBoxAutoSnapshotFreqValue);
                        adminEditObjects.spanAutoSnapshotFreqUnit.html(adminEditObjects.ddlAutoSnapshotFreqUnitValue);
                        adminEditObjects.spanAutoSnapshotRetained.html(adminEditObjects.tBoxAutoSnapshotRetainedValue);
                        adminEditObjects.spanAutoSnapshotFilePrefix.html(adminEditObjects.tBoxFilePrefixValue);

                        //Reload Admin configurations for displaying the updated value
                        voltDbRenderer.GetAdminDeploymentInformation(false, function (adminConfigValues, rawConfigValues) {
                            VoltDbAdminConfig.displayAdminConfiguration(adminConfigValues, rawConfigValues);
                            toggleAutoSnapshotEdit(editStates.ShowEdit);
                        });
                    } else {
                        toggleAutoSnapshotEdit(editStates.ShowEdit);
                        var msg = '"' + adminEditObjects.snapshotLabel + '". ';
                        if (result.status == "-1" && result.statusstring == "Query timeout.") {
                            msg += "The Database is either down, very slow to respond or the server refused connection. Please try to edit when the server is back online.";
                        } else {
                            msg += "Please try again later.";
                        }

                        adminEditObjects.updateSnapshotErrorFieldMsg.text(msg);
                        $("#updateErrorSnapshotPopupLink").trigger("click");
                    }
                });
                //Close the popup
                popup.close();
            });

            $("#btnPopupAutoSnapshotCancel").on("click", function () {
                toggleAutoSnapshotEdit(editStates.ShowEdit);
                popup.close();
            });

            $(".popup_back").on("click", function () {
                toggleAutoSnapshotEdit(editStates.ShowEdit);
            });

            $(".popup_close").on("click", function () {
                toggleAutoSnapshotEdit(editStates.ShowEdit);
            });
        }
    });

    adminEditObjects.LinkAutoSnapshotEdit.click(function () {
        var parent = $(this).parent().parent();
        parent.siblings('.child-' + parent.attr("id")).show();
        parent.find(".labelCollapsed").addClass("labelExpanded");
        toggleAutoSnapshotEdit(editStates.ShowOkCancel);
    });

    $("#formHeartbeatTimeout").validate({
        rules: {
            txtHrtTimeOut: adminValidationRules.numericRules
        },
        messages: {
            txtHrtTimeOut: adminValidationRules.numericMessages
        }
    });

    //Heartbeat timeout
    var toggleHeartbeatTimeoutEdit = function (state) {

        adminEditObjects.editStateHeartbeatTimeout = state;
        adminEditObjects.tBoxHeartbeatTimeout.val(adminEditObjects.tBoxHeartbeatTimeoutValue);

        if (state == editStates.ShowLoading) {
            adminDOMObjects.heartBeatTimeoutLabel.hide();
            adminEditObjects.LinkHeartbeatEdit.hide();
            adminEditObjects.spanHeartbeatTimeOut.hide();
            adminEditObjects.tBoxHeartbeatTimeout.hide();
            adminEditObjects.btnEditHeartbeatTimeoutOk.hide();
            adminEditObjects.btnEditHeartbeatTimeoutCancel.hide();
            adminEditObjects.errorHeartbeatTimeout.hide();

            adminEditObjects.loadingHeartbeatTimeout.show();
        }
        else if (state == editStates.ShowOkCancel) {
            adminEditObjects.loadingHeartbeatTimeout.hide();
            adminEditObjects.LinkHeartbeatEdit.hide();
            adminEditObjects.btnEditHeartbeatTimeoutOk.show();
            adminEditObjects.btnEditHeartbeatTimeoutCancel.show();

            adminEditObjects.spanHeartbeatTimeOut.hide();
            adminEditObjects.tBoxHeartbeatTimeout.show();
            adminDOMObjects.heartBeatTimeoutLabel.show();
        }
        else {
            adminEditObjects.loadingHeartbeatTimeout.hide();
            adminEditObjects.btnEditHeartbeatTimeoutOk.hide();
            adminEditObjects.btnEditHeartbeatTimeoutCancel.hide();
            adminEditObjects.LinkHeartbeatEdit.show();
            adminEditObjects.errorHeartbeatTimeout.hide();

            adminEditObjects.tBoxHeartbeatTimeout.hide();
            adminEditObjects.spanHeartbeatTimeOut.show();
            adminDOMObjects.heartBeatTimeoutLabel.show();
        }

    };

    adminEditObjects.LinkHeartbeatEdit.on("click", function () {
        toggleHeartbeatTimeoutEdit(editStates.ShowOkCancel);
        $("td.heartbeattd span").toggleClass("unit");
    });

    adminEditObjects.btnEditHeartbeatTimeoutCancel.on("click", function () {
        toggleHeartbeatTimeoutEdit(editStates.ShowEdit);
    });

    adminEditObjects.btnEditHeartbeatTimeoutOk.on("click", function (e) {
        $("#formHeartbeatTimeout").valid();

        if (adminEditObjects.errorHeartbeatTimeout.is(":visible")) {
            e.preventDefault();
            e.stopPropagation();
            adminEditObjects.tBoxHeartbeatTimeout.focus();

            adminEditObjects.errorHeartbeatTimeout.css("background-color", "yellow");
            setTimeout(function () {
                adminEditObjects.errorHeartbeatTimeout.animate({ backgroundColor: 'white' }, 'slow');
            }, 2000);
        }
    });

    adminEditObjects.btnEditHeartbeatTimeoutOk.popup({
        open: function (event, ui, ele) {
        },
        afterOpen: function () {

            var popup = $(this)[0];
            $("#btnPopupHeartbeatTimeoutOk").unbind("click");
            $("#btnPopupHeartbeatTimeoutOk").on("click", function () {

                var adminConfigurations = VoltDbAdminConfig.getLatestRawAdminConfigurations();
                if (!adminConfigurations.hasOwnProperty("heartbeat")) {
                    adminConfigurations.heartbeat = {};
                }
                //Set the new value to be saved.
                adminConfigurations.heartbeat.timeout = adminEditObjects.tBoxHeartbeatTimeout.val();
                //Call the loading image only after setting the new value to be saved.
                toggleHeartbeatTimeoutEdit(editStates.ShowLoading);
                voltDbRenderer.updateAdminConfiguration(adminConfigurations, function (result) {

                    if (result.status == "1") {
                        adminEditObjects.tBoxHeartbeatTimeoutValue = adminEditObjects.tBoxHeartbeatTimeout.val();
                        adminEditObjects.spanHeartbeatTimeOut.html(adminEditObjects.tBoxHeartbeatTimeoutValue);

                        //Reload Admin configurations for displaying the updated value
                        voltDbRenderer.GetAdminDeploymentInformation(false, function (adminConfigValues, rawConfigValues) {
                            VoltDbAdminConfig.displayAdminConfiguration(adminConfigValues, rawConfigValues);
                            toggleHeartbeatTimeoutEdit(editStates.ShowEdit);
                        });

                    } else {

                        toggleHeartbeatTimeoutEdit(editStates.ShowEdit);
                        var msg = '"' + adminEditObjects.heartbeatTimeoutLabel + '". ';
                        if (result.status == "-1" && result.statusstring == "Query timeout.") {
                            msg += "The Database is either down, very slow to respond or the server refused connection. Please try to edit when the server is back online.";
                        } else {
                            msg += "Please try again later.";
                        }

                        adminEditObjects.updateErrorFieldMsg.text(msg);
                        $("#updateErrorPopupLink").trigger("click");
                    }
                });

                //Close the popup 
                popup.close();
            });

            $("#btnPopupHeartbeatTimeoutCancel").on("click", function () {
                toggleHeartbeatTimeoutEdit(editStates.ShowEdit);
                popup.close();
            });

            $(".popup_back").on("click", function () {
                toggleHeartbeatTimeoutEdit(editStates.ShowEdit);
            });

            $(".popup_close").on("click", function () {
                toggleHeartbeatTimeoutEdit(editStates.ShowEdit);
            });
        }
    });

    $("#formQueryTimeout").validate({
        rules: {
            txtQueryTimeout: adminValidationRules.numericRules
        },
        messages: {
            txtQueryTimeout: adminValidationRules.numericMessages
        }
    });

    //Query timeout
    var toggleQueryTimeoutEdit = function (state) {

        adminEditObjects.tBoxQueryTimeout.val(adminEditObjects.tBoxQueryTimeoutValue);

        if (state == editStates.ShowLoading) {
            adminDOMObjects.queryTimeoutLabel.hide();
            adminEditObjects.LinkQueryTimeoutEdit.hide();
            adminEditObjects.btnEditQueryTimeoutOk.hide();
            adminEditObjects.btnEditQueryTimeoutCancel.hide();
            adminEditObjects.tBoxQueryTimeout.hide();
            adminEditObjects.errorQueryTimeout.hide();

            adminEditObjects.loadingQueryTimeout.show();
        }
        else if (state == editStates.ShowOkCancel) {
            adminEditObjects.loadingQueryTimeout.hide();
            adminEditObjects.LinkQueryTimeoutEdit.hide();
            adminEditObjects.btnEditQueryTimeoutOk.show();
            adminEditObjects.btnEditQueryTimeoutCancel.show();

            adminEditObjects.spanqueryTimeOut.hide();
            adminEditObjects.tBoxQueryTimeout.show();
            adminDOMObjects.queryTimeoutLabel.show();
        } else {
            adminEditObjects.loadingQueryTimeout.hide();
            adminEditObjects.btnEditQueryTimeoutOk.hide();
            adminEditObjects.btnEditQueryTimeoutCancel.hide();
            adminEditObjects.errorQueryTimeout.hide();
            adminEditObjects.LinkQueryTimeoutEdit.show();

            adminEditObjects.tBoxQueryTimeout.hide();
            adminEditObjects.spanqueryTimeOut.show();
            adminDOMObjects.queryTimeoutLabel.show();
        }
    };

    adminEditObjects.LinkQueryTimeoutEdit.on("click", function () {
        toggleQueryTimeoutEdit(editStates.ShowOkCancel);
        $("td.queryTimeOut span").toggleClass("unit");
    });

    adminEditObjects.btnEditQueryTimeoutCancel.on("click", function () {
        toggleQueryTimeoutEdit(editStates.ShowEdit);
    });

    adminEditObjects.btnEditQueryTimeoutOk.on("click", function (e) {

        if (!$("#formQueryTimeout").valid()) {
            e.preventDefault();
            e.stopPropagation();
            adminEditObjects.tBoxQueryTimeout.focus();

            adminEditObjects.errorQueryTimeout.css("background-color", "yellow");
            setTimeout(function () {
                adminEditObjects.errorQueryTimeout.animate({ backgroundColor: 'white' }, 'slow');
            }, 2000);
        }
    });

    adminEditObjects.btnEditQueryTimeoutOk.popup({
        open: function (event, ui, ele) {
        },
        afterOpen: function () {
            var popup = $(this)[0];
            $("#btnPopupQueryTimeoutOk").unbind("click");
            $("#btnPopupQueryTimeoutOk").on("click", function () {

                var adminConfigurations = VoltDbAdminConfig.getLatestRawAdminConfigurations();
                if (adminConfigurations.systemsettings.query == null) {
                    adminConfigurations.systemsettings.query = {};
                }
                //Set the new value to be saved.
                adminConfigurations.systemsettings.query.timeout = adminEditObjects.tBoxQueryTimeout.val();

                //Call the loading image only after setting the new value to be saved.
                toggleQueryTimeoutEdit(editStates.ShowLoading);
                voltDbRenderer.updateAdminConfiguration(adminConfigurations, function (result) {
                    if (result.status == "1") {
                        adminEditObjects.tBoxQueryTimeoutValue = adminEditObjects.tBoxQueryTimeout.val();
                        adminEditObjects.spanqueryTimeOut.html(adminEditObjects.tBoxQueryTimeoutValue);

                        //Reload Admin configurations for displaying the updated value
                        voltDbRenderer.GetAdminDeploymentInformation(false, function (adminConfigValues, rawConfigValues) {
                            VoltDbAdminConfig.displayAdminConfiguration(adminConfigValues, rawConfigValues);
                            toggleQueryTimeoutEdit(editStates.ShowEdit);
                        });

                    } else {

                        toggleQueryTimeoutEdit(editStates.ShowEdit);
                        var msg = '"' + adminEditObjects.queryTimeoutFieldLabel + '". ';
                        if (result.status == "-1" && result.statusstring == "Query timeout.") {
                            msg += "The Database is either down, very slow to respond or the server refused connection. Please try to edit when the server is back online.";
                        } else {
                            msg += "Please try again later.";
                        }

                        adminEditObjects.queryTimeoutUpdateErrorFieldMsg.text(msg);
                        $("#queryTimeoutUpdateErrorPopupLink").trigger("click");
                    }
                });

                //Close the popup
                popup.close();
            });

            $("#btnPopupQueryTimeoutCancel").on("click", function () {
                toggleQueryTimeoutEdit(editStates.ShowEdit);
                popup.close();
            });

            $(".popup_back").on("click", function () {
                toggleQueryTimeoutEdit(editStates.ShowEdit);
            });

            $(".popup_close").on("click", function () {
                toggleQueryTimeoutEdit(editStates.ShowEdit);
            });
        }
    });

    $("#addNewConfigLink").on("click", function () {
        adminDOMObjects.addConfigLink.data("id", -1);
        adminDOMObjects.addConfigLink.trigger("click");
    });

    var editId = -1;
    $("#addConfigPopupLink").popup({
        open: function (event, ui, ele) {
            editId = adminDOMObjects.addConfigLink.data("id");

            //For adding a new configuration
            if (editId == "-1") {
                $("#addConfigHeader").text("Add Configuration");
                $("#deleteAddConfig").hide();
            }//For editing an existing configuration
            else {
                $("#addConfigHeader").text("Edit Configuration");
                $("#deleteAddConfig").show();
            }
            $("#expotSaveConfigText").text("save").data("status", "save");

            var contents = '' +
                '<table width="100%" cellpadding="0" cellspacing="0" class="configurTbl">' +
                '<tr id="Tr1">' +
                '    <td>Stream</td>' +
                '    <td width="15%">' +
                '       <input id="txtStream" name="txtStream" type="text" size="38">' +
                '       <label id="errorStream" for="txtStream" class="error" style="display: none;"></label>' +
                '    </td>' +
                '    <td width="8%" align="right"><input type="checkbox" checked="true" id="chkStream" class="chkStream"/></td>' +
                '    <td id="chkStreamValue">On</td>' +
                '</tr>' +
                '<tr>' +
                '    <td>Type </td>' +
                '    <td>' +
                '       <input id="txtType" name="txtType" type="text" size="38">' +
                '       <label id="errorType" for="txtType" class="error" style="display: none;"></label>' +
                '    </td>' +
                '    <td>&nbsp;</td>' +
                '    <td>&nbsp;</td>' +
                '</tr>' +
                '</table>' +

                '<table width="100%" cellpadding="0" cellspacing="0" class="configurTbl">' +
                '<tr>' +
                '    <td class="configLabe1">' +
                '        <div class="propertiesAlign">' +
                '            <div class="proLeft ">Properties</div>' +
                '            <div class="editBtn addProBtn"> ' +
                '                <a href="javascript:void(0)" id="lnkAddNewProperty" class="btnEd"> <span class="userPlus">+</span> Add Property</a> ' +
                '            </div>' +
                '            <div class="clear"> </div>' +
                '        </div>' +
                '    </td>' +
                '</tr>' +
                '<tr>' +
                '    <td>' +
                '       ' +
                '        <div class="addConfigProperWrapper">' +
                '            <table id="tblAddNewProperty" width="100%" cellpadding="0" cellspacing="0" class="addConfigProperTbl">' +
                '                <tr>' +
                '                    <th>Name</th>' +
                '                    <th align="right">Value</th>' +
                '                    <th>Delete</th>' +
                '                </tr>' +
                '                <tr>' +
                '                    <td>' +
                '                        <input size="15" id="txtName0" name="txtName0" class="newStreamPropertyName newStreamProperty" type="text">' +
                '                        <label id="errorName0" for="txtName0" class="error" style="display: none;"></label>' +
                '                    </td>' +
                '                    <td>' +
                '                        <input size="15" id="txtValue0" name="txtValue0" class="newStreamPropertyValue newStreamProperty" type="text">' +
                '                        <label id="errorValue0" for="txtValue0" class="error" style="display: none;"></label>' +
                '                    </td>' +
                '                    <td><div class="securityDelete" id="delRow0" onclick="deleteRow(this)"></div></td>' +
                '                </tr>' +
                '            </table>' +
                '        </div>' +
                '    </td>' +
                '</tr>' +
                '</table>';

            $("#addConfigWrapper").html(contents);

            $("#addConfigControls").show();
            $("#saveConfigConfirmation").hide();

            $('#chkStream').iCheck({
                checkboxClass: 'icheckbox_square-aero customCheckbox',
                increaseArea: '20%'
            });

            $('#chkStream').on('ifChanged', function () {
                $("#chkStreamValue").text(getOnOffText($('#chkStream').is(":checked")));
            });

            var count = 0;

            $("#lnkAddNewProperty").on("click", function () {
                count++;
                var nameId = 'txtName' + count;
                var valueId = 'txtValue' + count;

                var newRow = '<tr>' +
                    '   <td>' +
                    '       <input size="15" id="' + nameId + '" name="' + nameId + '" class="newStreamPropertyName newStreamProperty" type="text">' +
                    '       <label id="errorName' + count + '" for="' + nameId + '" class="error" style="display: none;"></label>' +
                    '   </td>' +
                    '   <td>' +
                    '       <input size="15" id="' + valueId + '" name="' + valueId + '" class="newStreamPropertyValue newStreamProperty" type="text">' +
                    '       <label id="errorValue' + count + '" for="' + valueId + '" class="error" style="display: none;"></label>' +
                    '   </td>' +
                    '   <td><div class="securityDelete" id="deleteFirstProperty" onclick="deleteRow(this)"></div></td>' +
                    '</tr>';
                $("#tblAddNewProperty").append(newRow);
            });

            $("#formAddConfiguration").validate({
                rules: {
                    txtStream: adminValidationRules.streamNameRules,
                    txtType: adminValidationRules.streamNameRules,
                },
                messages: {
                    txtStream: adminValidationRules.streamNameMessages,
                    txtType: adminValidationRules.streamNameMessages,
                }
            });
        },
        afterOpen: function () {

            //For editing an existing configuration
            if (editId != "-1") {
                var existingAdminConfig = VoltDbAdminConfig.getLatestRawAdminConfigurations();
                var config = existingAdminConfig.export.configuration[editId * 1];

                $("#txtStream").val(config.stream);
                $("#txtType").val(config.type);
                $("#chkStream").iCheck(config.enabled ? 'check' : 'uncheck');

                var properties = config.property;

                if (properties.length == 0) {
                    $("#deleteFirstProperty").trigger("click");
                }

                for (var i = 0; i < properties.length; i++) {
                    if (i > 0) {
                        $("#lnkAddNewProperty").trigger("click");
                    }

                    $("#txtName" + i).val(properties[i].name);
                    $("#txtValue" + i).val(properties[i].value);
                }
            }

            var popup = $(this)[0];
            $("#btnAddConfigSave").unbind("click");
            $("#btnAddConfigSave").on("click", function (e) {

                var newStreamPropertyNames = $(".newStreamPropertyName");
                for (var i = 0; i < newStreamPropertyNames.length; i++) {
                    $(newStreamPropertyNames[i]).rules("add", {
                        required: true,
                        regex: /^[a-zA-Z0-9_\-.]+$/,
                        messages: {
                            required: "This field is required",
                            regex: 'Only alphabets, numbers, <br/> _, - and . are allowed.'
                        }
                    });
                }

                if (!$("#formAddConfiguration").valid()) {
                    e.preventDefault();
                    e.stopPropagation();
                } else {
                    $("#addConfigControls").hide();
                    $("#deleteAddConfig").hide();
                    $("#saveConfigConfirmation").show();
                }
            });

            $("#btnAddConfigCancel").unbind("click");
            $("#btnAddConfigCancel").on("click", function () {

                //Close the popup
                popup.close();
            });

            //Center align the popup
            popup.center();

            $("#deleteAddConfig").on("click", function () {
                $("#addConfigControls").hide();
                $("#deleteAddConfig").hide();
                $("#expotSaveConfigText").text("delete").data("status", "delete");
                $("#saveConfigConfirmation").show();
            });

            $("#btnSaveConfigOk").unbind("click");
            $("#btnSaveConfigOk").on("click", function () {

                var adminConfigurations = VoltDbAdminConfig.getLatestRawAdminConfigurations();

                if ($("#expotSaveConfigText").data("status") == "delete") {
                    adminConfigurations.export.configuration.splice(editId * 1, 1);
                }
                else {
                    var newConfig = {};
                    newConfig["property"] = [];

                    var newStreamProperties = $(".newStreamProperty");
                    for (var i = 0; i < newStreamProperties.length; i += 2) {
                        newConfig["property"].push({
                            "name": encodeURIComponent($(newStreamProperties[i]).val()),
                            "value": encodeURIComponent($(newStreamProperties[i + 1]).val()),
                        });
                    }

                    newConfig["stream"] = $("#txtStream").val();
                    newConfig["type"] = $("#txtType").val();
                    newConfig["enabled"] = $("#chkStream").is(':checked');
                    newConfig["exportconnectorclass"] = "";

                    if (!adminConfigurations.export) {
                        adminConfigurations.export = {};
                        adminConfigurations.export["configuration"] = [];
                    }

                    //For editing an existing configuration
                    if (editId == "-1") {
                        adminConfigurations.export.configuration.push(newConfig);
                    } else {
                        var updatedConfig = adminConfigurations.export.configuration[editId * 1];

                        updatedConfig.stream = newConfig.stream;
                        updatedConfig.type = newConfig.type;
                        updatedConfig.enabled = newConfig.enabled;
                        updatedConfig.property = newConfig.property;
                    }
                }

                var currentConfig = adminEditObjects.exportConfiguration.html();

                var loadingConfig = '<tr class="child-row-4 subLabelRow">' +
                    '   <td colspan="4" style="position:relative">&nbsp;<div class="loading-small loadExportConfig"></div></td>' +
                    '</tr>';

                adminEditObjects.addNewConfigLink.hide();
                adminEditObjects.exportConfiguration.html(loadingConfig);
                adminEditObjects.loadingConfiguration.show();
                adminEditObjects.exportConfiguration.data("status", "loading");

                //Close the popup
                popup.close();

                voltDbRenderer.updateAdminConfiguration(adminConfigurations, function (result) {

                    if (result.status == "1") {

                        //Reload Admin configurations for displaying the updated value
                        voltDbRenderer.GetAdminDeploymentInformation(false, function (adminConfigValues, rawConfigValues) {
                            adminEditObjects.loadingConfiguration.hide();
                            adminEditObjects.addNewConfigLink.show();
                            adminEditObjects.exportConfiguration.data("status", "value");

                            VoltDbAdminConfig.displayAdminConfiguration(adminConfigValues, rawConfigValues);
                        });

                    } else {
                        setTimeout(function () {
                            adminEditObjects.loadingConfiguration.hide();
                            adminEditObjects.addNewConfigLink.show();
                            adminEditObjects.exportConfiguration.data("status", "value");
                            adminEditObjects.exportConfiguration.html(currentConfig);

                            var msg = '"Export Configuration". ';
                            if (result.status == "-1" && result.statusstring == "Query timeout.") {
                                msg += "The Database is either down, very slow to respond or the server refused connection. Please try to edit when the server is back online.";
                            } else if (result.statusstring != "") {
                                msg += result.statusstring;
                            } else {
                                msg += "Please try again later.";
                            }

                            adminEditObjects.updateErrorFieldMsg.text(msg);

                            $("#updateErrorPopupLink").trigger("click");
                        }, 3000);
                    }
                });
            });

            $("#btnSaveConfigCancel").unbind("click");
            $("#btnSaveConfigCancel").on("click", function () {

                $("#saveConfigConfirmation").hide();
                $("#addConfigControls").show();
                $("#expotSaveConfigText").text("save").data("status", "save");

                if (editId != "-1") {
                    $("#deleteAddConfig").show();
                }
            });
        }
    });

    var editUserState = -1;
    var orguser = '';
    $("#addNewUserLink").popup({
        open: function (event, ui, ele) {
            $("#addUserControl").show();
            $("#deleteSecUser").show();
            $("#saveUserControl").hide();
            editUserState = $('#addUserInnerPopup').data('isupdate');
            if (editUserState == 1) {
                $("#deleteUser").css('display', 'block');
            } else {
                $("#deleteUser").css('display', 'none');
            }
            var content = '<table width="100%" cellpadding="0" cellspacing="0" class="configurTbl">' +
                            '<tbody>' +
                                '<tr>' +
                                    '<td width="30%">Username</td>' +
                                    '<td width="10%">' +
                                        '<input id="txtUser" name="txtUser" type="text" size="30" aria-required="true" class="error"/>' +
                                        '<label id="errorUser" for="txtUser" class="error" style="display:none">This field is required</label>' +
                                        '<input id="txtOrgUser" name="txtOrgUser" type="text" size="30" aria-required="true" style="display:none"/>' +
                                    '</td> ' +
                                    '<td>&nbsp;</td> ' +
                                    '<td>&nbsp;</td>' +
                                '</tr>' +
                                '<tr>' +
                                    '<td><span id="labelPassword"></span> </td> ' +
                                    '<td>' +
                                        '<input id="txtPassword" name="txtPassword" type="password" size="30" aria-required="true" class="error"/> ' +
                                        '<label id="errorPassword" for="txtPassword" class="error" style="display:none">This field is required</label> ' +
                                    '</td>' +
                                    '<td>&nbsp;</td> ' +
                                    '<td>&nbsp;</td>' +
                                '</tr>' +
                                '<tr>' +
                                    '<td>Roles </td> ' +
                                    '<td>' +
                                        '<select id="selectRole">' +
                                            '<option value="administrator" selected="selected">Administrator</option>' +
                                            '<option value="user">User</option>' +
                                        '</select>  ' +
                                    '</td> ' +
                                    '<td>&nbsp;</td>' +
                                    '<td>&nbsp;</td>' +
                                '</tr>' +
                            '</tbody>' +
                        '</table>';
            $('#addUserWrapper').html(content);


            $("#frmAddUser").validate({
                rules: {
                    txtUser: adminValidationRules.userNameRule,
                    txtPassword: adminValidationRules.passwordRule
                },
                messages: {
                    txtUser: adminValidationRules.userNameMessage,
                    txtPassword: adminValidationRules.passwordMessage
                }
            });

        },
        afterOpen: function () {
            var popup = $(this)[0];
            if (editUserState == -1) {
                $('#labelPassword').html('Password');
                $('#addUserHeader').html('Add User');
            } else {
                $('#labelPassword').html('New Password');
                $('#addUserHeader').html('Edit User');
                $('#txtUser').val($('#addUserInnerPopup').data('username'));
                $('#txtOrgUser').val($('#addUserInnerPopup').data('username'));
                orguser = $('#addUserInnerPopup').data('username');
                $('#selectRole').val($('#addUserInnerPopup').data('role').toLowerCase());
            }

            $("#btnSaveUser").unbind("click");
            $("#btnSaveUser").on("click", function (e) {
                if (!$("#frmAddUser").valid()) {
                    e.preventDefault();
                    e.stopPropagation();
                } else {
                    $("#userSaveDelete").data('status', 'save');
                    $("#userSaveDelete").html("save");
                    $("#addUserControl").hide();
                    $("#deleteSecUser").hide();
                    $("#saveUserControl").show();
                }
            });

            $("#btnCancelUser").unbind("click");
            $("#btnCancelUser").on("click", function (e) {
                popup.close();
            });

            $("#btnSaveSecUser").unbind("click");
            $("#btnSaveSecUser").on("click", function () {
                var username = $('#txtOrgUser').val();
                var newUsername = $('#txtUser').val();
                var password = encodeURIComponent($('#txtPassword').val());
                var role = $('#selectRole').val();
                var requestType = "POST";
                var requestUser = "";
                popup.close();
                if ($("#userSaveDelete").data('status') == 'save') {
                    var userObject = {
                        "name": newUsername,
                        "roles": role,
                        "password": password,
                        "plaintext": true
                    };
                    if (editUserState == 1) {
                        requestUser = username;
                    } else {
                        requestUser = newUsername;
                        requestType = "PUT";
                    }
                    toggleSecurityEdit(editStates.ShowLoading);
                    voltDbRenderer.UpdateUserConfiguration(userObject, function (result) {
                        if (result.status == "1") {
                            toggleSecurityEdit(editStates.ShowEdit);
                            //Reload Admin configurations for displaying the updated value
                            voltDbRenderer.GetAdminDeploymentInformation(false, function (adminConfigValues, rawConfigValues) {
                                VoltDbAdminConfig.displayAdminConfiguration(adminConfigValues, rawConfigValues);
                            });
                        } else {
                            setTimeout(function () {
                                toggleSecurityEdit(editStates.ShowEdit);
                                var errorStatus = '';
                                if (editUserState == 1) {
                                    errorStatus = 'Could not update the user credentials. ';
                                } else {
                                    errorStatus = 'Could not add a new user. ';
                                }
                                var msg = errorStatus;
                                if (result.status == "-1" && result.statusstring == "Query timeout.") {
                                    msg += "The Database is either down, very slow to respond or the server refused connection. Please try to edit when the server is back online.";
                                }
                                else if (result.statusstring != "") {
                                    msg += " " + result.statusstring;
                                }
                                else {
                                    msg += "Please try again later.";
                                }

                                $('#securityUserErrorFieldMsg').html(msg);
                                $("#sercurityUserPopupLink").trigger("click");
                            }, 3000);
                        }
                    }, requestUser, requestType);
                    popup.close();
                } else if ($("#userSaveDelete").data('status') == 'delete') {
                    toggleSecurityEdit(editStates.ShowLoading);
                    voltDbRenderer.UpdateUserConfiguration(null, function (result) {

                        if (!result.status) { //Handle the condition when the user deletes himself.
                            return;
                        }

                        if (result.status == "1") {
                            toggleSecurityEdit(editStates.ShowEdit);
                            //Reload Admin configurations for displaying the updated value
                            voltDbRenderer.GetAdminDeploymentInformation(false, function (adminConfigValues, rawConfigValues) {
                                VoltDbAdminConfig.displayAdminConfiguration(adminConfigValues, rawConfigValues);
                            });
                        } else {
                            setTimeout(function () {

                                toggleSecurityEdit(editStates.ShowEdit);
                                var errorStatus = 'Could not delete the user.';

                                var msg = errorStatus;
                                if (result.status == "-1" && result.statusstring == "Query timeout.") {
                                    msg += "The Database is either down, very slow to respond or the server refused connection. Please try to edit when the server is back online.";
                                } else if (result.statusstring != "") {
                                    msg += " " + result.statusstring;
                                } else {
                                    msg += "Please try again later.";
                                }

                                $('#securityUserErrorFieldMsg').html(msg);
                                $("#sercurityUserPopupLink").trigger("click");
                            }, 3000);
                        }
                    }, username, "DELETE");
                }

            });

            $("#btnCancelSaveSecUser").unbind("click");
            $("#btnCancelSaveSecUser").on("click", function () {
                $("#addUserControl").show();
                $("#deleteSecUser").show();
                $("#saveUserControl").hide();
            });

            $("#deleteSecUser").unbind("click");
            $("#deleteSecUser").on("click", function () {
                $("#userSaveDelete").data('status', 'delete');
                $("#userSaveDelete").html("delete");
                $("#addUserControl").hide();
                $("#deleteSecUser").hide();
                $("#saveUserControl").show();
            });
        }
    });

    $("#updateErrorPopupLink").popup({
        open: function (event, ui, ele) {
        },
        afterOpen: function () {

            var popup = $(this)[0];
            $("#btnUpdateErrorOk").unbind("click");
            $("#btnUpdateErrorOk").on("click", function () {

                //Close the popup
                popup.close();
            });
        }
    });

    $("#sercurityUserPopupLink").popup({
        open: function (event, ui, ele) {
        },
        afterOpen: function () {

            var popup = $(this)[0];
            $("#btnSecurityUserErrorOk").unbind("click");
            $("#btnSecurityUserErrorOk").on("click", function () {

                //Close the popup
                popup.close();
            });
        }
    });

    $("#queryTimeoutUpdateErrorPopupLink").popup({
        open: function (event, ui, ele) {
        },
        afterOpen: function () {

            var popup = $(this)[0];
            $("#btnQueryTimeoutUpdateErrorOk").unbind("click");
            $("#btnQueryTimeoutUpdateErrorOk").on("click", function () {

                //Close the popup
                popup.close();
            });
        }
    });

    $("#updateErrorSnapshotPopupLink").popup({
        open: function (event, ui, ele) {
        },
        afterOpen: function () {
            var popup = $(this)[0];
            $("#btnUpdateSnapshotErrorOk").unbind("click");
            $("#btnUpdateSnapshotErrorOk").on("click", function () {
                popup.close();
            });
        }
    });

    //Start DR Master
    var toggleDrMasterEdit = function (state) {

        if (adminEditObjects.chkDrMasterValue) {
            adminEditObjects.chkDrMaster.iCheck('check');
        } else {
            adminEditObjects.chkDrMaster.iCheck('uncheck');
        }
        VoltDbAdminConfig.isDrMasterEditMode = false;

        if (state == editStates.ShowOkCancel) {
            adminEditObjects.loadingDrMaster.hide();
            adminEditObjects.LinkDrMasterEdit.hide();
            adminEditObjects.btnEditDrMasterOk.show();
            adminEditObjects.btnEditDrMasterCancel.show();
            adminEditObjects.chkDrMaster.parent().addClass("customCheckbox");
            adminEditObjects.iconDrMasterOption.hide();
            adminEditObjects.txtDrMaster.show();
            VoltDbAdminConfig.isDrMasterEditMode = true;
        } else if (state == editStates.ShowLoading) {
            adminEditObjects.loadingDrMaster.show();
            adminEditObjects.btnEditDrMasterOk.hide();
            adminEditObjects.btnEditDrMasterCancel.hide();
            adminEditObjects.LinkDrMasterEdit.hide();
            adminEditObjects.chkDrMaster.parent().removeClass("customCheckbox");
            adminEditObjects.iconDrMasterOption.hide();
            adminEditObjects.txtDrMaster.hide();
        } else {
            adminEditObjects.loadingDrMaster.hide();
            adminEditObjects.btnEditDrMasterOk.hide();
            adminEditObjects.btnEditDrMasterCancel.hide();
            adminEditObjects.LinkDrMasterEdit.show();
            adminEditObjects.chkDrMaster.parent().removeClass("customCheckbox");
            adminEditObjects.iconDrMasterOption.show();
            adminEditObjects.txtDrMaster.show();
        }

    };

    adminEditObjects.LinkDrMasterEdit.on("click", function () {
        if (adminEditObjects.LinkDrMasterEdit.hasClass("edit"))
            toggleDrMasterEdit(editStates.ShowOkCancel);
    });

    adminEditObjects.btnEditDrMasterCancel.on("click", function () {
        toggleDrMasterEdit(editStates.ShowEdit);
    });

    adminEditObjects.btnEditDrMasterOk.popup({
        open: function (event, ui, ele) {
        },
        afterOpen: function () {
            var popup = $(this)[0];
            $("#btnSaveDrMaster").unbind("click");
            $("#btnSaveDrMaster").on("click", function () {
                var adminConfigurations = VoltDbAdminConfig.getLatestRawAdminConfigurations();
                if (!adminConfigurations.hasOwnProperty("dr")) {
                    adminConfigurations.dr = {};
                }
                //Set the new value to be saved.
                adminConfigurations.dr.listen = adminEditObjects.chkDrMaster.is(':checked');
                //Call the loading image only after setting the new value to be saved.
                toggleDrMasterEdit(editStates.ShowLoading);
                voltDbRenderer.updateAdminConfiguration(adminConfigurations, function (result) {
                    if (result.status == "1") {
                        //Reload Admin configurations for displaying the updated value
                        voltDbRenderer.GetAdminDeploymentInformation(false, function (adminConfigValues, rawConfigValues) {
                            VoltDbAdminConfig.displayAdminConfiguration(adminConfigValues, rawConfigValues);
                            toggleDrMasterEdit(editStates.ShowEdit);
                        });
                    } else {
                        toggleDrMasterEdit(editStates.ShowEdit);
                        var msg = '"' + adminEditObjects.drMasterLabel + '". ';
                        if (result.status == "-1" && result.statusstring == "Query timeout.") {
                            msg += "The DB Monitor service is either down, very slow to respond or the server refused connection. Please try to edit when the server is back online.";
                        } else {
                            msg += "Please try again later.";
                        }

                        adminEditObjects.updateDrMasterErrorFieldMsg.text(msg);
                        $("#updateErrorDrMasterPopupLink").trigger("click");
                    }
                });
                //Close the popup
                popup.close();
            });

            $("#btnPopupDrMasterCancel").on("click", function () {
                toggleDrMasterEdit(editStates.ShowEdit);
                popup.close();
            });

            $(".popup_back").on("click", function () {
                toggleDrMasterEdit(editStates.ShowEdit);
            });

            $(".popup_close").on("click", function () {
                toggleDrMasterEdit(editStates.ShowEdit);
            });
        }
    });

    $("#updateErrorDrMasterPopupLink").popup({
        open: function (event, ui, ele) {
        },
        afterOpen: function () {
            var popup = $(this)[0];
            $("#btnUpdateDrMasterOk").unbind("click");
            $("#btnUpdateDrMasterOk").on("click", function () {
                popup.close();
            });
        }
    });

    adminEditObjects.chkDrMaster.on('ifChanged', function () {
        adminEditObjects.txtDrMaster.text(getOnOffText(adminEditObjects.chkDrMaster.is(":checked")));
    });

    adminEditObjects.chkDrMaster.iCheck({
        checkboxClass: 'icheckbox_square-aero',
        increaseArea: '20%' // optional
    });
    //End DR Master

    // Filters servers list
    $('#popServerSearchAdmin').keyup(function () {
        var that = this;
        $.each($('.tblshutdown tbody tr'),
        function (i, val) {
            if ($(val).text().indexOf($(that).val().toLowerCase()) == -1) {
                $('.tblshutdown tbody tr').eq(i).hide();
            } else {
                $('.tblshutdown tbody tr').eq(i).show();
            }
        });
    });

    // Hides opened serverlist
    $(document).on('click', function (e) {
        if (!$(e.target).hasClass('adminIcons') && !$(e.target).hasClass('serverName')) {
            if ($(e.target).closest("#serverConfigAdmin").length === 0) {
                $("#serverConfigAdmin").hide();
            }
        }
    });

    // Checkbox style
    $('input.snapshot').iCheck({
        checkboxClass: 'icheckbox_square-aero',
        increaseArea: '20%' // optional

    });

    $('#chkSecurity').iCheck({
        checkboxClass: 'icheckbox_square-aero',
        increaseArea: '20%' // optional
    });

    $.validator.addMethod(
        "regex",
        function (value, element, regexp) {
            var re = new RegExp(regexp);
            return this.optional(element) || re.test(value);
        },
        "Please enter only valid characters."
    );

    $.validator.addMethod(
        "checkDuplicate",
        function (value) {
            var arr = VoltDbAdminConfig.orgUserList;
            if (editUserState == 1) {
                if ($.inArray(value, arr) != -1) {
                    if (value == orguser)
                        return true;
                    return false;
                } else {
                    return true;
                }
            } else {
                if ($.inArray(value, arr) != -1) {
                    return false;
                } else {
                    return true;
                }
            }

        },
        "Username already exists."
    );

}

(function (window) {
    var iVoltDbAdminConfig = (function () {

        var currentRawAdminConfigurations;
        this.isAdmin = false;
        this.registeredElements = [];
        this.servers = [];
        this.stoppedServer = "";
        this.stoppedServers = [];
        this.runningServerIds = "";
        this.firstResponseReceived = false;
        this.adminPort = -1;
        this.isDbPaused = false;
        this.toggleStates = {};
        this.orgUserList = [];
<<<<<<< HEAD
=======
        this.drReplicaEnabled = true;
        this.isDrMasterEditMode = false;
>>>>>>> 74893498
        this.isSnapshotEditMode = false;

        this.server = function (hostIdvalue, serverNameValue, serverStateValue) {
            this.hostId = hostIdvalue;
            this.serverName = serverNameValue;
            this.serverState = serverStateValue;
        };

        this.stoppedServer = function (hostIdvalue, serverNameValue) {
            this.HOSTID = hostIdvalue;
            this.HOSTNAME = serverNameValue;
            this.CLUSTERSTATE = "MISSING";

        };

        this.displayAdminConfiguration = function (adminConfigValues, rawConfigValues) {
            if (!VoltDbAdminConfig.firstResponseReceived)
                VoltDbAdminConfig.firstResponseReceived = true;

            if (adminConfigValues != undefined && VoltDbAdminConfig.isAdmin) {
                configureAdminValues(adminConfigValues);
                configureDirectoryValues(adminConfigValues);
                currentRawAdminConfigurations = rawConfigValues;
            }
        };

        this.getLatestRawAdminConfigurations = function () {
            return currentRawAdminConfigurations;
        };


        this.displayPortAndRefreshClusterState = function (portAndClusterValues, serverSettings) {
            if (portAndClusterValues != undefined && VoltDbAdminConfig.isAdmin) {
                configurePortAndOverviewValues(portAndClusterValues, serverSettings);
                refreshClusterValues(portAndClusterValues);
                configurePromoteAction(portAndClusterValues);
            }
        };

        this.refreshServerList = function (serverList, serverCount) {
            adminDOMObjects.adminServerList.html(serverList);
        };

        this.escapeHtml = function (value) {
            if (!value)
                return "";

            return $('<div/>').text(value).html();
        };

        var configureAdminValues = function (adminConfigValues) {
            adminDOMObjects.siteNumberHeader.text(adminConfigValues.sitesperhost);
            adminDOMObjects.kSafety.text(adminConfigValues.kSafety);
            adminDOMObjects.partitionDetection.removeClass().addClass(getOnOffClass(adminConfigValues.partitionDetection));
            adminDOMObjects.partitionDetectionLabel.text(getOnOffText(adminConfigValues.partitionDetection));
            configureSecurity(adminConfigValues);
            adminDOMObjects.httpAccess.removeClass().addClass(getOnOffClass(adminConfigValues.httpEnabled));
            adminDOMObjects.httpAccessLabel.text(getOnOffText(adminConfigValues.httpEnabled));
            adminDOMObjects.jsonAPI.removeClass().addClass(getOnOffClass(adminConfigValues.jsonEnabled));
            adminDOMObjects.jsonAPILabel.text(getOnOffText(adminConfigValues.jsonEnabled));
            adminDOMObjects.autoSnapshot.removeClass().addClass(getOnOffClass(adminConfigValues.snapshotEnabled));
            if (!VoltDbAdminConfig.isSnapshotEditMode)
                adminDOMObjects.autoSnapshotLabel.text(getOnOffText(adminConfigValues.snapshotEnabled));
            adminDOMObjects.filePrefix.text(adminConfigValues.filePrefix != null ? adminConfigValues.filePrefix : "");
            adminDOMObjects.frequency.text(adminConfigValues.frequency != null ? adminConfigValues.frequency : "");
            adminDOMObjects.frequencyLabel.text(adminConfigValues.frequency != null ? "Hrs" : "");
            adminDOMObjects.retained.text(adminConfigValues.retained != null ? adminConfigValues.retained : "");
            adminDOMObjects.retainedLabel.text(adminConfigValues.retained != null ? "Copies" : "");
            adminEditObjects.tBoxAutoSnapshotRetainedValue = adminConfigValues.retained;
            adminEditObjects.tBoxFilePrefixValue = adminConfigValues.filePrefix;
            adminDOMObjects.commandLog.removeClass().addClass(getOnOffClass(adminConfigValues.commandLogEnabled));
            adminDOMObjects.commandLogLabel.text(adminConfigValues.commandLogEnabled == true ? 'On' : 'Off');
            adminDOMObjects.commandLogFrequencyTime.text(adminConfigValues.commandLogFrequencyTime != null ? adminConfigValues.commandLogFrequencyTime : "");
            adminDOMObjects.commandLogFrequencyTimeLabel.text(adminConfigValues.commandLogFrequencyTime != null ? "ms" : "");
            adminDOMObjects.commandLogFrequencyTransactions.text(adminConfigValues.commandLogFrequencyTransactions != null ? adminConfigValues.commandLogFrequencyTransactions : "");
            adminDOMObjects.commandLogSegmentSize.text(adminConfigValues.logSegmentSize != null ? adminConfigValues.logSegmentSize : "");
            adminDOMObjects.commandLogSegmentSizeLabel.text(adminConfigValues.logSegmentSize != null ? "MB" : "");
            adminDOMObjects.heartBeatTimeout.text(adminConfigValues.heartBeatTimeout != null ? adminConfigValues.heartBeatTimeout : "");


            if (adminConfigValues.heartBeatTimeout != null) {
                adminDOMObjects.heartBeatTimeoutLabel.text("ms");

                if (adminEditObjects.editStateHeartbeatTimeout == editStates.ShowEdit)
                    adminEditObjects.LinkHeartbeatEdit.show();
            } else {
                adminDOMObjects.heartBeatTimeoutLabel.text("");
                adminEditObjects.LinkHeartbeatEdit.hide();
            }

            adminDOMObjects.tempTablesMaxSize.text(adminConfigValues.tempTablesMaxSize != null ? adminConfigValues.tempTablesMaxSize : "");
            adminDOMObjects.tempTablesMaxSizeLabel.text(adminConfigValues.tempTablesMaxSize != null ? "MB" : "");
            adminDOMObjects.snapshotPriority.text(adminConfigValues.snapshotPriority);
            configureQueryTimeout(adminConfigValues);

            //edit configuration
            adminEditObjects.chkSecurityValue = adminConfigValues.securityEnabled;
            adminEditObjects.chkAutoSnapshotValue = adminConfigValues.snapshotEnabled;
            adminEditObjects.tBoxHeartbeatTimeoutValue = adminConfigValues.heartBeatTimeout;
            var snapshotFrequency = adminConfigValues.frequency != undefined ? parseInt(adminConfigValues.frequency) : '';
            adminEditObjects.tBoxAutoSnapshotFreqValue = snapshotFrequency;
            adminEditObjects.spanAutoSnapshotFreq.text(snapshotFrequency);
            var spanshotUnit = adminConfigValues.frequency != undefined ? adminConfigValues.frequency.slice(-1) : '';
            setSnapShotUnit(spanshotUnit);
            adminClusterObjects.userListObj = adminConfigValues.users;
            getUserList(adminConfigValues.users);
            //getEditUserList(adminConfigValues.users);
            getExportProperties(adminConfigValues.configuration);
            //dr setting
            getDrMode(adminConfigValues.drListen);
            //adminConfigValues.drListen = false;
            if (VoltDbUI.isDRInfoRequired) {
                adminEditObjects.labelDrId.text(adminConfigValues.drId);
                adminEditObjects.chkDrMasterValue = adminConfigValues.drListen;
                adminEditObjects.iconDrMasterOption.removeClass().addClass(getOnOffClass(adminConfigValues.drListen));
                //adminEditObjects.txtDrMaster.text(getOnOffText(adminConfigValues.drListen));
                if (!VoltDbAdminConfig.isDrMasterEditMode)
                    adminEditObjects.txtDrMaster.text(getOnOffText(adminConfigValues.drListen));
                adminEditObjects.labelReplicaSource.text(adminConfigValues.drConnectionSource == "" ? "" : "(source: " + adminConfigValues.drConnectionSource + ")");
                if (VoltDbUI.drReplicationRole.toLowerCase() == "replica") {
                    getDrReplicaStatus(true);
                } else {
                    getDrReplicaStatus(false);
                }
            }
        };

        var getDrReplicaStatus = function (result) {
            adminEditObjects.chkDrReplicaValue = result;
            adminEditObjects.iconDrReplicaOption.removeClass().addClass(getOnOffClass(result));
            adminEditObjects.txtDrReplica.text(getOnOffText(result));
            if (result) {
                adminEditObjects.txtDrReplica.attr("title", "Use the Promote button to exit replica mode.");
                adminEditObjects.iconDrReplicaOption.attr("title", "Use the Promote button to exit replica mode.");
            } else {
                adminEditObjects.txtDrReplica.removeAttr("title");
                adminEditObjects.iconDrReplicaOption.removeAttr("title");
            }
        };

        var getDrMode = function (drListen) {
            var replicationRole = VoltDbUI.drReplicationRole;
            if (replicationRole.toLowerCase() == "replica") {
                if (drListen) {
                    adminEditObjects.labelDrmode.text("Both");
                } else {
                    adminEditObjects.labelDrmode.text("Replica");
                }
                adminEditObjects.LinkDrMasterEdit.removeClass().addClass('edit');
            } else {
                if (drListen) {
                    adminEditObjects.labelDrmode.text("Master");
                } else {
                    adminEditObjects.labelDrmode.text("None");
                }
                adminEditObjects.LinkDrMasterEdit.removeClass().addClass('editDisabled');
            }
        };

        var getExportProperties = function (data) {

            var result = "";
            if (data != undefined) {

                //Do not update the data in loading condition
                if (adminEditObjects.exportConfiguration.data("status") == "loading") {
                    return;
                }

                for (var i = 0; i < data.length; i++) {
                    var stream = VoltDbAdminConfig.escapeHtml(data[i].stream);
                    var type = data[i].type ? (" (" + VoltDbAdminConfig.escapeHtml(data[i].type) + ")") : "";
                    var enabled = data[i].enabled;
                    var streamProperty = data[i].property;
                    var rowId = 'row-4' + i;
                    var style = '';
                    var additionalCss = (VoltDbAdminConfig.toggleStates[rowId] === true) ? 'labelExpanded' : '';

                    if (!VoltDbAdminConfig.toggleStates.hasOwnProperty(rowId) || VoltDbAdminConfig.toggleStates[rowId] === false) {
                        VoltDbAdminConfig.toggleStates[rowId] = false;
                        style = 'style = "display:none;"';
                    }

                    result += '<tr class="child-row-4 subLabelRow parentprop" id="' + rowId + '">' +
                            '   <td class="configLabel expoStream" onclick="toggleProperties(this);" title="Click to expand/collapse">' +
                            '       <a href="javascript:void(0)" class="labelCollapsed ' + additionalCss + '"> ' + stream + type + '</a>' +
                            '   </td>' +
                            '   <td align="right">' +
                            '       <div class="' + getOnOffClass(enabled) + '"></div>' +
                            '   </td>' +
                            '   <td>' + getOnOffText(enabled) + '</td>' +
                            '   <td>' +
                            '       <div class="exportDelete" style="display:none;"></div>' +
                            '       <a href="javascript:void(0)" id="exportEdit' + i + '" class="edit" onclick="editStream(' + i + ')" title="Edit">&nbsp;</a>' +
                            '   </td>' +
                            '</tr>';

                    if (streamProperty && streamProperty.length > 0) {

                        for (var j = 0; j < streamProperty.length; j++) {
                            var name = streamProperty[j].name;
                            var value = streamProperty[j].value;

                            result += '' +
                                '<tr class="childprop-' + rowId + ' subLabelRow" ' + style + '>' +
                                '   <td class="configLabe2">' + name + '</td>' +
                                '   <td align="right">' + value + '</td>' +
                                '   <td>&nbsp;</td>' +
                                '   <td>&nbsp;</td>' +
                                '   <td>&nbsp;</td>' +
                                '</tr>';
                        }


                    } else {
                        result += '<tr class="childprop-' + rowId + ' propertyLast subLabelRow" ' + style + '>' +
                            '   <td width="67%" class="configLabe2" colspan="3">No properties available.</td>' +
                            '   <td width="33%">&nbsp</td>' +
                            '</tr>';
                    }
                }
            }

            if (result == "") {
                result += '<tr class="propertyLast subLabelRow">' +
                        '<td width="67%" class="configLabel" colspan="3">No configuration available.</td>' +
                        '<td width="33%">&nbsp</td>' +
                        '</tr>';
            }

            $('#exportConfiguration').html(result);

        };

        var getUserList = function (userData) {
            var result = "";
            VoltDbAdminConfig.orgUserList = [];
            var tableHeader = '<table width="100%" cellpadding="0" cellspacing="0" class="secTbl">' +
                '<tr>' +
                '<th>Username</th>' +
                '<th>Role</th>' +
                '<th>&nbsp</th>' +
                '<th><a href="#addUserPopup" id="addNewUserLink1" onclick="addUser(-1)" class="plusAdd" title="Add User">&nbsp;</a></th>' +
                '</tr>';
            var tableFooter = '</table>';
            if (userData != undefined) {
                for (var i = 0; i < userData.length; i++) {
                    var userName = userData[i].name;
                    var role = userData[i].roles;
                    VoltDbAdminConfig.orgUserList.push(userName);
                    result += '<tr>' +
                        '<td>' + userName + '</td>' +
                        '<td>' + formatDisplayName(role) + '</td>' +
                        '<td>&nbsp</td>' +
                        '<td><a  href="javascript:void(0)" class="edit" title="Edit" onclick="addUser(1,\'' + userName + '\',\'' + role + '\');">&nbsp;</a></td>' +
                        '</tr>';
                }
            }
            $('#UsersList').html(tableHeader + result + tableFooter);

        };

        this.getEditUserList = function (userData) {
            var result = "";
            var tableHeader = '<table id="secTbl" width="100%" cellpadding="0" cellspacing="0" class="secTbl">' +
                '<tr>' +
                '<th>Username</th>' +
                '<th>Password</th>' +
                '<th>Role</th>' +
                '<th>Delete</th>' +
                '</tr>';
            var tableFooter = '</table>';
            var userList = [];
            if (userData != undefined) {
                for (var i = 0; i < userData.length; i++) {
                    var userName = userData[i].name;
                    userList.push(userName);
                    var role = userData[i].roles;
                    result += '<tr class="old_row">' +
                        '<td id="latbox" class="username">' +
                        '<input class="usernametxt" size="15" type="text" value=' + userName + ' id="inputUserName' + i + '" name="inputUserName' + i + '">' +
                        '<label id="errorUserName' + i + '" for="inputUserName' + i + '" class="error errorSecurity" style="display:none"></label>' +
                        '<input class="orgUserName" type="text" value=' + userName + ' style="display:none">' +
                        '</td>' +
                        '<td id="latbox' + i + '" class="password">' +
                        '<a class="changePsd" href ="javascript:void(0)" onclick="changePassword(this);" id="anchor' + i + '" >Change Password</a>' +
                        '<input class="passwordtxt" size="15" type="text" style="display:none" id="input' + i + '" name="input' + i + '">' +
                        '<label id="errorUser' + i + '" for="input' + i + '" class="error errorSecurity" style="display:none"></label>' +
                        '</td>' +
                        '<td id="lngbox" class="roleoption">' +
                        '<select class="roleoptiontxt">';

                    if (role.toLowerCase() == 'administrator') {
                        result += '<option selected="selected">Admin</option>' +
                            '<option>User</option>';
                    } else if (role.toLowerCase() == 'user') {
                        result += '<option selected="selected">User</option>' +
                            '<option>Admin</option>';
                    }
                    result += '</select></td>' +
                        '<td>' +
                        '<div class="securityDelete" id="delPOIbutton" onclick="deleteRow(this)"></div>' +
                        '</td>' +
                        '</tr>';
                }
                $('#editUserList').html(tableHeader + result + tableFooter);
            }
            VoltDbAdminConfig.orgUserList = userList;
        };

        var setSnapShotUnit = function (unit) {
            if (unit == 's') {
                adminEditObjects.spanAutoSnapshotFreqUnit.text('Sec');
                adminEditObjects.ddlAutoSnapshotFreqUnitValue = 'Sec';
            } else if (unit == 'm') {
                adminEditObjects.spanAutoSnapshotFreqUnit.text('Min');
                adminEditObjects.ddlAutoSnapshotFreqUnitValue = 'Min';
            } else if (unit == 'h') {
                adminEditObjects.spanAutoSnapshotFreqUnit.text('Hrs');
                adminEditObjects.ddlAutoSnapshotFreqUnitValue = 'Hrs';
            } else {
                adminEditObjects.spanAutoSnapshotFreqUnit.text('');
                adminEditObjects.ddlAutoSnapshotFreqUnitValue = '';
            }
        };

        var configureSecurity = function (adminConfigValues) {
            if (adminEditObjects.editStateSecurity == editStates.ShowEdit) {
                adminDOMObjects.securityLabel.text(getOnOffText(adminConfigValues.securityEnabled));

                if (adminConfigValues.users != null && adminConfigValues.users.length > 0) {
                    adminEditObjects.LinkSecurityEdit.removeClass().addClass('edit');
                    adminEditObjects.securityStateOriginal.linkSecurityEdit = true;
                } else {
                    adminEditObjects.LinkSecurityEdit.removeClass().addClass('editDisabled');
                    adminEditObjects.securityStateOriginal.linkSecurityEdit = false;
                }


            }

            adminEditObjects.securityStateOriginal.SecurityStatus = adminConfigValues.securityEnabled;
            adminDOMObjects.security.removeClass().addClass(getOnOffClass(adminConfigValues.securityEnabled));
            adminEditObjects.chkSecurityValue = adminConfigValues.securityEnabled;

        };

        //var configureAdminValuesFromSystemInfo = function (adminConfigValues) {
        var configureQueryTimeout = function (adminConfigValues) {

            if (adminConfigValues.queryTimeout == null) {
                adminEditObjects.rowQueryTimeout.hide();

                //Remove the class used to expand/collapse all child rows inside 'Admin'
                if (adminEditObjects.rowQueryTimeout.hasClass("child-row-5")) {
                    adminEditObjects.rowQueryTimeout.removeClass("child-row-5");
                }
            }
                //Expand the Querytimeout row to make it visible, only if its sibling 'Heartbeat Timeout' 
                //is also visible. /Otherwise it is in collapsed form.
            else if (adminEditObjects.rowHeartbeatTimeout.is(":visible")) {
                adminEditObjects.rowQueryTimeout.show();

                //Add the class used to expand/collapse all child rows inside 'Admin'
                if (!adminEditObjects.rowQueryTimeout.hasClass("child-row-5")) {
                    adminEditObjects.rowQueryTimeout.addClass("child-row-5");
                }
            }

            adminDOMObjects.queryTimeout.text(adminConfigValues.queryTimeout != null ? adminConfigValues.queryTimeout : "");
            adminDOMObjects.queryTimeoutLabel.text(adminConfigValues.queryTimeout != null ? "ms" : "");
            adminEditObjects.tBoxQueryTimeoutValue = adminConfigValues.queryTimeout;
        };

        var configurePortAndOverviewValues = function (configValues, serverSettings) {
            VoltDbAdminConfig.adminPort = configValues.adminPort;
            adminDOMObjects.clusterAdminPort.text(configValues.adminPort);
            adminDOMObjects.clusterHttpPort.text(configValues.httpPort);
            adminDOMObjects.clusterInternalPort.text(configValues.internalPort);
            adminDOMObjects.clusterZookeeperPort.text(configValues.zookeeperPort);
            adminDOMObjects.clusterReplicationPort.text(configValues.replicationPort);
            adminDOMObjects.clusterClientPort.text(configValues.clientPort);
            adminDOMObjects.maxJavaHeap.text((configValues.maxJavaHeap != null && configValues.maxJavaHeap != NaN) ? parseFloat(configValues.maxJavaHeap / 1024) : "");
            adminDOMObjects.maxJavaHeapLabel.text((configValues.maxJavaHeap != null && configValues.maxJavaHeap != NaN) ? "MB" : "");


            //if clusterwide settings are present
            if (serverSettings) {
                adminDOMObjects.adminPort.text(configValues.adminInterface);
                adminDOMObjects.httpPort.text(configValues.httpInterface);
                adminDOMObjects.clientPort.text(configValues.clientInterface);
                adminDOMObjects.internalPort.text(configValues.internalInterface);
                adminDOMObjects.zookeeperPort.text(configValues.zookeeperInterface);
                adminDOMObjects.replicationPort.text(configValues.replicationInterface);
                adminDOMObjects.serverSettingHeader.text("Server Settings");

            } else {
                adminDOMObjects.adminPort.text('');
                adminDOMObjects.httpPort.text('');
                adminDOMObjects.clientPort.text('');
                adminDOMObjects.internalPort.text('');
                adminDOMObjects.zookeeperPort.text('');
                adminDOMObjects.replicationPort.text('');
                adminDOMObjects.serverSettingHeader.text('');

            }

        };

        var refreshClusterValues = function (clusterValues) {
            if (clusterValues != undefined && clusterValues.hasOwnProperty('clusterState')) {
                if (clusterValues.clusterState.toLowerCase() == "running") {
                    adminClusterObjects.btnClusterPause.show();
                    adminClusterObjects.btnClusterResume.hide();
                    VoltDbAdminConfig.isDbPaused = false;
                } else if (clusterValues.clusterState.toLowerCase() == "paused") {
                    adminClusterObjects.btnClusterPause.hide();
                    adminClusterObjects.btnClusterResume.show();
                    VoltDbAdminConfig.isDbPaused = true;
                }
            }
        };

        var configureDirectoryValues = function (directoryConfigValues) {
            adminDOMObjects.voltdbRoot.text(directoryConfigValues.voltdbRoot);
            adminDOMObjects.snapshotPath.text(directoryConfigValues.snapshotPath);
            adminDOMObjects.exportOverflow.text(directoryConfigValues.exportOverflow);
            adminDOMObjects.commandLogPath.text(directoryConfigValues.commandLogPath);
            adminDOMObjects.commandLogSnapshotPath.text(directoryConfigValues.commandLogSnapshotPath);
        };

        var configurePromoteAction = function (adminConfigValues) {

            //Ignore at most 2 requests which might be old.
            if (adminClusterObjects.ignorePromoteUpdateCount > 0) {
                adminClusterObjects.ignorePromoteUpdateCount--;
                return;
            }

            var enable = (adminConfigValues.replicationRole != null && adminConfigValues.replicationRole.toLowerCase() == 'replica');

            if (enable != adminClusterObjects.enablePromote) {
                adminClusterObjects.enablePromote = enable;
                if (adminClusterObjects.enablePromote) {
                    adminClusterObjects.btnClusterPromote.removeClass().addClass("promote");
                } else {
                    adminClusterObjects.btnClusterPromote.removeClass().addClass("promote-disabled");
                }
            }
        };
    });
    window.VoltDbAdminConfig = VoltDbAdminConfig = new iVoltDbAdminConfig();

})(window);


//common functions
var getOnOffText = function (isChecked) {
    return (isChecked) ? "On" : "Off";
};

var getOnOffClass = function (isOn) {
    return (isOn) ? "onIcon" : "offIcon";
};

//    add/remove table row in security 
function deleteRow(row) {
    var i = row.parentNode.parentNode.rowIndex;
    document.getElementById('secTbl').deleteRow(i);
}
function insRow() {
    var x = document.getElementById('secTbl');
    var new_row = x.rows[1].cloneNode(true);
    var len = x.rows.length;
    //new_row.cells[0].innerHTML = len;//sn number increment

    var inp1 = new_row.cells[1].getElementsByTagName('input')[0];
    inp1.id = 'input' + (len - 1);
    inp1.name = 'input' + (len - 1);
    inp1.value = '';
    $(inp1).css("display", "inline-block");

    var lbl1 = new_row.cells[1].getElementsByTagName('label')[0];
    lbl1.id = 'errorUser' + (len - 1);
    lbl1.htmlFor = 'input' + (len - 1);
    lbl1.value = '';
    $(lbl1).css("display", "none");

    var anch = new_row.cells[1].getElementsByTagName('a')[0];
    $(anch).css("display", "none");

    var inp0 = new_row.cells[0].getElementsByTagName('input')[0];
    inp0.id = 'inputUserName' + (len - 1);
    inp0.name = 'inputUserName' + (len - 1);
    inp0.value = '';
    $(inp0).css("display", "inline-block");

    var lbl0 = new_row.cells[0].getElementsByTagName('label')[0];
    lbl0.id = 'errorUserName' + (len - 1);
    lbl0.htmlFor = 'inputUserName' + (len - 1);
    lbl0.value = '';
    $(lbl0).css("display", "none");

    var sel = new_row.cells[2].getElementsByTagName('select')[0];
    sel.id += len;
    sel.value = '';
    x.appendChild(new_row);
}

var toggleProperties = function (ele) {
    var parent = $(ele).parent();
    parent.siblings('.childprop-' + parent.attr("id")).toggle();
    parent.find(".labelCollapsed").toggleClass("labelExpanded");

    VoltDbAdminConfig.toggleStates[parent.attr("id")] = parent.find('td:first-child > a').hasClass('labelExpanded');
};

var deleteRow = function (cell) {
    var row = $(cell).parent().parent();
    if (row.length > 0)
        row.remove();
};

var editStream = function (editId) {
    adminDOMObjects.addConfigLink.data("id", editId);
    adminDOMObjects.addConfigLink.trigger("click");
};

var addUser = function (editId, username, role) {
    $('#addUserInnerPopup').data('isupdate', editId);
    if (editId == 1) {
        $('#addUserInnerPopup').data('username', username);
        $('#addUserInnerPopup').data('role', role);
    }
    $("#addNewUserLink").trigger("click");
};

var formatDisplayName = function (displayName) {
    displayName = displayName.toLowerCase();
    return displayName.charAt(0).toUpperCase() + displayName.slice(1);
};<|MERGE_RESOLUTION|>--- conflicted
+++ resolved
@@ -2331,11 +2331,8 @@
         this.isDbPaused = false;
         this.toggleStates = {};
         this.orgUserList = [];
-<<<<<<< HEAD
-=======
         this.drReplicaEnabled = true;
         this.isDrMasterEditMode = false;
->>>>>>> 74893498
         this.isSnapshotEditMode = false;
 
         this.server = function (hostIdvalue, serverNameValue, serverStateValue) {
