--- conflicted
+++ resolved
@@ -794,23 +794,14 @@
             systemOverview = {};
             if (!$.isEmptyObject(currentServerOverview))
                 systemOverview[0] = currentServerOverview;
-<<<<<<< HEAD
-            
-=======
->>>>>>> 802be5d3
 
             //iterate through updatedSystemOverview to add remaining server to the list 'systemOverview'
             for (iterator = 0; iterator < updatedSystemOverview.length; iterator++) {
                 if (!$.isEmptyObject(currentServerOverview))
                     systemOverview[iterator + 1] = updatedSystemOverview[iterator];
-<<<<<<< HEAD
                 else {
                     systemOverview[iterator] = updatedSystemOverview[iterator];
                 }
-=======
-                else 
-                    systemOverview[iterator] = updatedSystemOverview[iterator];
->>>>>>> 802be5d3
             };
 
         };
