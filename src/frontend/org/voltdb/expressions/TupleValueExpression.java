/* This file is part of VoltDB.
 * Copyright (C) 2008-2014 VoltDB Inc.
 *
 * This program is free software: you can redistribute it and/or modify
 * it under the terms of the GNU Affero General Public License as
 * published by the Free Software Foundation, either version 3 of the
 * License, or (at your option) any later version.
 *
 * This program is distributed in the hope that it will be useful,
 * but WITHOUT ANY WARRANTY; without even the implied warranty of
 * MERCHANTABILITY or FITNESS FOR A PARTICULAR PURPOSE.  See the
 * GNU Affero General Public License for more details.
 *
 * You should have received a copy of the GNU Affero General Public License
 * along with VoltDB.  If not, see <http://www.gnu.org/licenses/>.
 */

package org.voltdb.expressions;

import org.json_voltpatches.JSONException;
import org.json_voltpatches.JSONObject;
import org.json_voltpatches.JSONStringer;
import org.voltdb.VoltType;
import org.voltdb.catalog.Column;
import org.voltdb.catalog.Table;
import org.voltdb.planner.parseinfo.StmtTableScan;
import org.voltdb.plannodes.NodeSchema;
import org.voltdb.plannodes.SchemaColumn;
import org.voltdb.types.ExpressionType;

/**
 *
 */
public class TupleValueExpression extends AbstractValueExpression {

    public enum Members {
        COLUMN_IDX,
        TABLE_IDX,  // used for JOIN queries only, 0 for outer table, 1 for inner table
    }

    protected int m_columnIndex = -1;
    protected String m_tableName = null;
    protected String m_tableAlias = null;
    protected String m_columnName = null;
    protected String m_columnAlias = null;
    protected int m_tableIdx = 0;

    private boolean m_hasAggregate = false;

    /**
     * Create a new TupleValueExpression
     * @param tableName  The name of the table where this column originated,
     *        if any.  Currently, internally created columns will be assigned
     *        the table name "VOLT_TEMP_TABLE" for disambiguation.
     * @param tableAlias  The alias assigned to this table, if any
     * @param columnName  The name of this column, if any
     * @param columnAlias  The alias assigned to this column, if any
     * @param columnIndex. The column index in the table
     */
    public TupleValueExpression(String tableName,
                                String tableAlias,
                                String columnName,
                                String columnAlias,
                                int columnIndex) {
        super(ExpressionType.VALUE_TUPLE);
        m_tableName = tableName;
        m_tableAlias = tableAlias;
        m_columnName = columnName;
        m_columnAlias = columnAlias;
        m_columnIndex = columnIndex;
    }

    public TupleValueExpression(String tableName,
                                String tableAlias,
                                String columnName,
                                String columnAlias) {
        this(tableName, tableAlias, columnName, columnAlias, -1);
    }

    public TupleValueExpression(String tableName,
                                String columnName,
                                int columnIndex) {
        this(tableName, null, columnName, null, columnIndex);
    }

    public TupleValueExpression() {
        super(ExpressionType.VALUE_TUPLE);
    }

    /// Only set for the special case of an aggregate function result used in an "ORDER BY" clause.
    /// This TupleValueExpression represents the corresponding "column" in the aggregate's generated output TEMP table.
    public boolean hasAggregate() {
        return m_hasAggregate;
    }

    public void setHasAggregate(boolean m_hasAggregate) {
        this.m_hasAggregate = m_hasAggregate;
    }

    @Override
    public Object clone() {
        TupleValueExpression clone = (TupleValueExpression)super.clone();
        clone.m_columnIndex = m_columnIndex;
        clone.m_tableName = m_tableName;
        clone.m_tableAlias = m_tableAlias;
        clone.m_columnName = m_columnName;
        clone.m_columnAlias = m_columnAlias;
        return clone;
    }

    @Override
    public void validate() throws Exception {
        super.validate();

        if ((m_right != null) || (m_left != null))
            throw new Exception("ERROR: A value expression has child expressions for '" + this + "'");

        // Column Index
        if (m_columnIndex < 0) {
            throw new Exception("ERROR: Invalid column index '" + m_columnIndex + "' for '" + this + "'");
        }
    }

    /**
     * @return the column index
     */
    public int getColumnIndex() {
        return m_columnIndex;
    }

    /**
     * @param columnIndex The index of the column to set
     */
    public void setColumnIndex(int columnIndex) {
        m_columnIndex = columnIndex;
    }

    /**
     * @return the column_aliases
     */
    public String getColumnAlias() {
        return m_columnAlias;
    }

    /**
     * @param columnAlias the column_alias to set
     */
    public void setColumnAlias(String columnAlias) {
        m_columnAlias = columnAlias;
    }

    /**
     * @return the columns
     */
    public String getColumnName() {
        return m_columnName;
    }

    /**
     * @param name the column name to set
     */
    public void setColumnName(String name) {
        m_columnName = name;
    }

    /**
     * @return the tables
     */
    public String getTableName() {
        return m_tableName;
    }

    /**
     * @param name the table name to set
     */
    public void setTableName(String name) {
        m_tableName = name;
    }

    /**
     * @return the tables
     */
    public String getTableAlias() {
        return m_tableAlias;
    }

    public void setTableAlias(String alias) {
        m_tableAlias = alias;
    }

    public int getTableIndex() {
        return m_tableIdx;
    }

    public void setTableIndex(int idx) {
        m_tableIdx = idx;
    }

    @Override
    public boolean equals(Object obj) {
        if (obj instanceof TupleValueExpression == false) {
            return false;
        }
        TupleValueExpression expr = (TupleValueExpression) obj;

        if ((m_tableName == null) != (expr.m_tableName == null)) {
            return false;
        }
        if ((m_columnName == null) != (expr.m_columnName == null)) {
            return false;
        }
        if (m_tableName != null) { // Implying both sides non-null
            if (m_tableName.equals(expr.m_tableName) == false) {
                return false;
            }
        }
        if (m_tableAlias != null && expr.m_tableAlias != null) {
            // Implying both sides non-null
            // If one of the table aliases is NULL it is considered to be a wild card
            // matching any alias.
            if (m_tableAlias.equals(expr.m_tableAlias) == false) {
                return false;
            }
        }
        if (m_columnName != null) { // Implying both sides non-null
            if (m_columnName.equals(expr.m_columnName) == false) {
                return false;
            }
        }
        return true;
    }

    @Override
    public int hashCode() {
        // based on implementation of equals
        int result = 0;
        if (m_tableName != null) {
            result += m_tableName.hashCode();
        }
        if (m_columnName != null) {
            result += m_columnName.hashCode();
        }
        // defer to the superclass, which factors in other attributes
        return result += super.hashCode();
    }

    @Override
    public void toJSONString(JSONStringer stringer) throws JSONException {
        super.toJSONString(stringer);
        stringer.key(Members.COLUMN_IDX.name()).value(m_columnIndex);
        if (m_tableIdx > 0) {
            stringer.key(Members.TABLE_IDX.name()).value(m_tableIdx);
        }
    }

    @Override
    protected void loadFromJSONObject(JSONObject obj, StmtTableScan tableScan) throws JSONException
    {
        m_columnIndex = obj.getInt(Members.COLUMN_IDX.name());
        if (obj.has(Members.TABLE_IDX.name())) {
            m_tableIdx = obj.getInt(Members.TABLE_IDX.name());
        }
        if (tableScan != null) {
            m_tableAlias = tableScan.getTableAlias();
            m_tableName = tableScan.getTableName();
            m_columnName = tableScan.getColumnName(m_columnIndex);
        }
    }

    @Override
    public void resolveForTable(Table table) {
        assert(table != null);
        // It MAY be that for the case in which this function is called (expression indexes), the column's
        // table name is not specified (and not missed?).
        // It is possible to "correct" that here by cribbing it from the supplied table (base table for the index)
        // -- not bothering for now.
        Column column = table.getColumns().getExact(m_columnName);
        assert(column != null);
        m_tableName = table.getTypeName();
        m_columnIndex = column.getIndex();
        setValueType(VoltType.get((byte)column.getType()));
        setValueSize(column.getSize());
        setInBytes(column.getInbytes());
    }

    /**
     * Given an input schema, resolve the TVE
     * expressions.
     */
    public int resolveColumnIndexesUsingSchema(NodeSchema inputSchema) {
        int index = inputSchema.getIndexOfTve(this);
        if (getValueType() == null && index != -1) {
            // In case of sub-queries the TVE may not have its value type and size
            // resolved yet. Try to resolve it now
            SchemaColumn inputColumn = inputSchema.getColumns().get(index);
            setValueType(inputColumn.getType());
            setValueSize(inputColumn.getSize());
<<<<<<< HEAD
=======
            setInBytes(inputColumn.getExpression().getInBytes());
>>>>>>> 14b32b3b
        }
        return index;
    }

    // Even though this function applies generally to expressions and tables and not just to TVEs as such,
    // this function is somewhat TVE-related because TVEs DO represent the points where expression trees
    // depend on tables.
    public static AbstractExpression getOtherTableExpression(AbstractExpression expr, String tableAlias) {
        assert(expr != null);
        AbstractExpression retval = expr.getLeft();
        if (isOperandDependentOnTable(retval, tableAlias)) {
            retval = expr.getRight();
            assert( ! isOperandDependentOnTable(retval, tableAlias));
        }
        return retval;
    }

    // Even though this function applies generally to expressions and tables and not just to TVEs as such,
    // this function is somewhat TVE-related because TVEs DO represent the points where expression trees
    // depend on tables.
    public static boolean isOperandDependentOnTable(AbstractExpression expr, String tableAlias) {
        assert(tableAlias != null);
        for (TupleValueExpression tve : ExpressionUtil.getTupleValueExpressions(expr)) {
            //TODO: This clumsy testing of table names regardless of table aliases is
            // EXACTLY why we can't have nice things like self-joins.
            if (tableAlias.equals(tve.getTableAlias()))
            {
                return true;
            }
        }
        return false;
    }

    @Override
    public String explain(String impliedTableName) {
        String tableName = m_tableName;
        String columnName = m_columnName;
        if (columnName == null || columnName.equals("")) {
            columnName = "column#" + m_columnIndex;
        }
        if (m_verboseExplainForDebugging) {
            columnName += " (as JSON: ";
            JSONStringer stringer = new JSONStringer();
            try
            {
                stringer.object();
                toJSONString(stringer);
                stringer.endObject();
                columnName += stringer.toString();
            }
            catch (Exception e)
            {
                columnName += "CORRUPTED beyond the ability to format? " + e;
                e.printStackTrace();
            }
            columnName += ")";
        }
        if (tableName == null) {
            if (m_tableIdx != 0) {
                assert(m_tableIdx == 1);
                // This is join inner table
                return "inner-table." + columnName;
            }
        }
        else if ( ! tableName.equals(impliedTableName)) {
            return tableName + "." + columnName;
        } else if (m_verboseExplainForDebugging) {
            // In verbose mode, always show an "implied' tableName that would normally be left off.
            return "{" + tableName + "}." + columnName;
        }
        return columnName;
    }

}<|MERGE_RESOLUTION|>--- conflicted
+++ resolved
@@ -295,10 +295,7 @@
             SchemaColumn inputColumn = inputSchema.getColumns().get(index);
             setValueType(inputColumn.getType());
             setValueSize(inputColumn.getSize());
-<<<<<<< HEAD
-=======
             setInBytes(inputColumn.getExpression().getInBytes());
->>>>>>> 14b32b3b
         }
         return index;
     }
