--- conflicted
+++ resolved
@@ -88,12 +88,9 @@
             mailboxes_executionsites,
             mailboxes_initiators,
             mailboxes_clientinterfaces,
-<<<<<<< HEAD
+            mailboxes_statsagents,
             leaders,
             leaders_initiators
-=======
-            mailboxes_statsagents,
->>>>>>> 0544a400
     };
 
     /**
@@ -120,7 +117,6 @@
     }
 
     /**
-<<<<<<< HEAD
      * Helper to produce a valid path from variadic strings.
      */
     public static String path(String... components)
@@ -134,7 +130,9 @@
 
     public static String electionDirForPartition(int partition) {
         return path(leaders_initiators, "partition_" + partition);
-=======
+    }
+
+    /**
      * Helper method for parsing mailbox node contents into Java objects.
      * @throws JSONException
      */
@@ -152,6 +150,5 @@
             objects.add(content);
         }
         return objects;
->>>>>>> 0544a400
     }
 }