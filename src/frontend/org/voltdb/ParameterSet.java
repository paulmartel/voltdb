/* This file is part of VoltDB.
 * Copyright (C) 2008-2012 VoltDB Inc.
 *
 * VoltDB is free software: you can redistribute it and/or modify
 * it under the terms of the GNU General Public License as published by
 * the Free Software Foundation, either version 3 of the License, or
 * (at your option) any later version.
 *
 * VoltDB is distributed in the hope that it will be useful,
 * but WITHOUT ANY WARRANTY; without even the implied warranty of
 * MERCHANTABILITY or FITNESS FOR A PARTICULAR PURPOSE.  See the
 * GNU General Public License for more details.
 *
 * You should have received a copy of the GNU General Public License
 * along with VoltDB.  If not, see <http://www.gnu.org/licenses/>.
 */

package org.voltdb;

import java.io.IOException;
import java.io.UnsupportedEncodingException;
import java.math.BigDecimal;
import java.nio.ByteBuffer;
import java.util.LinkedList;

import org.json_voltpatches.JSONArray;
import org.json_voltpatches.JSONException;
import org.json_voltpatches.JSONObject;
import org.json_voltpatches.JSONString;
import org.json_voltpatches.JSONStringer;
import org.voltdb.messaging.FastDeserializer;
import org.voltdb.messaging.FastSerializable;
import org.voltdb.messaging.FastSerializer;
import org.voltdb.types.TimestampType;
import org.voltdb.types.VoltDecimalHelper;

/**
 * The ordered set of parameters of the proper types that is passed into
 * a stored procedure OR a plan fragment.
 *
 */
 public class ParameterSet implements FastSerializable, JSONString {

    static final byte ARRAY = -99;

<<<<<<< HEAD
    private final boolean m_serializingToEE;

    private final LinkedList<byte[]> m_encodedStrings = new LinkedList<byte[]>();
    private final LinkedList<byte[][]> m_encodedStringArrays = new LinkedList<byte[][]>();

    public ParameterSet() {
        m_serializingToEE = false;
    }

    public ParameterSet(boolean serializingToEE) {
        m_serializingToEE = serializingToEE;
    }

=======
>>>>>>> 131baec2
    static Object limitType(Object o) {
        Class<?> ctype = o.getClass();
        if (ctype == Integer.class) {
            return ((Integer) o).longValue();
        }

        return o;
    }
    Object m_params[] = new Object[0];

    /** Sets the internal array to params. Note: this does *not* copy the argument. */
    public void setParameters(Object... params) {
        this.m_params = params;
    }

    public Object[] toArray() {
        return m_params;
    }

    static Object getParameterAtIndex(int partitionIndex, ByteBuffer unserializedParams) throws IOException {
        FastDeserializer in = new FastDeserializer(unserializedParams);
        int paramLen = in.readShort();
        if (partitionIndex >= paramLen) {
            // error if caller desires out of bounds parameter
            throw new RuntimeException("Invalid partition parameter requested.");
        }
        for (int i = 0; i < partitionIndex; ++i) {
            readOneParameter(in);
        }
        Object retval = readOneParameter(in);
        unserializedParams.rewind();
        return retval;
    }

    @Override
    public void readExternal(FastDeserializer in) throws IOException {
        int paramLen = in.readShort();
        m_params = new Object[paramLen];

        for (int i = 0; i < paramLen; i++) {
            m_params[i] = readOneParameter(in);
        }
    }

    @Override
    public void writeExternal(FastSerializer out) throws IOException {
        out.writeShort(m_params.length);

        for (Object obj : m_params) {
            if ((obj == null) || (obj == JSONObject.NULL)) {
                VoltType type = VoltType.NULL;
                out.writeByte(type.getValue());
                continue;
            }

            Class<?> cls = obj.getClass();
            if (cls.isArray()) {

                // Since arrays of bytes could be varbinary or strings,
                // and they are the only kind of array needed by the EE,
                // special case them as the VARBINARY type.
                if (obj instanceof byte[]) {
                    final byte[] b = (byte[]) obj;
                    // commented out this bit... presumably the EE will do this check upon recipt
                    /*if (b.length > VoltType.MAX_VALUE_LENGTH) {
                        throw new IOException("Value of byte[] larger than allowed max string or varbinary " + VoltType.MAX_VALUE_LENGTH_STR);
                    }*/
                    out.writeByte(VoltType.VARBINARY.getValue());
                    out.writeInt(b.length);
                    out.write(b);
                    continue;
                }

                out.writeByte(ARRAY);

                VoltType type;
                try {
                    type = VoltType.typeFromClass(cls.getComponentType());
                }
                catch (VoltTypeException e) {
                    obj = getAKosherArray((Object[]) obj);
                    cls = obj.getClass();
                    type = VoltType.typeFromClass(cls.getComponentType());
                }

                out.writeByte(type.getValue());
                switch (type) {
                    case TINYINT:
                        out.writeArray((byte[])obj);
                        break;
                    case SMALLINT:
                        out.writeArray((short[]) obj);
                        break;
                    case INTEGER:
                        out.writeArray((int[]) obj);
                        break;
                    case BIGINT:
                        out.writeArray((long[]) obj);
                        break;
                    case FLOAT:
                        out.writeArray((double[]) obj);
                        break;
                    case STRING:
                        out.writeArray((String[]) obj);
                        break;
                    case TIMESTAMP:
                        out.writeArray((TimestampType[]) obj);
                        break;
                    case DECIMAL:
                        // converted long128 in serializer api
                        out.writeArray((BigDecimal[]) obj);
                        break;
                    case VOLTTABLE:
                        out.writeArray((VoltTable[]) obj);
                        break;
                    default:
                        throw new RuntimeException("FIXME: Unsupported type " + type);
                }
                continue;
            }

            // Handle NULL mappings not encoded by type.min_value convention
            if (obj == VoltType.NULL_TIMESTAMP) {
                out.writeByte(VoltType.TIMESTAMP.getValue());
                out.writeLong(VoltType.NULL_BIGINT);  // corresponds to EE value.h isNull()
                continue;
            }
            else if (obj == VoltType.NULL_STRING_OR_VARBINARY) {
                out.writeByte(VoltType.STRING.getValue());
                out.writeInt(VoltType.NULL_STRING_LENGTH);
                continue;
            }
            else if (obj == VoltType.NULL_DECIMAL) {
                out.writeByte(VoltType.DECIMAL.getValue());
                VoltDecimalHelper.serializeNull(out);
                continue;
            }

            VoltType type = VoltType.typeFromClass(cls);
            out.writeByte(type.getValue());
            switch (type) {
                case TINYINT:
                    out.writeByte((Byte)obj);
                    break;
                case SMALLINT:
                    out.writeShort((Short)obj);
                    break;
                case INTEGER:
                    out.writeInt((Integer) obj);
                    break;
                case BIGINT:
                    out.writeLong((Long) obj);
                    break;
                case FLOAT:
                    if (cls == Float.class)
                        out.writeDouble(((Float) obj).doubleValue());
                    else if (cls == Double.class)
                        out.writeDouble(((Double) obj).doubleValue());
                    else
                        throw new RuntimeException("Can't cast paramter type to Double");
                    break;
                case STRING:
                    out.writeString((String) obj);
                    break;
                case TIMESTAMP:
                    out.writeTimestamp((TimestampType) obj);
                    break;
                case DECIMAL:
                    VoltDecimalHelper.serializeBigDecimal((BigDecimal)obj, out);
                    break;
                case VOLTTABLE:
                    out.writeObject((VoltTable) obj);
                    break;
                default:
                    throw new RuntimeException("FIXME: Unsupported type " + type);
            }
        }
    }

    static Object getAKosherArray(Object[] array) {
        int tables = 0;
        int integers = 0;
        int strings = 0;
        int doubles = 0;

        // handle empty arrays (too bad this is ints...)
        if (array.length == 0)
            return new int[0];

        // first pass counts value types
        for (int i = 0; i < array.length; i++) {
            if (array[i] instanceof VoltTable) tables++;
            else if (array[i] instanceof Double) doubles++;
            else if (array[i] instanceof Float) doubles++;
            else if (array[i] instanceof Byte) integers++;
            else if (array[i] instanceof Short) integers++;
            else if (array[i] instanceof Integer) integers++;
            else if (array[i] instanceof Long) integers++;
            else if (array[i] instanceof String) strings++;
            else {
                String msg = String.format("Type %s not supported in parameter set arrays.",
                        array[i].getClass().toString());
                throw new RuntimeException(msg);
            }
        }

        // validate and choose type

        if (tables > 0) {
            if ((integers + strings + doubles) > 0) {
                String msg = "Cannot mix tables and other types in parameter set arrays.";
                throw new RuntimeException(msg);
            }
            assert(tables == array.length);
            VoltTable[] retval = new VoltTable[tables];
            for (int i = 0; i < array.length; i++)
                retval[i] = (VoltTable) array[i];
            return retval;
        }

        // note: there can't be any tables past this point

        if (strings > 0) {
            if ((integers + doubles) > 0) {
                String msg = "Cannot mix strings and numbers in parameter set arrays.";
                throw new RuntimeException(msg);
            }
            assert(strings == array.length);
            String[] retval = new String[strings];
            for (int i = 0; i < array.length; i++)
                retval[i] = (String) array[i];
            return retval;
        }

        // note: there can't be any strings past this point

        if (doubles > 0) {
            // note, ok to mix integers and doubles
            assert((doubles + integers) == array.length);
            double[] retval = new double[array.length];
            for (int i = 0; i < array.length; i++) {
                Number numberval = (Number) array[i];
                retval[i] = numberval.doubleValue();
            }
            return retval;
        }

        // all ints from here out

        assert(integers == array.length);
        long[] retval = new long[array.length];
        for (int i = 0; i < array.length; i++) {
            Number numberval = (Number) array[i];
            retval[i] = numberval.longValue();
        }
        return retval;
    }

    @Override
    public String toString() {
        StringBuilder b = new StringBuilder();
        b.append("ParameterSet:");
        if (m_params == null) {
            b.append("NULL");
        } else {
            for (int i = 0; i < m_params.length; ++i) {
                b.append(",param[" + i + "]=" + (m_params[i] == null ? "NULL"
                        : m_params[i].toString() + "(" + m_params[i].getClass().getName() + ")"));
            }
        }
        return new String(b);
    }

    @Override
    public String toJSONString() {
        JSONStringer js = new JSONStringer();
        try {
            js.array();
            for (Object o : m_params) {
                js.value(o);
            }
            js.endArray();
        }
        catch (JSONException e) {
            e.printStackTrace();
            throw new RuntimeException("Failed to serialize a parameter set to JSON.", e);
        }
        return js.toString();
    }

    public static ParameterSet fromJSONString(String json) throws JSONException, IOException {
        JSONArray jArray = new JSONArray(json);
        return fromJSONArray(jArray);
    }

    public static ParameterSet fromJSONArray(JSONArray paramArray) throws JSONException, IOException {
        ParameterSet pset = new ParameterSet();
        pset.m_params = new Object[paramArray.length()];
        for (int i = 0; i < paramArray.length(); i++) {
            pset.m_params[i] = paramFromPossibleJSON(paramArray.get(i));
        }
        return pset;
    }

    static Object paramFromPossibleJSON(Object value) throws JSONException, IOException {
        if (value instanceof JSONObject) {
            JSONObject jsonObj = (JSONObject) value;
            return VoltTable.fromJSONObject(jsonObj);
        }
        if (value instanceof JSONArray) {
            JSONArray array = (JSONArray) value;
            Object[] retval = new Object[array.length()];
            for (int i = 0; i < array.length(); i++) {
                Object valueAtIndex = array.get(i);
                retval[i] = paramFromPossibleJSON(valueAtIndex);
            }
            return retval;
        }
        return value;
    }

    static private Object readOneParameter(FastDeserializer in) throws IOException {
        byte nextTypeByte = in.readByte();
        if (nextTypeByte == ARRAY) {
            VoltType nextType = VoltType.get(in.readByte());
            if (nextType == null) return null;
            return in.readArray(nextType.classFromType());
        }
        else {
            VoltType nextType = VoltType.get(nextTypeByte);
            switch (nextType) {
                case NULL:
                    return null;
                case TINYINT:
                    return in.readByte();
                case SMALLINT:
                    return in.readShort();
                case INTEGER:
                    return in.readInt();
                case BIGINT:
                    return in.readLong();
                case FLOAT:
                    return in.readDouble();
                case STRING:
                    String string_val = in.readString();
                    if (string_val == null) {
                        return VoltType.NULL_STRING_OR_VARBINARY;
                    }
                    return string_val;
                case VARBINARY:
                    byte[] bin_val = in.readVarbinary();
                    if (bin_val == null) {
                        return VoltType.NULL_STRING_OR_VARBINARY;
                    }
                    return bin_val;
                case TIMESTAMP:
                    return in.readTimestamp();
                case VOLTTABLE:
                    return in.readObject(VoltTable.class);
                case DECIMAL: {
                    BigDecimal decimal_val = in.readBigDecimal();
                    if (decimal_val == null)
                    {
                        return VoltType.NULL_DECIMAL;
                    }
                    return decimal_val;
                }
                case DECIMAL_STRING: {
                    BigDecimal decimal_val = in.readBigDecimalFromString();
                    if (decimal_val == null)
                    {
                        return VoltType.NULL_DECIMAL;
                    }
                    return decimal_val;
                }
                default:
                    throw new RuntimeException("ParameterSet doesn't support type " + nextType);
            }
        }
    }

    public int getSerializedSize() {
        int size = 2;

        for (int ii = 0; ii < m_params.length; ii++) {
            Object obj = m_params[ii];
            if ((obj == null) || (obj == JSONObject.NULL)) {
                size++;
                continue;
            }
            size += 1;//everything has a type even arrays and null
            Class<?> cls = obj.getClass();
            if (cls.isArray()) {

                if (obj instanceof byte[]) {
                    final byte[] b = (byte[]) obj;
                    size += 4 + b.length;
                    continue;
                }

                VoltType type;
                try {
                    type = VoltType.typeFromClass(cls.getComponentType());
                }
                catch (VoltTypeException e) {
                    obj = getAKosherArray((Object[]) obj);
                    cls = obj.getClass();
                    type = VoltType.typeFromClass(cls.getComponentType());
                }

                size +=  1 + 2;// component type, array length
                switch (type) {
                    case SMALLINT:
                        size += 2 * ((short[])obj).length;
                        break;
                    case INTEGER:
                        size += 4 * ((int[])obj).length;
                        break;
                    case BIGINT:
                        size += 8 * ((long[])obj).length;
                        break;
                    case FLOAT:
                        size += 8 * ((double[])obj).length;
                        break;
                    case STRING:
                        String strings[] = (String[]) obj;
                        byte encodedStrings[][] = new byte[strings.length][];
                        for (int zz = 0; zz < strings.length; zz++) {
                            if (strings[zz] == null) {
                                size += 4;
                            } else {
                                try {
                                    encodedStrings[zz] = strings[zz].getBytes("UTF-8");
                                } catch (UnsupportedEncodingException e) {
                                    VoltDB.crashLocalVoltDB("Shouldn't happen", false, e);
                                }
                                size += 4 + encodedStrings[zz].length;
                            }
                        }
                        m_encodedStringArrays.add(encodedStrings);
                        break;
                    case TIMESTAMP:
                        size += 8 * ((TimestampType[])obj).length;
                        break;
                    case DECIMAL:
                        size += 16 * ((BigDecimal[])obj).length;
                        break;
                    case VOLTTABLE:
                        for (VoltTable vt : (VoltTable[]) obj) {
                            size += vt.getSerializedSize();
                        }
                        break;
                    default:
                        throw new RuntimeException("FIXME: Unsupported type " + type);
                }
                continue;
            }

            // Handle NULL mappings not encoded by type.min_value convention
            if (obj == VoltType.NULL_TIMESTAMP) {
                size += 8;
                continue;
            }
            else if (obj == VoltType.NULL_STRING_OR_VARBINARY) {
                size += 4;
                continue;
            }
            else if (obj == VoltType.NULL_DECIMAL) {
                size += 16;
                continue;
            }

            VoltType type = VoltType.typeFromClass(cls);
            switch (type) {
                case TINYINT:
                    size++;
                    break;
                case SMALLINT:
                    size += 2;
                    break;
                case INTEGER:
                    size += 4;
                    break;
                case BIGINT:
                    size += 8;
                    break;
                case FLOAT:
                    size += 8;
                    break;
                case STRING:
                    try {
                        byte encodedString[] = ((String)obj).getBytes("UTF-8");
                        size += 4 + encodedString.length;
                        m_encodedStrings.add(encodedString);
                    } catch (UnsupportedEncodingException e) {
                        VoltDB.crashLocalVoltDB("Shouldn't happen", false, e);
                    }
                    break;
                case TIMESTAMP:
                    size += 8;
                    break;
                case DECIMAL:
                    size += 16;
                    break;
                case VOLTTABLE:
                    size += ((VoltTable) obj).getSerializedSize();
                    break;
                default:
                    throw new RuntimeException("FIXME: Unsupported type " + type);
            }
        }

        return size;
    }

    public void flattenToBuffer(ByteBuffer buf) throws IOException {
        buf.putShort((short)m_params.length);

        for (Object obj : m_params) {
            if ((obj == null) || (obj == JSONObject.NULL)) {
                VoltType type = VoltType.NULL;
                buf.put(type.getValue());
                continue;
            }

            Class<?> cls = obj.getClass();
            if (cls.isArray()) {

                // Since arrays of bytes could be varbinary or strings,
                // and they are the only kind of array needed by the EE,
                // special case them as the VARBINARY type.
                if (obj instanceof byte[]) {
                    final byte[] b = (byte[]) obj;
                    // commented out this bit... presumably the EE will do this check upon recipt
                    /*if (b.length > VoltType.MAX_VALUE_LENGTH) {
                        throw new IOException("Value of byte[] larger than allowed max string or varbinary " + VoltType.MAX_VALUE_LENGTH_STR);
                    }*/
                    buf.put(VoltType.VARBINARY.getValue());
                    buf.putInt(b.length);
                    buf.put(b);
                    continue;
                }

                buf.put(ARRAY);

                VoltType type;
                try {
                    type = VoltType.typeFromClass(cls.getComponentType());
                }
                catch (VoltTypeException e) {
                    obj = getAKosherArray((Object[]) obj);
                    cls = obj.getClass();
                    type = VoltType.typeFromClass(cls.getComponentType());
                }

                buf.put(type.getValue());
                switch (type) {
                    case SMALLINT:
                        FastSerializer.writeArray((short[]) obj, buf);
                        break;
                    case INTEGER:
                        FastSerializer.writeArray((int[]) obj, buf);
                        break;
                    case BIGINT:
                        FastSerializer.writeArray((long[]) obj, buf);
                        break;
                    case FLOAT:
                        FastSerializer.writeArray((double[]) obj, buf);
                        break;
                    case STRING:
                        byte encodedStrings[][] = m_encodedStringArrays.poll();
                        // This check used to be done by FastSerializer.writeArray(), but things changed?
                        if (encodedStrings.length > Short.MAX_VALUE) {
                            throw new IOException("Array exceeds maximum length of "
                                                  + Short.MAX_VALUE + " bytes");
                        }
                        buf.putShort((short)encodedStrings.length);
                        for (int zz = 0; zz < encodedStrings.length; zz++) {
                            FastSerializer.writeString(encodedStrings[zz], buf);
                        }
                        break;
                    case TIMESTAMP:
                        FastSerializer.writeArray((TimestampType[]) obj, buf);
                        break;
                    case DECIMAL:
                        // converted long128 in serializer api
                        FastSerializer.writeArray((BigDecimal[]) obj, buf);
                        break;
                    case VOLTTABLE:
                        FastSerializer.writeArray((VoltTable[]) obj, buf);
                        break;
                    default:
                        throw new RuntimeException("FIXME: Unsupported type " + type);
                }
                continue;
            }

            // Handle NULL mappings not encoded by type.min_value convention
            if (obj == VoltType.NULL_TIMESTAMP) {
                buf.put(VoltType.TIMESTAMP.getValue());
                buf.putLong(VoltType.NULL_BIGINT);  // corresponds to EE value.h isNull()
                continue;
            }
            else if (obj == VoltType.NULL_STRING_OR_VARBINARY) {
                buf.put(VoltType.STRING.getValue());
                buf.putInt(VoltType.NULL_STRING_LENGTH);
                continue;
            }
            else if (obj == VoltType.NULL_DECIMAL) {
                buf.put(VoltType.DECIMAL.getValue());
                VoltDecimalHelper.serializeNull(buf);
                continue;
            }

            VoltType type = VoltType.typeFromClass(cls);
            buf.put(type.getValue());
            switch (type) {
                case TINYINT:
                    buf.put((Byte)obj);
                    break;
                case SMALLINT:
                    buf.putShort((Short)obj);
                    break;
                case INTEGER:
                    buf.putInt((Integer) obj);
                    break;
                case BIGINT:
                    buf.putLong((Long) obj);
                    break;
                case FLOAT:
                    if (cls == Float.class)
                        buf.putDouble(((Float) obj).doubleValue());
                    else if (cls == Double.class)
                        buf.putDouble(((Double) obj).doubleValue());
                    else
                        throw new RuntimeException("Can't cast paramter type to Double");
                    break;
                case STRING:
                    FastSerializer.writeString(m_encodedStrings.poll(), buf);
                    break;
                case TIMESTAMP:
                    buf.putLong(((TimestampType) obj).getTime());
                    break;
                case DECIMAL:
                    VoltDecimalHelper.serializeBigDecimal((BigDecimal)obj, buf);
                    break;
                case VOLTTABLE:
                    ((VoltTable)obj).flattenToBuffer(buf);
                    break;
                default:
                    throw new RuntimeException("FIXME: Unsupported type " + type);
            }
        }
    }
}<|MERGE_RESOLUTION|>--- conflicted
+++ resolved
@@ -43,22 +43,12 @@
 
     static final byte ARRAY = -99;
 
-<<<<<<< HEAD
-    private final boolean m_serializingToEE;
-
     private final LinkedList<byte[]> m_encodedStrings = new LinkedList<byte[]>();
     private final LinkedList<byte[][]> m_encodedStringArrays = new LinkedList<byte[][]>();
 
     public ParameterSet() {
-        m_serializingToEE = false;
-    }
-
-    public ParameterSet(boolean serializingToEE) {
-        m_serializingToEE = serializingToEE;
-    }
-
-=======
->>>>>>> 131baec2
+    }
+
     static Object limitType(Object o) {
         Class<?> ctype = o.getClass();
         if (ctype == Integer.class) {
