--- conflicted
+++ resolved
@@ -65,13 +65,10 @@
 import org.voltcore.network.WriteStream;
 import org.voltcore.utils.EstTime;
 import org.voltcore.utils.Pair;
-<<<<<<< HEAD
 import org.voltdb.messaging.InitiateResponseMessage;
 import org.voltdb.messaging.InitiateTaskMessage;
-=======
+import org.voltdb.messaging.Iv2SPInitMessage;
 import org.voltdb.iv2.InitiatorLeaderMonitor;
->>>>>>> 415ab784
-import org.voltdb.messaging.Iv2SPInitMessage;
 import org.voltdb.SystemProcedureCatalog.Config;
 import org.voltdb.catalog.CatalogMap;
 import org.voltdb.catalog.Partition;
@@ -118,11 +115,7 @@
     private static final VoltLogger networkLog = new VoltLogger("NETWORK");
     private final ClientAcceptor m_acceptor;
     private ClientAcceptor m_adminAcceptor;
-<<<<<<< HEAD
-=======
-    private final TransactionInitiator m_initiator;
     private final InitiatorLeaderMonitor m_initiatorLeaderMonitor;
->>>>>>> 415ab784
     private final CopyOnWriteArrayList<Connection> m_connections = new CopyOnWriteArrayList<Connection>();
     private final SnapshotDaemon m_snapshotDaemon = new SnapshotDaemon();
     private final SnapshotDaemonAdapter m_snapshotDaemonAdapter = new SnapshotDaemonAdapter();
@@ -812,9 +805,11 @@
             final long now)
     {
         if (isSinglePartition) {
-<<<<<<< HEAD
-            long hsid = m_catalogContext.get().siteTracker.
-                getPrimaryInitiatorHSIdForPartition(partitions[0]);
+            Long leader  = m_initiatorLeaderMonitor.getLeader(partitions[0]);
+            if (leader == null) {
+                hostLog.error("Failed to find the initiator leader of partition " + partitions[0]);
+                return false;
+            }
 
             // response path must find the connection for a sequence no.
             long handle = m_sequence.incrementAndGet();
@@ -823,23 +818,12 @@
 
             InitiateTaskMessage initMsg =
                 new InitiateTaskMessage(
-                        hsid, // hsid of the initiator
-                        hsid, // hsid of the coordinator
+                        leader, // hsid of the initiator
+                        leader, // hsid of the coordinator
                         Long.MIN_VALUE, // txnid - assigned by initiator
                         m_mailbox.getHSId(), // mailbox for eventual client response
                         handle, // handle to pair response
                         isReadOnly, isSinglePartition, invocation);
-
-=======
-            Long leader = m_initiatorLeaderMonitor.getLeader(partitions[0]);
-            if (leader == null) {
-                hostLog.error("Failed to find the initiator leader of partition " + partitions[0]);
-                return false;
-            }
-
-            Iv2SPInitMessage initMsg =
-                new Iv2SPInitMessage(connectionId, invocation);
->>>>>>> 415ab784
             try {
                 m_mailbox.send(leader, initMsg);
             }
@@ -895,12 +879,8 @@
         throws Exception
     {
         m_catalogContext.set(context);
-<<<<<<< HEAD
-=======
-        m_initiator = initiator;
         m_initiatorLeaderMonitor = new InitiatorLeaderMonitor(messenger.getZK());
         m_initiatorLeaderMonitor.start();
->>>>>>> 415ab784
 
         // pre-allocate single partition array
         m_allPartitions = allPartitions;
