--- conflicted
+++ resolved
@@ -39,21 +39,10 @@
 import org.voltcore.messaging.VoltMessage;
 import org.voltcore.network.Connection;
 
+import org.voltdb.messaging.LocalMailbox;
 import org.voltdb.client.ClientResponse;
 import org.voltdb.dtxn.SiteTracker;
-<<<<<<< HEAD
-=======
-import org.voltdb.logging.VoltLogger;
-import org.voltdb.messaging.BinaryPayloadMessage;
-import org.voltdb.messaging.HostMessenger;
-import org.voltdb.messaging.LocalMailbox;
-import org.voltdb.messaging.LocalObjectMessage;
-import org.voltdb.messaging.Mailbox;
-import org.voltdb.messaging.MessagingException;
-import org.voltdb.messaging.Subject;
-import org.voltdb.messaging.VoltMessage;
-import org.voltdb.network.Connection;
->>>>>>> 59628945
+
 import org.voltdb.utils.CompressionService;
 
 /**
@@ -109,31 +98,8 @@
         handledSelectors.add(SysProcSelector.PROCEDURE);
     }
 
-<<<<<<< HEAD
     public void getMailbox(final HostMessenger hostMessenger, final long hsId) {
-        m_mailbox = new Mailbox() {
-
-            @Override
-            public void send(long destinationHSId, VoltMessage message)
-                    throws MessagingException {
-                assert(message != null);
-                message.m_sourceHSId = hsId;
-                hostMessenger.send(destinationHSId, message);
-            }
-
-            @Override
-            public void send(long[] desinationHSIds, VoltMessage message)
-                    throws MessagingException {
-                assert(message != null);
-                assert(desinationHSIds != null);
-                message.m_sourceHSId = hsId;
-                hostMessenger.send(desinationHSIds, message);
-            }
-
-=======
-    public Mailbox getMailbox(final HostMessenger hostMessenger, final int siteId) {
-        m_mailbox = new LocalMailbox(hostMessenger, siteId) {
->>>>>>> 59628945
+        m_mailbox = new LocalMailbox(hostMessenger, hsId) {
             @Override
             public void deliver(final VoltMessage message) {
                 m_es.submit(new Runnable() {
@@ -143,54 +109,6 @@
                     }
                 });
             }
-<<<<<<< HEAD
-
-            @Override
-            public void deliverFront(VoltMessage message) {
-                throw new UnsupportedOperationException();
-            }
-
-            @Override
-            public VoltMessage recv() {
-                throw new UnsupportedOperationException();
-            }
-
-            @Override
-            public VoltMessage recvBlocking() {
-                throw new UnsupportedOperationException();
-            }
-
-            @Override
-            public VoltMessage recvBlocking(long timeout) {
-                throw new UnsupportedOperationException();
-            }
-
-            @Override
-            public VoltMessage recv(Subject[] s) {
-                throw new UnsupportedOperationException();
-            }
-
-            @Override
-            public VoltMessage recvBlocking(Subject[] s) {
-                throw new UnsupportedOperationException();
-            }
-
-            @Override
-            public VoltMessage recvBlocking(Subject[] s, long timeout) {
-                throw new UnsupportedOperationException();
-            }
-
-            @Override
-            public long getHSId() {
-                return hsId;
-            }
-
-            @Override
-            public void setHSId(long hsId) {
-                throw new UnsupportedOperationException();
-            }
-=======
->>>>>>> 59628945
         };
         hostMessenger.registerMailbox(m_mailbox);
     }
