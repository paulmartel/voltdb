/* This file is part of VoltDB.
 * Copyright (C) 2008-2012 VoltDB Inc.
 *
 * VoltDB is free software: you can redistribute it and/or modify
 * it under the terms of the GNU General Public License as published by
 * the Free Software Foundation, either version 3 of the License, or
 * (at your option) any later version.
 *
 * VoltDB is distributed in the hope that it will be useful,
 * but WITHOUT ANY WARRANTY; without even the implied warranty of
 * MERCHANTABILITY or FITNESS FOR A PARTICULAR PURPOSE.  See the
 * GNU General Public License for more details.
 *
 * You should have received a copy of the GNU General Public License
 * along with VoltDB.  If not, see <http://www.gnu.org/licenses/>.
 */

package org.voltdb.plannodes;

import java.util.ArrayList;
import java.util.List;
import java.util.TreeMap;

<<<<<<< HEAD
=======
import org.json_voltpatches.JSONException;
>>>>>>> ac8d8320
import org.json_voltpatches.JSONObject;
import org.voltdb.catalog.Database;
import org.voltdb.expressions.AbstractExpression;
import org.voltdb.expressions.ExpressionUtil;
import org.voltdb.expressions.TupleValueExpression;
import org.voltdb.types.PlanNodeType;

public class NestLoopIndexPlanNode extends AbstractJoinPlanNode {

    public NestLoopIndexPlanNode() {
        super();
    }

    @Override
    public PlanNodeType getPlanNodeType() {
        return PlanNodeType.NESTLOOPINDEX;
    }

    @Override
    public void generateOutputSchema(Database db)
    {
        // Important safety tip regarding this inlined
        // index scan and ITS inlined projection:
        // That projection is currently only used/usable as
        // a means to narrow the set of columns from the
        // indexscan's target table that make it into the
        // rest of the plan.  the expressions that are
        // given to the projection are currently not ever used
        IndexScanPlanNode inlineScan =
            (IndexScanPlanNode) m_inlineNodes.get(PlanNodeType.INDEXSCAN);
        assert(inlineScan != null);
        inlineScan.generateOutputSchema(db);
        assert(m_children.size() == 1);
        m_children.get(0).generateOutputSchema(db);
        // Join the schema together to form the output schema
        // The child subplan's output is the outer table
        // The inlined node's output is the inner table
        m_outputSchema =
            m_children.get(0).getOutputSchema().
            join(inlineScan.getOutputSchema()).copyAndReplaceWithTVE();
    }

    @Override
    public void resolveColumnIndexes()
    {
        IndexScanPlanNode inline_scan =
            (IndexScanPlanNode) m_inlineNodes.get(PlanNodeType.INDEXSCAN);
        assert (m_children.size() == 1 && inline_scan != null);
        for (AbstractPlanNode child : m_children)
        {
            child.resolveColumnIndexes();
        }
        for (AbstractPlanNode inline : m_inlineNodes.values())
        {
            // Some of this will get undone for the inlined index scan later
            // but this will resolve any column tracking with an inlined projection
            inline.resolveColumnIndexes();
        }
        // We need the schema from the target table from the inlined index
        NodeSchema index_schema = inline_scan.getTableSchema();
        // We need the output schema from the child node
        NodeSchema outer_schema = m_children.get(0).getOutputSchema();

        // pull every expression out of the inlined index scan
        // and resolve all of the TVEs against our two input schema from above.
        // The EE still uses assignTupleValueIndexes to figure out which input
        // table to use for each of these TVEs
        //  get the predicate (which is the inlined node's predicate,
        //  the planner currently blithely ignores that abstractjoinnode also
        //  has a predicate field, and so do we.
        List<TupleValueExpression> predicate_tves =
            ExpressionUtil.getTupleValueExpressions(inline_scan.getPredicate());
        for (TupleValueExpression tve : predicate_tves)
        {
            // this double-schema search is somewhat common, maybe it
            // can find a static home in NodeSchema or something --izzy
            int index = outer_schema.getIndexOfTve(tve);
            if (index == -1)
            {
                index = index_schema.getIndexOfTve(tve);
                if (index == -1)
                {
                    throw new RuntimeException("Unable to find index for nestloopindexscan TVE: " +
                                               tve.toString());
                }
            }
            tve.setColumnIndex(index);
        }

        //  get the end expression and search key expressions
        List<TupleValueExpression> index_tves =
            new ArrayList<TupleValueExpression>();
        index_tves.addAll(ExpressionUtil.getTupleValueExpressions(inline_scan.getEndExpression()));
        for (AbstractExpression search_exp : inline_scan.getSearchKeyExpressions())
        {
            index_tves.addAll(ExpressionUtil.getTupleValueExpressions(search_exp));
        }
        for (TupleValueExpression tve : index_tves)
        {
            int index = outer_schema.getIndexOfTve(tve);
            if (index == -1)
            {
                index = index_schema.getIndexOfTve(tve);
                if (index == -1)
                {
                    throw new RuntimeException("Unable to find index for nestloopindexscan TVE: " +
                                               tve.toString());
                }
            }
            tve.setColumnIndex(index);
        }

        // need to resolve the indexes of the output schema and
        // order the combined output schema coherently
        TreeMap<Integer, SchemaColumn> sort_cols =
            new TreeMap<Integer, SchemaColumn>();
        for (SchemaColumn col : m_outputSchema.getColumns())
        {
            // Right now these all need to be TVEs
            assert(col.getExpression() instanceof TupleValueExpression);
            TupleValueExpression tve = (TupleValueExpression)col.getExpression();
            int index = outer_schema.getIndexOfTve(tve);
            if (index == -1)
            {
                index = index_schema.getIndexOfTve(tve);
                if (index == -1)
                {
                    throw new RuntimeException("Unable to find index for column: " +
                                               col.toString());
                }
                sort_cols.put(index + outer_schema.size(), col);
            }
            else
            {
                sort_cols.put(index, col);
            }
            tve.setColumnIndex(index);
        }
        // rebuild the output schema from the tree-sorted columns
        NodeSchema new_output_schema = new NodeSchema();
        for (SchemaColumn col : sort_cols.values())
        {
            new_output_schema.addColumn(col);
        }
        m_outputSchema = new_output_schema;
    }

    @Override
    public void validate() throws Exception {
        super.validate();

        // Check that we have an inline IndexScanPlanNode
        if (m_inlineNodes.isEmpty()) {
            throw new Exception("ERROR: No inline PlanNodes are set for " + this);
        } else if (!m_inlineNodes.containsKey(PlanNodeType.INDEXSCAN)) {
            throw new Exception("ERROR: No inline PlanNode with type '" + PlanNodeType.INDEXSCAN + "' was set for " + this);
        }
    }

    /**
     * Does the (sub)plan guarantee an identical result/effect when "replayed"
     * against the same database state, such as during replication or CL recovery.
     * @return
     */
    @Override
    public boolean isOrderDeterministic() {
        if ( ! super.isOrderDeterministic()) {
            return false;
        }
        IndexScanPlanNode index_scan =
            (IndexScanPlanNode) getInlinePlanNode(PlanNodeType.INDEXSCAN);
        assert(index_scan != null);
        if ( ! index_scan.isOrderDeterministic()) {
            m_nondeterminismDetail = index_scan.m_nondeterminismDetail;
            return false;
        }
        return true;
    }


    @Override
    protected String explainPlanForNode(String indent) {
        return "NESTLOOP INDEX JOIN";
    }

    @Override
<<<<<<< HEAD
    public void loadFromJSONObject( JSONObject jobj, Database db ) {
=======
    public void loadFromJSONObject( JSONObject jobj, Database db ) throws JSONException {
>>>>>>> ac8d8320
        super.loadFromJSONObject(jobj, db);
    }
}<|MERGE_RESOLUTION|>--- conflicted
+++ resolved
@@ -21,10 +21,7 @@
 import java.util.List;
 import java.util.TreeMap;
 
-<<<<<<< HEAD
-=======
 import org.json_voltpatches.JSONException;
->>>>>>> ac8d8320
 import org.json_voltpatches.JSONObject;
 import org.voltdb.catalog.Database;
 import org.voltdb.expressions.AbstractExpression;
@@ -211,11 +208,7 @@
     }
 
     @Override
-<<<<<<< HEAD
-    public void loadFromJSONObject( JSONObject jobj, Database db ) {
-=======
     public void loadFromJSONObject( JSONObject jobj, Database db ) throws JSONException {
->>>>>>> ac8d8320
         super.loadFromJSONObject(jobj, db);
     }
 }