--- conflicted
+++ resolved
@@ -1022,7 +1022,6 @@
      * Populate the statement's paramList from the "parameters" element
      * @param paramsNode
      */
-<<<<<<< HEAD
     protected void parseParameters(VoltXMLElement root) {
         VoltXMLElement paramsNode = null;
         for (VoltXMLElement node : root.children) {
@@ -1034,11 +1033,9 @@
         if (paramsNode == null) {
             return;
         }
-=======
-    private void parseParameters(VoltXMLElement paramsNode) {
+
         long max_parameter_id = -1;
 
->>>>>>> e7d9467c
         for (VoltXMLElement node : paramsNode.children) {
             if (node.name.equalsIgnoreCase("parameter")) {
                 long id = Long.parseLong(node.attributes.get("id"));
@@ -1229,7 +1226,6 @@
         throw new RuntimeException("isOrderDeterministicInSpiteOfUnorderedSubqueries not supported by DML statements");
     }
 
-<<<<<<< HEAD
     protected AbstractExpression getParameterOrConstantAsExpression(long id, long value) {
         // The id was previously passed to parameterCountIndexById, so if not -1,
         // it has already been asserted to be a valid id for a parameter, and the
@@ -1243,7 +1239,8 @@
         constant.setValue(Long.toString(value));
         constant.refineValueType(VoltType.BIGINT, VoltType.BIGINT.getLengthInBytesForFixedTypes());
         return constant;
-=======
+    }
+
     /*
      *  Extract FROM(SELECT...) sub-queries from this statement
      */
@@ -1267,7 +1264,6 @@
             }
         }
         return exprs;
->>>>>>> e7d9467c
     }
 
     /// This is for use with integer-valued row count parameters, namely LIMITs and OFFSETs.
