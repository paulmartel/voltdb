--- conflicted
+++ resolved
@@ -21,7 +21,6 @@
 
 import org.voltdb.catalog.Database;
 import org.voltdb.catalog.Table;
-import org.voltdb.planner.JoinNode;
 import org.voltdb.plannodes.AbstractPlanNode;
 
 /**
@@ -67,12 +66,9 @@
         if (!m_generatedPlans) {
             // Analyze join conditions
             m_parsedStmt.analyzeJoinExpressions(m_parsedStmt.joinTree);
-<<<<<<< HEAD
-=======
             // these just shouldn't happen right?
             assert(m_parsedStmt.multiTableSelectionList.size() == 0);
             assert(m_parsedStmt.noTableSelectionList.size() == 0);
->>>>>>> 7a11281f
 
             m_generatedPlans = true;
             assert (m_parsedStmt.joinTree != null);
@@ -91,18 +87,6 @@
                 tableNode.m_currentAccessPath = path;
 
                 AbstractPlanNode plan = getAccessPlanForTable(tableNode.m_table, tableNode.m_currentAccessPath);
-<<<<<<< HEAD
-
-                /*
-                 * If the access plan for the table in the join order was for a
-                 * distributed table scan there will be a send/receive pair at the top.
-                 */
-                if (m_partitioning.getCountOfPartitionedTables() > 1 && m_partitioning.requiresTwoFragments()) {
-                    plan = addSendReceivePair(plan);
-                }
-
-=======
->>>>>>> 7a11281f
                 m_plans.add(plan);
             }
 
