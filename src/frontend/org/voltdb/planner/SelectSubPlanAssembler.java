--- conflicted
+++ resolved
@@ -376,11 +376,7 @@
      * it doesn't mean no more plans can be generated. It's possible that the
      * particular join order it got had no reasonable plans.
      *
-<<<<<<< HEAD
-     * @param m_joinOrder An array of tables in the join order.
-=======
      * @param joinTree An array of tables in the join order.
->>>>>>> 14b32b3b
      */
     private void generateMorePlansForJoinTree(JoinNode joinTree) {
         assert(joinTree != null);
@@ -658,23 +654,12 @@
         //
 
         assert(joinNode.getRightNode() != null);
-<<<<<<< HEAD
-        AccessPath innerAccessPath = joinNode.getRightNode().m_currentAccessPath;
-=======
         JoinNode innerJoinNode = joinNode.getRightNode();
         AccessPath innerAccessPath = innerJoinNode.m_currentAccessPath;
->>>>>>> 14b32b3b
         // We may need to add a send/receive pair to the inner plan for the special case.
         // This trick only works once per plan, BUT once the partitioned data has been
         // received on the coordinator, it can be treated as replicated data in later
         // joins, which MAY help with later outer joins with replicated data.
-<<<<<<< HEAD
-        boolean needInnerSendReceive = ( ! m_partitioning.wasSpecifiedAsSingle()) &&
-                                       (m_partitioning.getCountOfPartitionedTables() > 0) &&
-                                       (joinNode.getJoinType() != JoinType.INNER) &&
-                                       ( ! innerPlan.hasReplicatedResult()) &&
-                                       outerPlan.hasReplicatedResult();
-=======
 
 
         boolean needInnerSendReceive = (m_partitioning.requiresTwoFragments()) &&
@@ -682,7 +667,6 @@
                                        (outerPlan.hasReplicatedResult()) &&
                                        (joinNode.getJoinType() != JoinType.INNER || innerPlan.isNonjoinableSubquery())
                                        ;
->>>>>>> 14b32b3b
 
         // When the inner plan is an IndexScan, there MAY be a choice of whether to join using a
         // NestLoopJoin (NLJ) or a NestLoopIndexJoin (NLIJ). The NLJ will have an advantage over the
