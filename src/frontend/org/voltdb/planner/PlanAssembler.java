/* This file is part of VoltDB.
 * Copyright (C) 2008-2013 VoltDB Inc.
 *
 * This program is free software: you can redistribute it and/or modify
 * it under the terms of the GNU Affero General Public License as
 * published by the Free Software Foundation, either version 3 of the
 * License, or (at your option) any later version.
 *
 * This program is distributed in the hope that it will be useful,
 * but WITHOUT ANY WARRANTY; without even the implied warranty of
 * MERCHANTABILITY or FITNESS FOR A PARTICULAR PURPOSE.  See the
 * GNU Affero General Public License for more details.
 *
 * You should have received a copy of the GNU Affero General Public License
 * along with VoltDB.  If not, see <http://www.gnu.org/licenses/>.
 */

package org.voltdb.planner;

import java.util.ArrayList;
import java.util.HashMap;
import java.util.HashSet;
import java.util.List;
import java.util.Map.Entry;
import java.util.Set;

import org.json_voltpatches.JSONException;
import org.voltdb.VoltType;
import org.voltdb.catalog.CatalogMap;
import org.voltdb.catalog.Cluster;
import org.voltdb.catalog.Column;
import org.voltdb.catalog.ColumnRef;
import org.voltdb.catalog.Connector;
import org.voltdb.catalog.ConnectorTableInfo;
import org.voltdb.catalog.Database;
import org.voltdb.catalog.Index;
import org.voltdb.catalog.Table;
import org.voltdb.expressions.AbstractExpression;
import org.voltdb.expressions.AggregateExpression;
import org.voltdb.expressions.ConstantValueExpression;
import org.voltdb.expressions.OperatorExpression;
import org.voltdb.expressions.TupleAddressExpression;
import org.voltdb.expressions.TupleValueExpression;
import org.voltdb.planner.ParsedSelectStmt.MVFixInfo;
import org.voltdb.planner.ParsedSelectStmt.ParsedColInfo;
import org.voltdb.plannodes.AbstractJoinPlanNode;
import org.voltdb.plannodes.AbstractPlanNode;
import org.voltdb.plannodes.AbstractScanPlanNode;
import org.voltdb.plannodes.AggregatePlanNode;
import org.voltdb.plannodes.DeletePlanNode;
import org.voltdb.plannodes.DistinctPlanNode;
import org.voltdb.plannodes.HashAggregatePlanNode;
import org.voltdb.plannodes.IndexScanPlanNode;
import org.voltdb.plannodes.InsertPlanNode;
import org.voltdb.plannodes.LimitPlanNode;
import org.voltdb.plannodes.MaterializePlanNode;
import org.voltdb.plannodes.NodeSchema;
import org.voltdb.plannodes.OrderByPlanNode;
import org.voltdb.plannodes.ProjectionPlanNode;
import org.voltdb.plannodes.ReceivePlanNode;
import org.voltdb.plannodes.SchemaColumn;
import org.voltdb.plannodes.SendPlanNode;
import org.voltdb.plannodes.SeqScanPlanNode;
import org.voltdb.plannodes.UnionPlanNode;
import org.voltdb.plannodes.UpdatePlanNode;
import org.voltdb.types.ExpressionType;
import org.voltdb.types.IndexType;
import org.voltdb.types.PlanNodeType;
import org.voltdb.types.SortDirectionType;
import org.voltdb.utils.CatalogUtil;

/**
 * The query planner accepts catalog data, SQL statements from the catalog, then
 * outputs a set of complete and correct query plans. It will output MANY plans
 * and some of them will be stupid. The best plan will be selected by computing
 * resource usage statistics for the plans, then using those statistics to
 * compute the cost of a specific plan. The plan with the lowest cost wins.
 *
 */
public class PlanAssembler {

    /** convenience pointer to the cluster object in the catalog */
    final Cluster m_catalogCluster;
    /** convenience pointer to the database object in the catalog */
    final Database m_catalogDb;

    /** parsed statement for an insert */
    ParsedInsertStmt m_parsedInsert = null;
    /** parsed statement for an update */
    ParsedUpdateStmt m_parsedUpdate = null;
    /** parsed statement for an delete */
    ParsedDeleteStmt m_parsedDelete = null;
    /** parsed statement for an select */
    ParsedSelectStmt m_parsedSelect = null;
    /** parsed statement for an union */
    ParsedUnionStmt m_parsedUnion = null;

    /** plan selector */
    PlanSelector m_planSelector;

    /** Describes the specified and inferred partition context. */
    private PartitioningForStatement m_partitioning;

    /** Error message */
    String m_recentErrorMsg;

    /**
     * Used to generate the table-touching parts of a plan. All join-order and
     * access path selection stuff is done by the SelectSubPlanAssember.
     */
    SubPlanAssembler subAssembler = null;

    /**
     * Flag when the only expected plan for a statement has already been generated.
     */
    boolean m_bestAndOnlyPlanWasGenerated = false;

    /**
     *
     * @param catalogCluster
     *            Catalog info about the physical layout of the cluster.
     * @param catalogDb
     *            Catalog info about schema, metadata and procedures.
     * @param partitioning
     *            Describes the specified and inferred partition context.
     */
    PlanAssembler(Cluster catalogCluster, Database catalogDb, PartitioningForStatement partitioning, PlanSelector planSelector) {
        m_catalogCluster = catalogCluster;
        m_catalogDb = catalogDb;
        m_partitioning = partitioning;
        m_planSelector = planSelector;
    }

    String getSQLText() {
        if (m_parsedDelete != null) {
            return m_parsedDelete.sql;
        }
        else if (m_parsedInsert != null) {
            return m_parsedInsert.sql;
        }
        else if (m_parsedUpdate != null) {
            return m_parsedUpdate.sql;
        }
        else if (m_parsedSelect != null) {
            return m_parsedSelect.sql;
        }
        assert(false);
        return null;
    }

    /**
     * Return true if tableList includes at least one matview.
     */
    private boolean tableListIncludesView(List<Table> tableList) {
        for (Table table : tableList) {
            if (table.getMaterializer() != null) {
                return true;
            }
        }
        return false;
    }

    /**
     * Return true if tableList includes at least one export table.
     */
    private boolean tableListIncludesExportOnly(List<Table> tableList) {
        // the single well-known connector
        Connector connector = m_catalogDb.getConnectors().get("0");

        // no export tables with out a connector
        if (connector == null) {
            return false;
        }

        CatalogMap<ConnectorTableInfo> tableinfo = connector.getTableinfo();

        // this loop is O(number-of-joins * number-of-export-tables)
        // which seems acceptable if not great. Probably faster than
        // re-hashing the export only tables for faster lookup.
        for (Table table : tableList) {
            for (ConnectorTableInfo ti : tableinfo) {
                if (ti.getAppendonly() &&
                    ti.getTable().getTypeName().equalsIgnoreCase(table.getTypeName()))
                {
                    return true;
                }
            }
        }

        return false;
    }

    /**
     * Clear any old state and get ready to plan a new plan. The next call to
     * getNextPlan() will return the first candidate plan for these parameters.
     *
     */
    void setupForNewPlans(AbstractParsedStmt parsedStmt) {
        m_bestAndOnlyPlanWasGenerated = false;
        m_partitioning.analyzeTablePartitioning(parsedStmt.tableList);

        if (parsedStmt instanceof ParsedUnionStmt) {
            m_parsedUnion = (ParsedUnionStmt) parsedStmt;
            return;
        }
        if (parsedStmt instanceof ParsedSelectStmt) {
            if (tableListIncludesExportOnly(parsedStmt.tableList)) {
                throw new RuntimeException(
                "Illegal to read an export table.");
            }
            m_parsedSelect = (ParsedSelectStmt) parsedStmt;
            subAssembler = new SelectSubPlanAssembler(m_catalogDb, parsedStmt, m_partitioning);
            return;
        }
        //TODO: eliminate this redundant "else after a return" and un-indent this block.
        else {
            // check that no modification happens to views
            if (tableListIncludesView(parsedStmt.tableList)) {
                throw new RuntimeException(
                "Illegal to modify a materialized view.");
            }

            // Check that only multi-partition writes are made to replicated tables.
            // figure out which table we're updating/deleting
            assert (parsedStmt.tableList.size() == 1);
            Table targetTable = parsedStmt.tableList.get(0);
            if (targetTable.getIsreplicated()) {
                if (m_partitioning.wasSpecifiedAsSingle()) {
                    String msg = "Trying to write to replicated table '" + targetTable.getTypeName()
                                 + "' in a single-partition procedure.";
                    throw new PlanningErrorException(msg);
                }
            } else if (m_partitioning.wasSpecifiedAsSingle() == false) {
                m_partitioning.setPartitioningColumn(targetTable.getPartitioncolumn());
            }

            if (parsedStmt instanceof ParsedInsertStmt) {
                m_parsedInsert = (ParsedInsertStmt) parsedStmt;
                // The currently handled inserts are too simple to even require a subplan assembler. So, done.
                return;
            }

            if (parsedStmt instanceof ParsedUpdateStmt) {
                if (tableListIncludesExportOnly(parsedStmt.tableList)) {
                    throw new RuntimeException(
                    "Illegal to update an export table.");
                }
                m_parsedUpdate = (ParsedUpdateStmt) parsedStmt;
            } else if (parsedStmt instanceof ParsedDeleteStmt) {
                if (tableListIncludesExportOnly(parsedStmt.tableList)) {
                    throw new RuntimeException(
                    "Illegal to delete from an export table.");
                }
                m_parsedDelete = (ParsedDeleteStmt) parsedStmt;
            } else {
                throw new RuntimeException(
                        "Unknown subclass of AbstractParsedStmt.");
            }
            if ( ! m_partitioning.wasSpecifiedAsSingle()) {
                //TODO: When updates and deletes can contain joins, this step may have to be
                // deferred so that the valueEquivalence set can be analyzed per join order.
                // This appears to be an unfortunate side effect of how the HSQL interface
                // misleadingly organizes the placement of join/where filters on the statement tree.
                // This throws off the accounting of equivalence join filters until they can be
                // normalized in analyzeJoinFilters, but that normalization process happens on a
                // per-join-order basis, and so, so must this analysis.
                HashMap<AbstractExpression, Set<AbstractExpression>>
                    valueEquivalence = parsedStmt.analyzeValueEquivalence();
                m_partitioning.analyzeForMultiPartitionAccess(parsedStmt.stmtCache, valueEquivalence);
            }
            subAssembler = new WriterSubPlanAssembler(m_catalogDb, parsedStmt, m_partitioning);
        }
    }

    /**
     * Generate the best cost plan for the current SQL statement context.
     *
     * @param parsedStmt Current SQL statement to generate plan for
     * @return The best cost plan or null.
     */
    public CompiledPlan getBestCostPlan(AbstractParsedStmt parsedStmt) {

        // set up the plan assembler for this statement
        setupForNewPlans(parsedStmt);

        // get ready to find the plan with minimal cost
        CompiledPlan rawplan = null;

        // loop over all possible plans
        while (true) {
            rawplan = getNextPlan();

            // stop this while loop when no more plans are generated
            if (rawplan == null)
                break;
            // Update the best cost plan so far
            m_planSelector.considerCandidatePlan(rawplan);
        }
        return m_planSelector.m_bestPlan;
    }

    /**
     * Output the best cost plan.
     *
     */
    public void finalizeBestCostPlan() {
        m_planSelector.finalizeOutput();
    }

    /**
     * Generate a unique and correct plan for the current SQL statement context.
     * This method gets called repeatedly until it returns null, meaning there
     * are no more plans.
     *
     * @return A not-previously returned query plan or null if no more
     *         computable plans.
     */
    private CompiledPlan getNextPlan() {
        CompiledPlan retval = new CompiledPlan();
        AbstractParsedStmt nextStmt = null;
        if (m_parsedUnion != null) {
            nextStmt = m_parsedUnion;
            retval = getNextUnionPlan();
            if (retval != null) {
                retval.readOnly = true;
            }
        } else if (m_parsedSelect != null) {
            nextStmt = m_parsedSelect;
            retval.rootPlanGraph = getNextSelectPlan();
            retval.readOnly = true;
            if (retval.rootPlanGraph != null)
            {
                // Check PlanColumn resource leakage later by recording the select stmt.
                retval.selectStmt = m_parsedSelect;
                boolean orderIsDeterministic = m_parsedSelect.isOrderDeterministic();
                boolean contentIsDeterministic = (m_parsedSelect.hasLimitOrOffset() == false) || orderIsDeterministic;
                retval.statementGuaranteesDeterminism(contentIsDeterministic, orderIsDeterministic);
            }
        } else {
            retval.readOnly = false;
            if (m_parsedInsert != null) {
                nextStmt = m_parsedInsert;
                retval.rootPlanGraph = getNextInsertPlan();
            } else if (m_parsedUpdate != null) {
                nextStmt = m_parsedUpdate;
                retval.rootPlanGraph = getNextUpdatePlan();
                // note that for replicated tables, multi-fragment plans
                // need to divide the result by the number of partitions
            } else if (m_parsedDelete != null) {
                nextStmt = m_parsedDelete;
                retval.rootPlanGraph = getNextDeletePlan();
                // note that for replicated tables, multi-fragment plans
                // need to divide the result by the number of partitions
            } else {
                throw new RuntimeException(
                        "setupForNewPlans not called or not successfull.");
            }
            assert (nextStmt.tableList.size() == 1);
            if (nextStmt.tableList.get(0).getIsreplicated())
                retval.replicatedTableDML = true;
            retval.statementGuaranteesDeterminism(true, true); // Until we support DML w/ subqueries/limits
        }

        if (retval == null || retval.rootPlanGraph == null) {
            return null;
        }

        assert (nextStmt != null);
        retval.parameters = nextStmt.getParameters();
        retval.setPartitioningKey(m_partitioning.effectivePartitioningValue());
        return retval;
    }

    /**
     * This is a UNION specific method. Generate a unique and correct plan
     * for the current SQL UNION statement by building the best plans for each individual statements
     * within the UNION.
     *
     * @return A union plan or null.
     */
    private CompiledPlan getNextUnionPlan() {
        // Since only the one "best" plan is considered,
        // this method should be called only once.
        if (m_bestAndOnlyPlanWasGenerated) {
            return null;
        }
        m_bestAndOnlyPlanWasGenerated = true;
        // Simply return an union plan node with a corresponding union type set
        AbstractPlanNode subUnionRoot = new UnionPlanNode(m_parsedUnion.m_unionType);
        m_recentErrorMsg = null;

        ArrayList<CompiledPlan> childrenPlans = new ArrayList<CompiledPlan>();
        boolean orderIsDeterministic = true;
        boolean contentIsDeterministic = true;

        PartitioningForStatement commonPartitioning = null;

        // Build best plans for the children first
        int planId = 0;
        for (AbstractParsedStmt parsedChildStmt : m_parsedUnion.m_children) {
            PartitioningForStatement partitioning = (PartitioningForStatement)m_partitioning.clone();
            PlanSelector processor = (PlanSelector) m_planSelector.clone();
            processor.m_planId = planId;
            PlanAssembler assembler = new PlanAssembler(
                    m_catalogCluster, m_catalogDb, partitioning, processor);
            CompiledPlan bestChildPlan = assembler.getBestCostPlan(parsedChildStmt);
            // make sure we got a winner
            if (bestChildPlan == null) {
                if (m_recentErrorMsg == null) {
                    m_recentErrorMsg = "Unable to plan for statement. Error unknown.";
                }
                return null;
            }
            childrenPlans.add(bestChildPlan);
            orderIsDeterministic = orderIsDeterministic && bestChildPlan.isOrderDeterministic();
            contentIsDeterministic = contentIsDeterministic && bestChildPlan.isContentDeterministic();

            // Make sure that next child's plans won't override current ones.
            planId = processor.m_planId;

            // Decide whether child statements' partitioning is compatible.
            if (commonPartitioning == null) {
                commonPartitioning = partitioning;
                continue;
            }

            AbstractExpression statementPartitionExpression = partitioning.singlePartitioningExpression();
            if (commonPartitioning.requiresTwoFragments()) {
                if (partitioning.requiresTwoFragments() || statementPartitionExpression != null) {
                    // If two child statements need to use a second fragment,
                    // it can't currently be a two-fragment plan.
                    // The coordinator expects a single-table result from each partition.
                    // Also, currently the coordinator of a two-fragment plan is not allowed to
                    // target a particular partition, so neither can the union of the coordinator
                    // and a statement that wants to run single-partition.
                    throw new PlanningErrorException(
                            "Statements are too complex in set operation using multiple partitioned tables.");
                }
                // the new statement is apparently a replicated read and has no effect on partitioning
                continue;
            }
            AbstractExpression
            commonPartitionExpression = commonPartitioning.singlePartitioningExpression();
            if (commonPartitionExpression == null) {
                // the prior statement(s) were apparently replicated reads
                // and have no effect on partitioning
                commonPartitioning = partitioning;
                continue;
            }
            if (partitioning.requiresTwoFragments()) {
                // Again, currently the coordinator of a two-fragment plan is not allowed to
                // target a particular partition, so neither can the union of the coordinator
                // and a statement that wants to run single-partition.
                throw new PlanningErrorException(
                        "Statements are too complex in set operation using multiple partitioned tables.");
            }
            if (statementPartitionExpression == null) {
                // the new statement is apparently a replicated read and has no effect on partitioning
                continue;
            }
            if ( ! commonPartitionExpression.equals(statementPartitionExpression)) {
                throw new PlanningErrorException(
                        "Statements use conflicting partitioned table filters in set operation.");
            }
        }

        if (commonPartitioning != null) {
            m_partitioning = (PartitioningForStatement)commonPartitioning.clone();
        }

        // need to reset plan id for the entire UNION
        m_planSelector.m_planId = planId;

        // Add and link children plans
        for (CompiledPlan selectPlan : childrenPlans) {
            subUnionRoot.addAndLinkChild(selectPlan.rootPlanGraph);
        }

        CompiledPlan retval = new CompiledPlan();
            retval.rootPlanGraph = subUnionRoot;
        retval.readOnly = true;
        retval.sql = m_planSelector.m_sql;
        retval.statementGuaranteesDeterminism(contentIsDeterministic, orderIsDeterministic);

        // compute the cost - total of all children
        retval.cost = 0.0;
        for (CompiledPlan bestChildPlan : childrenPlans) {
            retval.cost += bestChildPlan.cost;
        }
        return retval;
    }

    private AbstractPlanNode getNextSelectPlan() {
        assert (subAssembler != null);

        AbstractPlanNode subSelectRoot = subAssembler.nextPlan();
        if (subSelectRoot == null) {
            m_recentErrorMsg = subAssembler.m_recentErrorMsg;
            return null;
        }
        AbstractPlanNode root = subSelectRoot;

        /*
         * If the access plan for the table in the join order was for a
         * distributed table scan there must be a send/receive pair at the top
         * EXCEPT for the special outer join case in which a replicated table
         * was on the OUTER side of an outer join across from the (joined) scan
         * of the partitioned table(s) (all of them) in the query. In that case,
         * the one required send/receive pair is already in the plan below the
         * inner side of a NestLoop join.
         */
        if (m_partitioning.requiresTwoFragments()) {
            ArrayList<AbstractPlanNode> receivers = root.findAllNodesOfType(PlanNodeType.RECEIVE);
            if (receivers.size() == 1) {
                // The subplan SHOULD be good to go, but just make sure that it doesn't
                // scan a partitioned table except under the ReceivePlanNode that was just found.
                HashSet<String> tablesRead = new HashSet<String>();
                root.getTablesReadByFragment(tablesRead);
                for (String tableName : tablesRead) {
                    Table table = m_parsedSelect.getTableFromDB(tableName);
                    if ( ! table.getIsreplicated()) {
                        throw new PlanningErrorException(
                                "This special case join between an outer replicated table and " +
                                "an inner partitioned table is too complex and is not supported.");
                    }
                }
            }
            else if (receivers.size() > 0) {
                throw new PlanningErrorException(
                        "This special case join between an outer replicated table and " +
                        "an inner partitioned table is too complex and is not supported.");
            }
            else {
                root = subAssembler.addSendReceivePair(root);
            }
        }

        if (root instanceof ReceivePlanNode) {
            if (m_parsedSelect.mayNeedAvgPushdown()) {
                m_parsedSelect.switchOptimalSuiteForAvgPushdown();
            }
        } else {
            m_parsedSelect.mvFixInfo.needed = false;
        }


        /*
         * Establish the output columns for the sub select plan.
         */
        root = handleAggregationOperators(root);

        // Process the re-aggregate plan node and insert it into the plan.
        boolean mvFixNeedsProjection = false;
        if (m_parsedSelect.mvFixInfo.needed) {
            AbstractPlanNode tmpRoot = root;
            root = handleMVBasedMultiPartQuery(root);
            if (root != tmpRoot) {
                mvFixNeedsProjection = true;
            }
        }

        if (m_parsedSelect.hasComplexAgg()) {
            AbstractPlanNode aggNode = root.getChild(0);
            root.clearChildren();
            aggNode.clearParents();
            aggNode = handleOrderBy(aggNode);
            root.addAndLinkChild(aggNode);
        } else {
            root = handleOrderBy(root);
        }

        if (mvFixNeedsProjection || needProjectionNode(root)) {
            root = addProjection(root);
        }

        if (m_parsedSelect.hasLimitOrOffset())
        {
            root = handleLimitOperator(root);
        }

        return root;
    }

    private boolean needProjectionNode (AbstractPlanNode root) {
        if ( (root.getPlanNodeType() == PlanNodeType.AGGREGATE) ||
                (root.getPlanNodeType() == PlanNodeType.HASHAGGREGATE) ||
                (root.getPlanNodeType() == PlanNodeType.DISTINCT) ||
                (root.getPlanNodeType() == PlanNodeType.PROJECTION)) {
            return false;
        }

        // Assuming the restrictions: Order by columns are (1) columns from table
        // (2) tag from display columns (3) actual expressions from display columns
        // Currently, we do not allow order by complex expressions that are not in display columns

        // If there is a complexGroupby at his point, it means that Display columns contain all the order by columns.
        // In that way, this plan does not require another projection node on top of sort node.
        if (m_parsedSelect.hasComplexGroupby()) {
            return false;
        }
        // TODO(XIN): Maybe we can remove this projection node for more cases
        // as optimization in the future.
        return true;
    }

    // ENG-4909 Bug: currently disable NESTLOOPINDEX plan for IN
    private boolean disableNestedLoopIndexJoinForInComparison (AbstractPlanNode root, AbstractParsedStmt parsedStmt) {
        if (root.getPlanNodeType() == PlanNodeType.NESTLOOPINDEX) {
            assert(parsedStmt != null);
            return true;
        }
        return false;
    }


    private AbstractPlanNode getNextDeletePlan() {
        assert (subAssembler != null);

        // figure out which table we're deleting from
        assert (m_parsedDelete.tableList.size() == 1);
        Table targetTable = m_parsedDelete.tableList.get(0);

        AbstractPlanNode subSelectRoot = subAssembler.nextPlan();
        if (subSelectRoot == null) {
            return null;
        }

        // ENG-4909 Bug: currently disable NESTLOOPINDEX plan for IN
        if (disableNestedLoopIndexJoinForInComparison(subSelectRoot, m_parsedDelete)) {
            // Recursion here, now that subAssembler.nextPlan() has been called,
            // simply jumps ahead to the next plan (if any).
            return getNextDeletePlan();
        }

        // generate the delete node with the right target table
        DeletePlanNode deleteNode = new DeletePlanNode();
        deleteNode.setTargetTableName(targetTable.getTypeName());

        ProjectionPlanNode projectionNode = new ProjectionPlanNode();
        AbstractExpression addressExpr = new TupleAddressExpression();
        NodeSchema proj_schema = new NodeSchema();
        // This planner-created column is magic.
        proj_schema.addColumn(new SchemaColumn("VOLT_TEMP_TABLE",
                                               "VOLT_TEMP_TABLE",
                                               "tuple_address",
                                               "tuple_address",
                                               addressExpr));
        projectionNode.setOutputSchema(proj_schema);

        assert(subSelectRoot instanceof AbstractScanPlanNode);

        // If the scan matches all rows, we can throw away the scan
        // nodes and use a truncate delete node.
        // Assume all index scans have filters in this context, so only consider seq scans.
        if (m_partitioning.wasSpecifiedAsSingle() &&
                (subSelectRoot instanceof SeqScanPlanNode) &&
                (((SeqScanPlanNode) subSelectRoot).getPredicate() == null)) {
            deleteNode.setTruncate(true);
            return deleteNode;
        }

        // OPTIMIZATION: Projection Inline
        // If the root node we got back from createSelectTree() is an
        // AbstractScanNode, then
        // we put the Projection node we just created inside of it
        // When we inline this projection into the scan, we're going
        // to overwrite any original projection that we might have inlined
        // in order to simply cull the columns from the persistent table.
        subSelectRoot.addInlinePlanNode(projectionNode);
        // connect the nodes to build the graph
        deleteNode.addAndLinkChild(subSelectRoot);

        if (m_partitioning.wasSpecifiedAsSingle() ||
            (m_partitioning.effectivePartitioningExpression() != null)) {
            return deleteNode;
        }

        // Send the local result counts to the coordinator.
        AbstractPlanNode recvNode = subAssembler.addSendReceivePair(deleteNode);
        // add a sum or a limit and send on top of the union
        return addSumOrLimitAndSendToDMLNode(recvNode, targetTable.getIsreplicated());
    }

    private AbstractPlanNode getNextUpdatePlan() {
        assert (subAssembler != null);

        AbstractPlanNode subSelectRoot = subAssembler.nextPlan();
        if (subSelectRoot == null) {
            return null;
        }
        if (disableNestedLoopIndexJoinForInComparison(subSelectRoot, m_parsedUpdate)) {
            // Recursion here, now that subAssembler.nextPlan() has been called,
            // simply jumps ahead to the next plan (if any).
            return getNextUpdatePlan();
        }

        UpdatePlanNode updateNode = new UpdatePlanNode();
        Table targetTable = m_parsedUpdate.tableList.get(0);
        updateNode.setTargetTableName(targetTable.getTypeName());
        // set this to false until proven otherwise
        updateNode.setUpdateIndexes(false);

        ProjectionPlanNode projectionNode = new ProjectionPlanNode();
        TupleAddressExpression tae = new TupleAddressExpression();
        NodeSchema proj_schema = new NodeSchema();
        // This planner-generated column is magic.
        proj_schema.addColumn(new SchemaColumn("VOLT_TEMP_TABLE",
                                               "VOLT_TEMP_TABLE",
                                               "tuple_address",
                                               "tuple_address",
                                               tae));

        // get the set of columns affected by indexes
        Set<String> affectedColumns = getIndexedColumnSetForTable(targetTable);

        // add the output columns we need to the projection
        //
        // Right now, the EE is going to use the original column names
        // and compare these to the persistent table column names in the
        // update executor in order to figure out which table columns get
        // updated.  We'll associate the actual values with VOLT_TEMP_TABLE
        // to avoid any false schema/column matches with the actual table.
        for (Entry<Column, AbstractExpression> col : m_parsedUpdate.columns.entrySet()) {
            proj_schema.addColumn(new SchemaColumn("VOLT_TEMP_TABLE",
                                                   "VOLT_TEMP_TABLE",
                                                   col.getKey().getTypeName(),
                                                   col.getKey().getTypeName(),
                                                   col.getValue()));

            // check if this column is an indexed column
            if (affectedColumns.contains(col.getKey().getTypeName()))
            {
                updateNode.setUpdateIndexes(true);
            }
        }
        projectionNode.setOutputSchema(proj_schema);


        // add the projection inline (TODO: this will break if more than one
        // layer is below this)
        //
        // When we inline this projection into the scan, we're going
        // to overwrite any original projection that we might have inlined
        // in order to simply cull the columns from the persistent table.
        assert(subSelectRoot instanceof AbstractScanPlanNode);
        subSelectRoot.addInlinePlanNode(projectionNode);

        // connect the nodes to build the graph
        updateNode.addAndLinkChild(subSelectRoot);

        if (m_partitioning.wasSpecifiedAsSingle() ||
            (m_partitioning.effectivePartitioningExpression() != null)) {
            return updateNode;
        }

        // Send the local result counts to the coordinator.
        AbstractPlanNode recvNode = subAssembler.addSendReceivePair(updateNode);
        // add a sum or a limit and send on top of the union
        return addSumOrLimitAndSendToDMLNode(recvNode, targetTable.getIsreplicated());
    }

    /**
     * Get the next (only) plan for a SQL insertion. Inserts are pretty simple
     * and this will only generate a single plan.
     *
     * @return The next plan for a given insert statement.
     */
    private AbstractPlanNode getNextInsertPlan() {
        // there's really only one way to do an insert, so just
        // do it the right way once, then return null after that
        if (m_bestAndOnlyPlanWasGenerated)
            return null;
        m_bestAndOnlyPlanWasGenerated = true;

        // figure out which table we're inserting into
        assert (m_parsedInsert.tableList.size() == 1);
        Table targetTable = m_parsedInsert.tableList.get(0);

        // the root of the insert plan is always an InsertPlanNode
        InsertPlanNode insertNode = new InsertPlanNode();
        insertNode.setTargetTableName(targetTable.getTypeName());

        // the materialize node creates a tuple to insert (which is frankly not
        // always optimal)
        MaterializePlanNode materializeNode = new MaterializePlanNode();
        NodeSchema mat_schema = new NodeSchema();

        // get the ordered list of columns for the targettable using a helper
        // function they're not guaranteed to be in order in the catalog
        List<Column> columns =
            CatalogUtil.getSortedCatalogItems(targetTable.getColumns(), "index");

        // for each column in the table in order...
        for (Column column : columns) {

            // get the expression for the column
            AbstractExpression expr = m_parsedInsert.columns.get(column);

            // if there's no expression, make sure the column has
            // some supported default value
            if (expr == null) {
                // if it's not nullable or defaulted we have a problem
                if (column.getNullable() == false && column.getDefaulttype() == 0)
                {
                    throw new PlanningErrorException("Column " + column.getName()
                            + " has no default and is not nullable.");
                }
                ConstantValueExpression const_expr =
                    new ConstantValueExpression();
                expr = const_expr;
                if (column.getDefaulttype() != 0)
                {
                    const_expr.setValue(column.getDefaultvalue());
                    const_expr.refineValueType(VoltType.get((byte) column.getDefaulttype()), column.getSize());
                }
                else
                {
                    const_expr.setValue(null);
                    const_expr.refineValueType(VoltType.get((byte) column.getType()), column.getSize());
                }
            }

            // Hint that this statement can be executed SP.
            if (column.equals(m_partitioning.getColumn())) {
                String fullColumnName = targetTable.getTypeName() + "." + column.getTypeName();
                m_partitioning.addPartitioningExpression(fullColumnName, expr);
                m_partitioning.setInferredValue(ConstantValueExpression.extractPartitioningValue(expr.getValueType(), expr));
            }

            // add column to the materialize node.
            // This table name is magic.
            mat_schema.addColumn(new SchemaColumn("VOLT_TEMP_TABLE",
                                                  "VOLT_TEMP_TABLE",
                                                  column.getTypeName(),
                                                  column.getTypeName(),
                                                  expr));
        }

        materializeNode.setOutputSchema(mat_schema);
        // connect the insert and the materialize nodes together
        insertNode.addAndLinkChild(materializeNode);

        if (m_partitioning.wasSpecifiedAsSingle() ||
            (m_partitioning.effectivePartitioningExpression() != null)) {
            insertNode.setMultiPartition(false);
            return insertNode;
        }

        insertNode.setMultiPartition(true);
        // The following is the moral equivalent of addSendReceivePair
        SendPlanNode sendNode = new SendPlanNode();
        sendNode.addAndLinkChild(insertNode);
        AbstractPlanNode recvNode = new ReceivePlanNode();
        recvNode.addAndLinkChild(sendNode);

        // add a count or a limit and send on top of the union
        return addSumOrLimitAndSendToDMLNode(recvNode, targetTable.getIsreplicated());
    }

    /**
     * Adds a sum or limit node followed by a send node to the given DML node. If the DML target
     * is a replicated table, it will add a limit node, otherwise it adds a sum node.
     *
     * @param dmlRoot
     * @param isReplicated Whether or not the target table is a replicated table.
     * @return
     */
    AbstractPlanNode addSumOrLimitAndSendToDMLNode(AbstractPlanNode dmlRoot, boolean isReplicated)
    {
        AbstractPlanNode sumOrLimitNode;
        SendPlanNode sendNode = new SendPlanNode();

        if (isReplicated) {
            // Replicated table DML result doesn't need to be summed. All partitions should
            // modify the same number of tuples in replicated table, so just pick the result from
            // any partition.
            LimitPlanNode limitNode = new LimitPlanNode();
            sumOrLimitNode = limitNode;
            limitNode.setLimit(1);
        } else {
            // create the nodes being pushed on top of dmlRoot.
            AggregatePlanNode countNode = new AggregatePlanNode();
            sumOrLimitNode = countNode;

            // configure the count aggregate (sum) node to produce a single
            // output column containing the result of the sum.
            // Create a TVE that should match the tuple count input column
            // This TVE is magic.
            // really really need to make this less hard-wired
            TupleValueExpression count_tve = new TupleValueExpression(
                    "VOLT_TEMP_TABLE", "VOLT_TEMP_TABLE", "modified_tuples", "modified_tuples", 0);
            count_tve.setValueType(VoltType.BIGINT);
            count_tve.setValueSize(VoltType.BIGINT.getLengthInBytesForFixedTypes());
            countNode.addAggregate(ExpressionType.AGGREGATE_SUM, false, 0, count_tve);

            // The output column. Not really based on a TVE (it is really the
            // count expression represented by the count configured above). But
            // this is sufficient for now.  This looks identical to the above
            // TVE but it's logically different so we'll create a fresh one.
            TupleValueExpression tve = new TupleValueExpression(
                    "VOLT_TEMP_TABLE", "VOLT_TEMP_TABLE", "modified_tuples", "modified_tuples", 0);
            tve.setValueType(VoltType.BIGINT);
            tve.setValueSize(VoltType.BIGINT.getLengthInBytesForFixedTypes());
            NodeSchema count_schema = new NodeSchema();
            SchemaColumn col = new SchemaColumn("VOLT_TEMP_TABLE",
                    "VOLT_TEMP_TABLE",
                    "modified_tuples",
                    "modified_tuples",
                    tve);
            count_schema.addColumn(col);
            countNode.setOutputSchema(count_schema);
        }

        // connect the nodes to build the graph
        sumOrLimitNode.addAndLinkChild(dmlRoot);
        sendNode.addAndLinkChild(sumOrLimitNode);

        return sendNode;
    }

    /**
     * Given a relatively complete plan-sub-graph, apply a trivial projection
     * (filter) to it. If the root node can embed the projection do so. If not,
     * add a new projection node.
     *
     * @param rootNode
     *            The root of the plan-sub-graph to add the projection to.
     * @return The new root of the plan-sub-graph (might be the same as the
     *         input).
     */
    AbstractPlanNode addProjection(AbstractPlanNode rootNode) {
        assert (m_parsedSelect != null);
        assert (m_parsedSelect.displayColumns != null);

        ProjectionPlanNode projectionNode =
            new ProjectionPlanNode();

        // Build the output schema for the projection based on the display columns
<<<<<<< HEAD
        for (ParsedSelectStmt.ParsedColInfo outputCol : m_parsedSelect.displayColumns)
        {
            assert(outputCol.expression != null);
            SchemaColumn col = new SchemaColumn(outputCol.tableName,
                                                outputCol.tableAlias,
                                                outputCol.columnName,
                                                outputCol.alias,
                                                outputCol.expression);
            proj_schema.addColumn(col);
        }
=======
        NodeSchema proj_schema = m_parsedSelect.getFinalProjectionSchema();
>>>>>>> 57a9d13c
        projectionNode.setOutputSchema(proj_schema);

        // if the projection can be done inline...
        if (rootNode instanceof AbstractScanPlanNode) {
            rootNode.addInlinePlanNode(projectionNode);
            return rootNode;
        } else {
            projectionNode.addAndLinkChild(rootNode);
            return projectionNode;
        }
    }

    /**
     * Create an order by node as required by the statement and make it a parent of root.
     * @param root
     * @return new orderByNode (the new root) or the original root if no orderByNode was required.
     */
    AbstractPlanNode handleOrderBy(AbstractPlanNode root) {
        assert (m_parsedSelect != null);

        // Only sort when the statement has an ORDER BY.
        if ( ! m_parsedSelect.hasOrderByColumns()) {
            return root;
        }

        // Ignore ORDER BY in cases where there can be at most one row.
        if (m_parsedSelect.guaranteesUniqueRow()) {
            return root;
        }

        SortDirectionType sortDirection = SortDirectionType.INVALID;

        // Skip the explicit ORDER BY plan step if an IndexScan is already providing the equivalent ordering.
        // Note that even tree index scans that produce values in their own "key order" only report
        // their sort direction != SortDirectionType.INVALID
        // when they enforce an ordering equivalent to the one requested in the ORDER BY clause.
        if (root.getPlanNodeType() == PlanNodeType.INDEXSCAN) {
            sortDirection = ((IndexScanPlanNode) root).getSortDirection();
            if (sortDirection != SortDirectionType.INVALID) {
                return root;
            }
        }
        // Optimization for NestLoopIndex on IN list
        // skip the explicit ORDER BY plan step if NestLoopIndex is providing the equivalent ordering
        if (root instanceof AbstractJoinPlanNode) {
            sortDirection = ((AbstractJoinPlanNode)root).getSortDirection();
            if (sortDirection != SortDirectionType.INVALID) {
                return root;
            }
        }

        OrderByPlanNode orderByNode = new OrderByPlanNode();
        for (ParsedSelectStmt.ParsedColInfo col : m_parsedSelect.orderColumns) {
            orderByNode.addSort(col.expression,
                                col.ascending ? SortDirectionType.ASC
                                              : SortDirectionType.DESC);
        }
        orderByNode.addAndLinkChild(root);

        // get all of the columns in the sort
        List<AbstractExpression> orderExpressions = orderByNode.getSortExpressions();

        // In theory, for every table in the query, there needs to exist a uniqueness constraint
        // (primary key or other unique index) on some of the ORDER BY values regardless of whether
        // the associated index is used in the selected plan.
        // If the index scan was used at the top of the plan, and its sort order was valid
        // -- meaning covering the entire ORDER BY clause --
        // this function would have already returned without adding an orderByNode.
        // The interesting cases, including issue ENG-3335, are
        // -- when the index scan is in the distributed part of the plan
        //    Then, the orderByNode is required to re-order the results at the coordinator.
        // -- when the index was not the one selected for the plan.
        // -- when the index is defined on a left-most child of a join the distributed part of the plan
        //    Then, the orderByNode is required to re-order the results at the coordinator.

        // Start by eliminating joins since, in general, a join (one-to-many) may produce multiple joined rows for each unique input row.
        // TODO: In theory, it is possible to analyze the join criteria and/or projected columns
        // to determine whether the particular join preserves the uniqueness of its index-scanned input.
        boolean allScansAreDeterministic = true;
        for (Table table : m_parsedSelect.tableList) {

            allScansAreDeterministic = false;
            // search indexes for one that makes the order by deterministic
            for (Index index : table.getIndexes()) {
                // skip non-unique indexes
                if (!index.getUnique()) {
                    continue;
                }

                // get the list of expressions for the index
                List<AbstractExpression> indexExpressions = new ArrayList<AbstractExpression>();

                String jsonExpr = index.getExpressionsjson();
                // if this is a pure-column index...
                if (jsonExpr.isEmpty()) {
                    for (ColumnRef cref : index.getColumns()) {
                        Column col = cref.getColumn();
                        TupleValueExpression tve = new TupleValueExpression(table.getTypeName(),
                                                                            col.getName(),
                                                                            col.getIndex());
                        tve.setExpressionType(ExpressionType.VALUE_TUPLE);
                        tve.setHasAggregate(false);
                        // Can not set table Alias here, only table name
                        tve.setValueSize(col.getSize());
                        tve.setValueType(VoltType.get((byte) col.getType()));
                        indexExpressions.add(tve);
                    }
                }
                // if this is a fancy expression-based index...
                else {
                    try {
                        indexExpressions = AbstractExpression.fromJSONArrayString(jsonExpr);
                    } catch (JSONException e) {
                        e.printStackTrace(); // danger will robinson
                        assert(false);
                        return null;
                    }
                }

                // If the sort covers the index, then it's a unique sort.
                //TODO: The statement's equivalence sets would be handy here to recognize cases like
                //    WHERE A.unique_id = 1 AND A.b_id = 2 and B.unique_id = A.b_id ORDER BY B.unique_id
                if (orderExpressions.containsAll(indexExpressions)) {
                    allScansAreDeterministic = true;
                    break;
                }
            }

            if ( ! allScansAreDeterministic) {
                break;
            }
        }

        if (allScansAreDeterministic) {
            orderByNode.setOrderingByUniqueColumns();
        }

        return orderByNode;
    }

    /**
     * Add a limit, pushed-down if possible, and return the new root.
     * @param root top of the original plan
     * @return new plan's root node
     */
    private AbstractPlanNode handleLimitOperator(AbstractPlanNode root)
    {
        int limitParamIndex = m_parsedSelect.getLimitParameterIndex();
        int offsetParamIndex = m_parsedSelect.getOffsetParameterIndex();

        // The coordinator's top limit graph fragment for a MP plan.
        // If planning "order by ... limit", getNextSelectPlan()
        // will have already added an order by to the coordinator frag.
        // This is the only limit node in a SP plan
        LimitPlanNode topLimit = new LimitPlanNode();
        topLimit.setLimit((int)m_parsedSelect.limit);
        topLimit.setOffset((int) m_parsedSelect.offset);
        topLimit.setLimitParameterIndex(limitParamIndex);
        topLimit.setOffsetParameterIndex(offsetParamIndex);

        /*
         * TODO: allow push down limit with distinct (select distinct C from T limit 5)
         * or distinct in aggregates.
         */
        AbstractPlanNode sendNode = null;
        // Whether or not we can push the limit node down
        boolean canPushDown = ! m_parsedSelect.distinct;
        if (canPushDown) {
            sendNode = checkPushDownViability(root);
            if (sendNode == null) {
                canPushDown = false;
            } else {
                for (ParsedSelectStmt.ParsedColInfo col : m_parsedSelect.displayColumns) {
                    AbstractExpression rootExpr = col.expression;
                    if (rootExpr instanceof AggregateExpression) {
                        if (((AggregateExpression)rootExpr).isDistinct()) {
                            canPushDown = false;
                            break;
                        }
                    }
                }
            }
        }

        if (m_parsedSelect.mvFixInfo.needed) {
            // Do not push down limit for mv based distributed query.
            canPushDown = false;
        }

        /*
         * Push down the limit plan node when possible even if offset is set. If
         * the plan is for a partitioned table, do the push down. Otherwise,
         * there is no need to do the push down work, the limit plan node will
         * be run in the partition.
         */
        if (canPushDown) {
            /*
             * For partitioned table, the pushed-down limit plan node has a limit based
             * on the combined limit and offset, which may require an expression if either of these
             * was not a hard-coded constant and didn't get parameterized.
             * The top level limit plan node remains the same, with the original limit and offset values.
             */
            LimitPlanNode distLimit = new LimitPlanNode();
            // Offset on a pushed-down limit node makes no sense, just defaults to 0
            // -- the original offset must be factored into the pushed-down limit as a pad on the limit.
            if (m_parsedSelect.limit != -1) {
                distLimit.setLimit((int) (m_parsedSelect.limit + m_parsedSelect.offset));
            }

            if (m_parsedSelect.hasLimitOrOffsetParameters()) {

                AbstractExpression left = m_parsedSelect.getOffsetExpression();
                assert (left != null);
                AbstractExpression right = m_parsedSelect.getLimitExpression();
                assert (right != null);
                OperatorExpression expr = new OperatorExpression(ExpressionType.OPERATOR_PLUS, left, right);
                expr.setValueType(VoltType.INTEGER);
                expr.setValueSize(VoltType.INTEGER.getLengthInBytesForFixedTypes());
                distLimit.setLimitExpression(expr);
            }
            // else let the parameterized forms of offset/limit default to unused/invalid.

            // Disconnect the distributed parts of the plan below the SEND node
            AbstractPlanNode distributedPlan = sendNode.getChild(0);
            distributedPlan.clearParents();
            sendNode.clearChildren();

            // If the distributed limit must be performed on ordered input,
            // ensure the order of the data on each partition.
            distributedPlan = handleOrderBy(distributedPlan);

            // Apply the distributed limit.
            distLimit.addAndLinkChild(distributedPlan);

            // Add the distributed work back to the plan
            sendNode.addAndLinkChild(distLimit);
        }

        // Switch if has Complex aggregations
        AbstractPlanNode projectionNode = root;
        if (m_parsedSelect.hasComplexAgg()) {
            AbstractPlanNode child = root.getChild(0);
            projectionNode.clearChildren();
            child.clearParents();

            topLimit.addAndLinkChild(child);
            projectionNode.addAndLinkChild(topLimit);
            return projectionNode;
        } else {
            topLimit.addAndLinkChild(root);
            return topLimit;
        }
    }

    AbstractPlanNode handleMVBasedMultiPartQuery (AbstractPlanNode root) {
        MVFixInfo mvFixInfo = m_parsedSelect.mvFixInfo;

        HashAggregatePlanNode reAggNode = new HashAggregatePlanNode(mvFixInfo.reAggNode);
        reAggNode.clearChildren();
        reAggNode.clearParents();

        AbstractPlanNode receiveNode = root;
        // Find receive plan node and insert the constructed re-aggregation plan node.
        if (root.getPlanNodeType() == PlanNodeType.RECEIVE) {
            reAggNode.addAndLinkChild(root);
            root = reAggNode;
        } else {
            List<AbstractPlanNode> recList = root.findAllNodesOfType(PlanNodeType.RECEIVE);
            assert(recList.size() == 1);
            receiveNode = recList.get(0);

            AbstractPlanNode parent = receiveNode.getParent(0);
            receiveNode.clearParents();
            parent.clearChildren();
            reAggNode.addAndLinkChild(receiveNode);
            parent.addAndLinkChild(reAggNode);
        }

        // Set up the scan plan node's scan columns
        // Add inline projection node for scan node.
        assert(receiveNode instanceof ReceivePlanNode);
        AbstractPlanNode sendNode = receiveNode.getChild(0);
        assert(sendNode instanceof SendPlanNode);
        AbstractPlanNode sendNodeChild = sendNode.getChild(0);
        List<AbstractScanPlanNode> scanList = sendNodeChild.getScanNodeList();
        assert(scanList.size() == 1);
        AbstractScanPlanNode scanNode = scanList.get(0);
        assert(scanNode.getTargetTableName().equals(mvFixInfo.mvTable.getTypeName()));

        scanNode.addInlinePlanNode(mvFixInfo.scanInlinedProjectionNode);
        return root;
    }

    AbstractPlanNode handleAggregationOperators(AbstractPlanNode root) {
        AggregatePlanNode aggNode = null;

        /* Check if any aggregate expressions are present */
        boolean containsAggregateExpression = m_parsedSelect.hasAggregateExpression();

        /*
         * "Select A from T group by A" is grouped but has no aggregate operator
         * expressions. Catch that case by checking the grouped flag
         */
        if (containsAggregateExpression || m_parsedSelect.isGrouped()) {
            AggregatePlanNode topAggNode = null;
            if (root.getPlanNodeType() == PlanNodeType.RECEIVE) {
                AbstractPlanNode candidate = root.getChild(0).getChild(0);
                // do the type check here, no need to find substitute if it is already an IndexScan node
                if (candidate.getPlanNodeType() == PlanNodeType.SEQSCAN) {
                    candidate = indexAccessForGroupByExprs(candidate);
                    if (candidate.getPlanNodeType() == PlanNodeType.INDEXSCAN) {
                        candidate.clearParents();
                        root.getChild(0).clearChildren();
                        root.getChild(0).addAndLinkChild(candidate);
                    }
                }
            } else {
                root = indexAccessForGroupByExprs(root);
            }
            // A hash is required to build up per-group aggregates in parallel vs.
            // when there is only one aggregation over the entire table OR when the
            // per-group aggregates are being built serially from the ordered output
            // of an index scan.
            // Currently, an index scan only claims to have a sort direction when its output
            // matches the order demanded by the ORDER BY clause.
            // The only way these ordered indexed columns could survive the aggregation process
            // (unaggregated) is if they are also GROUP BY columns. So an index with a valid
            // sort direction indicates that all of the ORDER BY columns are grouped, but how
            // do we know that ALL of the GROUPED columns are ordered, so we can ditch the hash?
            // TODO: There appears to be some such test missing here.

            // The way that an index scan under-claims the sorted-ness of its output can lead to cases
            // where a hash is used needlessly -- it's possible that there is no ORDER BY or that
            // the indexed columns come out sorted in some wrong direction WRT the order by.
            // In that case, we could miss the possibility that the index produces sufficient sorted-ness
            // not to interleave groups, and so we would needlessly use a hash.
            // This is the less ambitious aspect of issue ENG-4096. The more ambitious aspect
            // is that the ability to by-pass use of the hash could actually motivate selection of
            // a compatible index scan, even when one would not be motivated by a WHERE or ORDER BY clause.

            if (m_parsedSelect.isGrouped() &&
                (root.getPlanNodeType() != PlanNodeType.INDEXSCAN ||
                 ((IndexScanPlanNode) root).getSortDirection() == SortDirectionType.INVALID)) {
                aggNode = new HashAggregatePlanNode();
                if (!m_parsedSelect.mvFixInfo.needed) {
                    topAggNode = new HashAggregatePlanNode();
                }
            } else {
                aggNode = new AggregatePlanNode();
                if (!m_parsedSelect.mvFixInfo.needed) {
                    topAggNode = new AggregatePlanNode();
                }
            }

            int outputColumnIndex = 0;
            NodeSchema agg_schema = new NodeSchema();
            NodeSchema top_agg_schema = new NodeSchema();

            for (ParsedSelectStmt.ParsedColInfo col : m_parsedSelect.aggResultColumns) {
                AbstractExpression rootExpr = col.expression;
                AbstractExpression agg_input_expr = null;
                SchemaColumn schema_col = null;
                SchemaColumn top_schema_col = null;
                if (rootExpr instanceof AggregateExpression) {
                    ExpressionType agg_expression_type = rootExpr.getExpressionType();
                    agg_input_expr = rootExpr.getLeft();

                    // A bit of a hack: ProjectionNodes after the
                    // aggregate node need the output columns here to
                    // contain TupleValueExpressions (effectively on a temp table).
                    // So we construct one based on the output of the
                    // aggregate expression, the column alias provided by HSQL,
                    // and the offset into the output table schema for the
                    // aggregate node that we're computing.
                    // Oh, oh, it's magic, you know..
                    TupleValueExpression tve = new TupleValueExpression(
                            "VOLT_TEMP_TABLE", "VOLT_TEMP_TABLE", "", col.alias, outputColumnIndex);
                    tve.setValueType(rootExpr.getValueType());
                    tve.setValueSize(rootExpr.getValueSize());
                    boolean is_distinct = ((AggregateExpression)rootExpr).isDistinct();
                    aggNode.addAggregate(agg_expression_type, is_distinct, outputColumnIndex, agg_input_expr);
                    schema_col = new SchemaColumn("VOLT_TEMP_TABLE", "VOLT_TEMP_TABLE", "", col.alias, tve);
                    top_schema_col = new SchemaColumn("VOLT_TEMP_TABLE", "VOLT_TEMP_TABLE", "", col.alias, tve);

                    /*
                     * Special case count(*), count(), sum(), min() and max() to
                     * push them down to each partition. It will do the
                     * push-down if the select columns only contains the listed
                     * aggregate operators and other group-by columns. If the
                     * select columns includes any other aggregates, it will not
                     * do the push-down. - nshi
                     */
                    if (topAggNode != null) {
                        ExpressionType top_expression_type = agg_expression_type;
                        /*
                         * For count(*), count() and sum(), the pushed-down
                         * aggregate node doesn't change. An extra sum()
                         * aggregate node is added to the coordinator to sum up
                         * the numbers from all the partitions. The input schema
                         * and the output schema of the sum() aggregate node is
                         * the same as the output schema of the push-down
                         * aggregate node.
                         *
                         * If DISTINCT is specified, don't do push-down for
                         * count() and sum()
                         */
                        if (agg_expression_type == ExpressionType.AGGREGATE_COUNT_STAR ||
                            agg_expression_type == ExpressionType.AGGREGATE_COUNT ||
                            agg_expression_type == ExpressionType.AGGREGATE_SUM) {
                            if (is_distinct) {
                                topAggNode = null;
                            }
                            else {
                                top_expression_type = ExpressionType.AGGREGATE_SUM;
                            }
                        }

                        /*
                         * For min() and max(), the pushed-down aggregate node
                         * doesn't change. An extra aggregate node of the same
                         * type is added to the coordinator. The input schema
                         * and the output schema of the top aggregate node is
                         * the same as the output schema of the pushed-down
                         * aggregate node.
                         */
                        else if (agg_expression_type != ExpressionType.AGGREGATE_MIN &&
                                 agg_expression_type != ExpressionType.AGGREGATE_MAX) {
                            /*
                             * Unsupported aggregate for push-down (AVG for example).
                             */
                            topAggNode = null;
                        }

                        if (topAggNode != null) {
                            /*
                             * Input column of the top aggregate node is the output column of the push-down aggregate node
                             */
                            topAggNode.addAggregate(top_expression_type, is_distinct, outputColumnIndex, tve);
                        }
                    }
                }

                // If the rootExpr is not itself an AggregateExpression but simply contains one (or more)
                // like "MAX(counter)+1" or "MAX(col)/MIN(col)" the assumptions about matching input and output
                // columns break down.
                else if (rootExpr.hasAnySubexpressionOfClass(AggregateExpression.class)) {
                    assert(false);
                }
                else
                {
                    /*
                     * These columns are the pass through columns that are not being
                     * aggregated on. These are the ones from the SELECT list. They
                     * MUST already exist in the child node's output. Find them and
                     * add them to the aggregate's output.
                     */
                    schema_col = new SchemaColumn(col.tableName, col.tableAlias, col.columnName, col.alias, col.expression);
                    AbstractExpression topExpr = null;
                    if (col.groupBy) {
                        topExpr = m_parsedSelect.groupByExpressions.get(col.alias);
                    } else {
                        topExpr = col.expression;
                    }
                    top_schema_col = new SchemaColumn(col.tableName, col.tableAlias, col.columnName, col.alias, topExpr);
                }

                agg_schema.addColumn(schema_col);
                top_agg_schema.addColumn(top_schema_col);
                outputColumnIndex++;
            }

            for (ParsedSelectStmt.ParsedColInfo col : m_parsedSelect.groupByColumns) {
<<<<<<< HEAD
                if (agg_schema.find(col.tableName, col.tableAlias, col.columnName, col.alias) == null) {
                    throw new PlanningErrorException("GROUP BY column " + col.alias +
                                                     " is not in the display columns." +
                                                     " Please specify " + col.alias +
                                                     " as a display column.");
                }
=======
>>>>>>> 57a9d13c
                aggNode.addGroupByExpression(col.expression);

                if (topAggNode != null) {
                    topAggNode.addGroupByExpression(m_parsedSelect.groupByExpressions.get(col.alias));
                }
            }
            aggNode.setOutputSchema(agg_schema);
            if (topAggNode != null) {
                if (m_parsedSelect.hasComplexGroupby()) {
                    topAggNode.setOutputSchema(top_agg_schema);
                } else {
                    topAggNode.setOutputSchema(agg_schema);
                }

            }

            NodeSchema newSchema = m_parsedSelect.getFinalProjectionSchema();
            // Never push down aggregation for MV fix case.
            root = pushDownAggregate(root, aggNode, topAggNode, m_parsedSelect.hasComplexAgg(), newSchema);

        }

        if (m_parsedSelect.isGrouped()) {
            // DISTINCT is redundant with GROUP BY IFF all of the grouping columns are present in the display columns. Return early.
            if (m_parsedSelect.displayColumnsContainAllGroupByColumns()) {
                return root;
            }
        }
        // DISTINCT is redundant on a single-row result. Return early.
        else if (containsAggregateExpression) {
            return root;
        }

        // Handle DISTINCT if it is not redundant with aggregation/grouping.
        return handleDistinct(root);
    }

    AbstractPlanNode indexAccessForGroupByExprs(AbstractPlanNode root) {
        if (root.getPlanNodeType() == PlanNodeType.SEQSCAN && m_parsedSelect.isGrouped()) {
            Table targetTable = m_catalogDb.getTables().get(((SeqScanPlanNode)root).getTargetTableName());
            CatalogMap<Index> allIndexes = targetTable.getIndexes();
            ArrayList<ParsedColInfo> groupBys = m_parsedSelect.groupByColumns;

            for (Index index : allIndexes) {
                if (!IndexType.isScannable(index.getType())) {
                    continue;
                }

                boolean replacable = true;
                String exprsjson = index.getExpressionsjson();
                if (exprsjson.isEmpty()) {
                    List<ColumnRef> indexedColRefs = CatalogUtil.getSortedCatalogItems(index.getColumns(), "index");
                    if (groupBys.size() > indexedColRefs.size()) {
                        continue;
                    }
                    for (int i = 0; i < groupBys.size(); i++) {
                        // don't compare column idx here, because resolveColumnIndex is not yet called
                        if (groupBys.get(i).expression.getExpressionType() != ExpressionType.VALUE_TUPLE) {
                            replacable = false;
                            break;
                        }
                        // ignore order of keys in GROUP BY expr
                        boolean foundMatch = false;
                        for (int j = 0; j < groupBys.size(); j++) {
                            if (indexedColRefs.get(j).getColumn().getName().equals(groupBys.get(i).columnName)) {
                                foundMatch = true;
                                break;
                            }
                        }
                        if (!foundMatch) {
                            replacable = false;
                            break;
                        }
                    }
                    if (replacable) {
                        IndexScanPlanNode indexScanNode = new IndexScanPlanNode((SeqScanPlanNode)root, null, index, SortDirectionType.ASC);
                        return indexScanNode;
                    }
                } else {
                    // either pure expression index or mix of expressions and simple columns
                    List<AbstractExpression> indexedExprs = null;
                    try {
                        indexedExprs = AbstractExpression.fromJSONArrayString(exprsjson);
                    } catch (JSONException e) {
                        e.printStackTrace();
                        assert(false);
                        return root;
                    }
                    if (groupBys.size() > indexedExprs.size()) {
                        continue;
                    }
                    for (int i = 0; i < groupBys.size(); i++) {
                        // ignore order of keys in GROUP BY expr
                        boolean foundMatch = false;
                        for (int j = 0; j < groupBys.size(); j++) {
                            if (groupBys.get(i).expression.equals(indexedExprs.get(j))) {
                                foundMatch = true;
                                break;
                            }
                        }
                        if (!foundMatch) {
                            replacable = false;
                            break;
                        }
                    }
                    if (replacable) {
                        IndexScanPlanNode indexScanNode = new IndexScanPlanNode((SeqScanPlanNode)root, null, index, SortDirectionType.ASC);
                        return indexScanNode;
                    }
                }
            }
        }
        return root;
    }

    /**
     * Push the given aggregate if the plan is distributed, then add the
     * coordinator node on top of the send/receive pair. If the plan
     * is not distributed, or coordNode is not provided, the distNode
     * is added at the top of the plan.
     *
     * Note: this works in part because the push-down node is also an acceptable
     * top level node if the plan is not distributed. This wouldn't be true
     * if we started pushing down something like (sum, count) to calculate
     * a distributed average.
     *
     * @param root
     *            The root node
     * @param distNode
     *            The node to push down
     * @param coordNode
     *            The top node to put on top of the send/receive pair after
     *            push-down. If this is null, no push-down will be performed.
     * @return The new root node.
     */
    AbstractPlanNode pushDownAggregate(AbstractPlanNode root,
                                       AggregatePlanNode distNode,
                                       AggregatePlanNode coordNode,
                                       boolean needProjectionNode, NodeSchema newSchema) {

        // remember that coordinating aggregation has a pushed-down
        // counterpart deeper in the plan. this allows other operators
        // to be pushed down past the receive as well.
        if (coordNode != null) {
            coordNode.m_isCoordinatingAggregator = true;
        }

        /*
         * Push this node down to partition if it's distributed. First remove
         * the send/receive pair, add the node, then put the send/receive pair
         * back on top of the node, followed by another top node at the
         * coordinator.
         */
        AbstractPlanNode accessPlanTemp = root;
        if (coordNode != null && root instanceof ReceivePlanNode) {
            root = root.getChild(0).getChild(0);
            root.clearParents();
        } else {
            accessPlanTemp = null;
        }

        distNode.addAndLinkChild(root);
        root = distNode;

        // Put the send/receive pair back into place
        if (accessPlanTemp != null) {
            accessPlanTemp.getChild(0).clearChildren();
            accessPlanTemp.getChild(0).addAndLinkChild(root);
            root = accessPlanTemp;
            // Add the top node
            coordNode.addAndLinkChild(root);
            root = coordNode;
        }
        if (needProjectionNode) {
            ProjectionPlanNode proj = new ProjectionPlanNode();
            proj.addAndLinkChild(root);
            proj.setOutputSchema(newSchema);
            root = proj;
        }
        return root;
    }

    /**
     * Check if we can push the limit node down.
     *
     * @param root
     * @return If we can push it down, the receive node is returned. Otherwise,
     *         it returns null.
     */
    protected AbstractPlanNode checkPushDownViability(AbstractPlanNode root) {
        AbstractPlanNode receiveNode = root;

        // Return a mid-plan send node, if one exists and can host a distributed limit node.
        // There is guaranteed to be at most a single receive/send pair.
        // Abort the search if a node that a "limit" can't be pushed past is found before its receive node.
        //
        // Can only push past:
        //   * coordinatingAggregator: a distributed aggregator a copy of which  has already been pushed down.
        //     Distributing a LIMIT to just above that aggregator is correct. (I've got some doubts that this is correct??? --paul)
        //
        //   * order by: if the plan requires a sort, getNextSelectPlan()  will have already added an ORDER BY.
        //     A distributed LIMIT will be added above a copy of that ORDER BY node.
        //
        //   * projection: these have no effect on the application of limits.
        //
        // Return null if the plan is single-partition or if its "coordinator" part contains a push-blocking node type.

        while (!(receiveNode instanceof ReceivePlanNode)) {

            // Limitation: can only push past some nodes (see above comment)
            if (!(receiveNode instanceof AggregatePlanNode) &&
                !(receiveNode instanceof OrderByPlanNode) &&
                !(receiveNode instanceof ProjectionPlanNode)) {
                return null;
            }

            // Limitation: can only push past coordinating aggregation nodes
            if (receiveNode instanceof AggregatePlanNode &&
                !((AggregatePlanNode)receiveNode).m_isCoordinatingAggregator) {
                return null;
            }

            if (receiveNode instanceof OrderByPlanNode) {
                for (ParsedSelectStmt.ParsedColInfo col : m_parsedSelect.orderByColumns()) {
                    AbstractExpression rootExpr = col.expression;
                    // Fix ENG-3487: can't push down limits when results are ordered by aggregate values.
                    if (rootExpr instanceof TupleValueExpression) {
                        if  (((TupleValueExpression) rootExpr).hasAggregate()) {
                            return null;
                        }
                    }
                }
            }

            // Traverse...
            if (receiveNode.getChildCount() == 0) {
                return null;
            }

            // nothing that allows pushing past has multiple inputs
            assert(receiveNode.getChildCount() == 1);
            receiveNode = receiveNode.getChild(0);
        }
        return receiveNode.getChild(0);
    }

    /**
     * Handle select distinct a from t
     *
     * @param root
     * @return
     */
    AbstractPlanNode handleDistinct(AbstractPlanNode root) {
        if (m_parsedSelect.distinct) {
            // We currently can't handle DISTINCT of multiple columns.
            // Throw a planner error if this is attempted.
            //if (m_parsedSelect.displayColumns.size() > 1)
            //{
            //    throw new PlanningErrorException("Multiple DISTINCT columns currently unsupported");
            //}
            AbstractExpression distinctExpr = null;
            AbstractExpression nextExpr = null;
            for (ParsedSelectStmt.ParsedColInfo col : m_parsedSelect.displayColumns) {
                // Distinct can in theory handle any expression now, but it's
                // untested so we'll balk on anything other than a TVE here
                // --izzy
                if (col.expression instanceof TupleValueExpression)
                {
                    // Add distinct node(s) to the plan
                    if (distinctExpr == null) {
                        distinctExpr = col.expression;
                        nextExpr = distinctExpr;
                    } else {
                        nextExpr.setRight(col.expression);
                        nextExpr = nextExpr.getRight();
                    }
                 }
                else
                {
                    throw new PlanningErrorException("DISTINCT of an expression currently unsupported");
                }
            }
            // Add distinct node(s) to the plan
            root = addDistinctNodes(root, distinctExpr);
            // aggregate handlers are expected to produce the required projection.
            // the other aggregates do this inherently but distinct may need a
            // projection node.
            root = addProjection(root);

        }

        return root;
    }

    /**
     * If plan is distributed than add distinct nodes to each partition and the coordinator.
     * Otherwise simply add the distinct node on top of the current root
     *
     * @param root The root node
     * @param expr The distinct expression
     * @return The new root node.
     */
    AbstractPlanNode addDistinctNodes(AbstractPlanNode root, AbstractExpression expr)
    {
        assert(root != null);
        AbstractPlanNode accessPlanTemp = root;
        if (root instanceof ReceivePlanNode) {
            // Temporarily strip send/receive pair
            accessPlanTemp = root.getChild(0).getChild(0);
            accessPlanTemp.clearParents();
            root.getChild(0).unlinkChild(accessPlanTemp);

            // Add new distinct node to each partition
            AbstractPlanNode distinctNode = addDistinctNode(accessPlanTemp, expr);
            // Add send/receive pair back
            root.getChild(0).addAndLinkChild(distinctNode);
        }

        // Add new distinct node to the coordinator
        root = addDistinctNode(root, expr);
        return root;
    }

    /**
     * Build new distinct node and put it on top of the current root
     *
     * @param root The root node
     * @param expr The distinct expression
     * @return The new root node.
     */
    AbstractPlanNode addDistinctNode(AbstractPlanNode root, AbstractExpression expr)
    {
        DistinctPlanNode distinctNode = new DistinctPlanNode();
        distinctNode.setDistinctExpression(expr);
        distinctNode.addAndLinkChild(root);
        return distinctNode;
    }

    /**
     * Get the unique set of names of all columns that are part of an index on
     * the given table.
     *
     * @param table
     *            The table to build the list of index-affected columns with.
     * @return The set of column names affected by indexes with duplicates
     *         removed.
     */
    public Set<String> getIndexedColumnSetForTable(Table table) {
        HashSet<String> columns = new HashSet<String>();

        for (Index index : table.getIndexes()) {
            for (ColumnRef colRef : index.getColumns()) {
                columns.add(colRef.getColumn().getTypeName());
            }
        }

        return columns;
    }

    public String getErrorMessage() {
        return m_recentErrorMsg;
    }

}<|MERGE_RESOLUTION|>--- conflicted
+++ resolved
@@ -936,20 +936,7 @@
             new ProjectionPlanNode();
 
         // Build the output schema for the projection based on the display columns
-<<<<<<< HEAD
-        for (ParsedSelectStmt.ParsedColInfo outputCol : m_parsedSelect.displayColumns)
-        {
-            assert(outputCol.expression != null);
-            SchemaColumn col = new SchemaColumn(outputCol.tableName,
-                                                outputCol.tableAlias,
-                                                outputCol.columnName,
-                                                outputCol.alias,
-                                                outputCol.expression);
-            proj_schema.addColumn(col);
-        }
-=======
         NodeSchema proj_schema = m_parsedSelect.getFinalProjectionSchema();
->>>>>>> 57a9d13c
         projectionNode.setOutputSchema(proj_schema);
 
         // if the projection can be done inline...
@@ -1047,12 +1034,10 @@
                 if (jsonExpr.isEmpty()) {
                     for (ColumnRef cref : index.getColumns()) {
                         Column col = cref.getColumn();
+                        // Can not set table Alias here, only table name
                         TupleValueExpression tve = new TupleValueExpression(table.getTypeName(),
                                                                             col.getName(),
                                                                             col.getIndex());
-                        tve.setExpressionType(ExpressionType.VALUE_TUPLE);
-                        tve.setHasAggregate(false);
-                        // Can not set table Alias here, only table name
                         tve.setValueSize(col.getSize());
                         tve.setValueType(VoltType.get((byte) col.getType()));
                         indexExpressions.add(tve);
@@ -1422,15 +1407,6 @@
             }
 
             for (ParsedSelectStmt.ParsedColInfo col : m_parsedSelect.groupByColumns) {
-<<<<<<< HEAD
-                if (agg_schema.find(col.tableName, col.tableAlias, col.columnName, col.alias) == null) {
-                    throw new PlanningErrorException("GROUP BY column " + col.alias +
-                                                     " is not in the display columns." +
-                                                     " Please specify " + col.alias +
-                                                     " as a display column.");
-                }
-=======
->>>>>>> 57a9d13c
                 aggNode.addGroupByExpression(col.expression);
 
                 if (topAggNode != null) {
