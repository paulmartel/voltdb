--- conflicted
+++ resolved
@@ -627,25 +627,15 @@
         m_iv2InitiatorMailbox = null;
     }
 
-<<<<<<< HEAD
     ExecutionSite(VoltDBInterface voltdb,
             Mailbox mailbox,
+            InitiatorMailbox initiatorMailbox,
             String serializedCatalog,
             boolean recovering,
             boolean replicationActive,
             HashSet<Integer> failedHostIds,
             final long txnId)
         throws Exception
-=======
-    ExecutionSite(VoltDBInterface voltdb, Mailbox mailbox,
-                  InitiatorMailbox initiatorMailbox,
-                  String serializedCatalog,
-                  RestrictedPriorityQueue transactionQueue,
-                  boolean recovering,
-                  boolean replicationActive,
-                  HashSet<Integer> failedHostIds,
-                  final long txnId) throws Exception
->>>>>>> 415ab784
     {
         m_siteId = mailbox.getHSId();
         hostLog.l7dlog( Level.TRACE, LogKeys.host_ExecutionSite_Initializing.name(),
@@ -657,14 +647,6 @@
         String txnlog_name = ExecutionSite.class.getName() + "." + m_siteId;
         m_txnlog = new VoltLogger(txnlog_name);
         m_recovering = recovering;
-<<<<<<< HEAD
-=======
-        //lastCommittedTxnId = txnId;
-        for (Integer failedHostId : failedHostIds) {
-            m_knownFailedSites.addAll(siteTracker.getSitesForHost(failedHostId));
-        }
-        m_handledFailedSites.addAll(m_knownFailedSites);
->>>>>>> 415ab784
 
         VoltDB.instance().getFaultDistributor().
         registerFaultHandler(NodeFailureFault.NODE_FAILURE_EXECUTION_SITE,
@@ -695,17 +677,8 @@
 
         m_systemProcedureContext = new SystemProcedureContext();
         m_mailbox = mailbox;
-<<<<<<< HEAD
-        m_iv2InitiatorMailbox = lookupInitiatorMailbox();
-=======
-
-        // allow dependency injection of the transaction queue implementation
-        m_transactionQueue =
-            (transactionQueue != null) ? transactionQueue : initializeTransactionQueue(m_siteId);
-
         m_iv2InitiatorMailbox = initiatorMailbox;
 
->>>>>>> 415ab784
         loadProcedures(voltdb.getBackendTargetType());
 
         int snapshotPriority = 6;
@@ -737,32 +710,6 @@
 
     }
 
-<<<<<<< HEAD
-=======
-    private RestrictedPriorityQueue initializeTransactionQueue(final long siteId)
-    {
-        // build an array of all the initiators
-        SiteTracker siteTracker = VoltDB.instance().getSiteTracker();
-        Set<Long> allInitiators = siteTracker.getAllInitiators();
-        int initiatorCount = allInitiators.size();
-        final long[] initiatorIds = new long[initiatorCount];
-        int index = 0;
-        for (long s : allInitiators)
-            initiatorIds[index++] = s;
-
-        // turn off the safety dance for single-node voltdb
-        boolean useSafetyDance = m_context.numberOfNodes > 1;
-
-        assert(m_mailbox != null);
-        RestrictedPriorityQueue retval = new RestrictedPriorityQueue(
-                initiatorIds,
-                siteId,
-                m_mailbox,
-                useSafetyDance);
-        return retval;
-    }
-
->>>>>>> 415ab784
     private HsqlBackend initializeHSQLBackend()
     {
         HsqlBackend hsqlTemp = null;
@@ -841,22 +788,6 @@
 
     public boolean updateClusterState(String catalogDiffCommands) {
         m_context = VoltDB.instance().getCatalogContext();
-<<<<<<< HEAD
-=======
-        SiteTracker siteTracker = VoltDB.instance().getSiteTracker();
-        m_knownFailedSites.removeAll(siteTracker.getAllSites());
-        m_handledFailedSites.removeAll(siteTracker.getAllSites());
-
-        // make sure the restricted priority queue knows about all of the up initiators
-        // for most catalog changes this will do nothing
-        // for rejoin, it will matter
-        for (Site s : m_context.catalog.getClusters().get("cluster").getSites()) {
-            if (s.getIsexec() == false && s.getIsup()) {
-                m_transactionQueue.ensureInitiatorIsKnown(Integer.parseInt(s.getTypeName()));
-            }
-        }
-
->>>>>>> 415ab784
         return true;
     }
 
@@ -1379,294 +1310,10 @@
             msg.append("New notice of type: " + notice.getClass().getName());
             VoltDB.crashLocalVoltDB(msg.toString(), false, null);
         }
-<<<<<<< HEAD
-    }
+    }
+
 
     /**
-=======
-
-        if (notice instanceof InitiateTaskMessage) {
-            InitiateTaskMessage task = (InitiateTaskMessage)notice;
-            assert (task.getInitiatorHSId() != getSiteId());
-        }
-    }
-
-    /**
-     * Find the global multi-partition commit point and the global initiator point for the
-     * failed host.
-     *
-     * @param failedHostId the host id of the failed node.
-     */
-    private void discoverGlobalFaultData(ExecutionSiteNodeFailureMessage message)
-    {
-        SiteTracker siteTracker = VoltDB.instance().getSiteTracker();
-        //Keep it simple and don't try to recover on the recovering node.
-        if (m_recovering) {
-            VoltDB.crashLocalVoltDB("Aborting recovery due to a remote node failure. Retry again.", false, null);
-        }
-        HashSet<NodeFailureFault> failures = message.m_failedHosts;
-
-        // Fix context and associated site tracker first - need
-        // an accurate topology to perform discovery.
-        m_context = VoltDB.instance().getCatalogContext();
-
-        HashSet<Long> failedSiteIds = new HashSet<Long>();
-        for (NodeFailureFault fault : failures) {
-            failedSiteIds.addAll(siteTracker.getSitesForHost(fault.getHostId()));
-        }
-        m_knownFailedSites.addAll(failedSiteIds);
-
-        HashMap<Long, Long> initiatorSafeInitPoint = new HashMap<Long, Long>();
-        int expectedResponses = discoverGlobalFaultData_send();
-        Long multiPartitionCommitPoint = discoverGlobalFaultData_rcv(expectedResponses, initiatorSafeInitPoint);
-
-        if (multiPartitionCommitPoint == null) {
-            return;
-        }
-
-
-        // Agreed on a fault set.
-
-        // Do the work of patching up the execution site.
-        // Do a little work to identify the newly failed site ids and only handle those
-
-        HashSet<Long> newFailedSiteIds = new HashSet<Long>(failedSiteIds);
-        newFailedSiteIds.removeAll(m_handledFailedSites);
-
-        // Use this agreed new-fault set to make PPD decisions.
-        // Since this agreement process should eventually be moved to
-        // the fault distributor - this is written with some intentional
-        // feature envy.
-
-        PPDPolicyDecision makePPDPolicyDecisions =
-            VoltDB.instance().getFaultDistributor().makePPDPolicyDecisions(newFailedSiteIds);
-
-        if (makePPDPolicyDecisions == PPDPolicyDecision.NodeFailure) {
-            handleSiteFaults(false,
-                    newFailedSiteIds,
-                    multiPartitionCommitPoint,
-                    initiatorSafeInitPoint);
-        }
-        else if (makePPDPolicyDecisions == PPDPolicyDecision.PartitionDetection) {
-            handleSiteFaults(true,
-                    newFailedSiteIds,
-                    multiPartitionCommitPoint,
-                    initiatorSafeInitPoint);
-        }
-
-        m_handledFailedSites.addAll(failedSiteIds);
-        for (NodeFailureFault fault : failures) {
-            if (newFailedSiteIds.containsAll(siteTracker.getSitesForHost(fault.getHostId()))) {
-                VoltDB.instance().getFaultDistributor().
-                reportFaultHandled(m_faultHandler, fault);
-            }
-        }
-    }
-
-    /**
-     * The list of failed sites we know about. Included with all failure messages
-     * to identify what the information was used to generate commit points
-     */
-    private final HashSet<Long> m_knownFailedSites = new HashSet<Long>();
-
-    /**
-     * Failed sites for which agreement has been reached.
-     */
-    private final HashSet<Long> m_handledFailedSites = new HashSet<Long>();
-
-    /**
-     * Store values from older failed nodes. They are repeated with every failure message
-     * Maps <hostid> to <siteid, txnid> (for each host, a hash of txnid to site).
-     */
-    private final HashMap<Integer, HashMap<Long, Long>> m_newestSafeTransactionForInitiatorLedger =
-        new HashMap<Integer, HashMap<Long, Long>>();
-
-    /**
-     * Send one message to each surviving execution site providing this site's
-     * multi-partition commit point and this site's safe txnid
-     * (the receiver will filter the later for its
-     * own partition). Do this once for each failed initiator that we know about.
-     * Sends all data all the time to avoid a need for request/response.
-     */
-    private int discoverGlobalFaultData_send()
-    {
-        SiteTracker siteTracker = VoltDB.instance().getSiteTracker();
-        int expectedResponses = 0;
-        Set<Long> survivors = siteTracker.getAllSites();
-        HashSet<Long> survivorSet = new HashSet<Long>();
-        for (long survivor : survivors) {
-            survivorSet.add(survivor);
-        }
-        m_recoveryLog.info("Sending fault data " + m_knownFailedSites.toString() + " to "
-                + survivorSet.toString() + " survivors with lastKnownGloballyCommitedMultiPartTxnId "
-                + lastKnownGloballyCommitedMultiPartTxnId);
-        try {
-            for (Long site : m_knownFailedSites) {
-                Integer hostId = SiteTracker.getHostForSite(site);
-                HashMap<Long, Long> siteMap = m_newestSafeTransactionForInitiatorLedger.get(hostId);
-                if (siteMap == null) {
-                    siteMap = new HashMap<Long, Long>();
-                    m_newestSafeTransactionForInitiatorLedger.put(hostId, siteMap);
-                }
-
-                if (siteTracker.getAllInitiators().contains(site)) {
-                    /*
-                     * Check the queue for the data and get it from the ledger if necessary.\
-                     * It might not even be in the ledger if the site has been failed
-                     * since recovery of this node began.
-                     */
-                    Long txnId = m_transactionQueue.getNewestSafeTransactionForInitiator(site);
-                    if (txnId == null) {
-                        txnId = siteMap.get(site);
-                        //assert(txnId != null);
-                    } else {
-                        siteMap.put(site, txnId);
-                    }
-
-                    FailureSiteUpdateMessage srcmsg =
-                        new FailureSiteUpdateMessage(m_siteId,
-                                                     m_knownFailedSites,
-                                                     site,
-                                                     txnId != null ? txnId : Long.MIN_VALUE,
-                                                     //txnId,
-                                                     lastKnownGloballyCommitedMultiPartTxnId);
-
-                    m_mailbox.send(MiscUtils.toLongArray(survivors), srcmsg);
-                    expectedResponses += (survivors.size());
-                }
-            }
-        }
-        catch (MessagingException e) {
-            VoltDB.crashLocalVoltDB(e.getMessage(), true, e);
-        }
-        m_recoveryLog.info("Sent fault data. Expecting " + expectedResponses + " responses.");
-        return expectedResponses;
-    }
-
-    /**
-     * Collect the failure site update messages from all sites This site sent
-     * its own mailbox the above broadcast the maximum is local to this site.
-     * This also ensures at least one response.
-     *
-     * Concurrent failures can be detected by additional reports from the FaultDistributor
-     * or a mismatch in the set of failed hosts reported in a message from another site
-     */
-    private Long discoverGlobalFaultData_rcv(int expectedResponses, Map<Long, Long> initiatorSafeInitPoint)
-    {
-        SiteTracker siteTracker = VoltDB.instance().getSiteTracker();
-        final int localPartitionId = siteTracker.getPartitionForSite(m_siteId);
-        int responses = 0;
-        long commitPoint = Long.MIN_VALUE;
-        java.util.ArrayList<FailureSiteUpdateMessage> messages = new java.util.ArrayList<FailureSiteUpdateMessage>();
-        do {
-            VoltMessage m = m_mailbox.recvBlocking(new Subject[] { Subject.FAILURE, Subject.FAILURE_SITE_UPDATE }, 5);
-            //Invoke tick periodically to ensure that the last snapshot continues in the event that the failure
-            //process does not complete
-            if (m == null) {
-                tick();
-                continue;
-            }
-            FailureSiteUpdateMessage fm = null;
-
-            if (m.getSubject() == Subject.FAILURE_SITE_UPDATE.getId()) {
-                fm = (FailureSiteUpdateMessage)m;
-                messages.add(fm);
-            } else if (m.getSubject() == Subject.FAILURE.getId()) {
-                /*
-                 * If the fault distributor reports a new fault, assert that the fault currently
-                 * being handled is included, redeliver the message to ourself and then abort so
-                 * that the process can restart.
-                 */
-                HashSet<NodeFailureFault> faults = ((ExecutionSiteNodeFailureMessage)m).m_failedHosts;
-                HashSet<Long> newFailedSiteIds = new HashSet<Long>();
-                for (NodeFailureFault fault : faults) {
-                    newFailedSiteIds.addAll(siteTracker.getSitesForHost(fault.getHostId()));
-                }
-                m_mailbox.deliverFront(m);
-                m_recoveryLog.info("Detected a concurrent failure from FaultDistributor, new failed sites "
-                        + newFailedSiteIds);
-                return null;
-            }
-
-            /*
-             * If the other surviving host saw a different set of failures
-             */
-            if (!m_knownFailedSites.equals(fm.m_failedHSIds)) {
-                if (!m_knownFailedSites.containsAll(fm.m_failedHSIds)) {
-                    /*
-                     * In this case there is a new failed site we didn't know about. Time to
-                     * start the process again from square 1 with knowledge of the new failed hosts
-                     * First fail all the ones we didn't know about.
-                     */
-                    HashSet<Long> difference = new HashSet<Long>(fm.m_failedHSIds);
-                    difference.removeAll(m_knownFailedSites);
-                    Set<Integer> differenceHosts = new HashSet<Integer>();
-                    for (Long siteId : difference) {
-                        differenceHosts.add(SiteTracker.getHostForSite(siteId));
-                    }
-                    for (Integer hostId : differenceHosts) {
-                        String hostname = String.valueOf(hostId);
-                        if (VoltDB.instance() != null) {
-                            if (VoltDB.instance().getHostMessenger() != null) {
-                                String hostnameTemp = VoltDB.instance().getHostMessenger().getHostnameForHostID(hostId);
-                                if (hostnameTemp != null) hostname = hostnameTemp;
-                            }
-                        }
-                        VoltDB.instance().getFaultDistributor().
-                            reportFault(new NodeFailureFault(
-                                    hostId,
-                                    siteTracker.getInitiatorsForHost(hostId),
-                                    hostname));
-                    }
-                    m_recoveryLog.info("Detected a concurrent failure from " +
-                            fm.m_sourceHSId + " with new failed sites " + difference.toString());
-                    m_mailbox.deliver(m);
-                    /*
-                     * Return null and skip handling the fault for now. Will try again
-                     * later once the other failed hosts are detected and can be dealt with at once.
-                     */
-                    return null;
-                } else {
-                    /*
-                     * In this instance they are not equal because the message is missing some
-                     * failed sites. Drop the message. The sender will detect the fault and resend
-                     * the message later with the correct information.
-                     */
-                    HashSet<Long> difference = new HashSet<Long>(m_knownFailedSites);
-                    difference.removeAll(fm.m_failedHSIds);
-                    m_recoveryLog.info("Discarding failure message from " +
-                            fm.m_sourceHSId + " because it was missing failed sites " + difference.toString());
-                    continue;
-                }
-            }
-
-            ++responses;
-            m_recoveryLog.info("Received failure message " + responses + " of " + expectedResponses
-                    + " from " + fm.m_sourceHSId + " for failed sites " + fm.m_failedHSIds +
-                    " with commit point " + fm.m_committedTxnId + " safe txn id " + fm.m_safeTxnId);
-            commitPoint =
-                Math.max(commitPoint, fm.m_committedTxnId);
-
-            final int remotePartitionId = siteTracker.getPartitionForSite(fm.m_sourceHSId);
-
-            if (remotePartitionId == localPartitionId) {
-                Long initiatorId = fm.m_initiatorForSafeTxnId;
-                if (!initiatorSafeInitPoint.containsKey(initiatorId)) {
-                    initiatorSafeInitPoint.put(initiatorId, Long.MIN_VALUE);
-                }
-                initiatorSafeInitPoint.put(
-                        initiatorId, Math.max(initiatorSafeInitPoint.get(initiatorId), fm.m_safeTxnId));
-            }
-        } while(responses < expectedResponses);
-
-        assert(commitPoint != Long.MIN_VALUE);
-        assert(!initiatorSafeInitPoint.containsValue(Long.MIN_VALUE));
-        return commitPoint;
-    }
-
-
-    /**
->>>>>>> 415ab784
      * Process a node failure detection.
      *
      * Different sites can process UpdateCatalog sysproc and handleNodeFault()
@@ -1717,7 +1364,6 @@
             m_recoveryLog.info("Scheduling snapshot after txnId " + globalInitiationPoint +
                                " for cluster partition fault. Current commit point: " + this.lastCommittedTxnId);
 
-            SnapshotSchedule schedule = m_context.cluster.getFaultsnapshots().get("CLUSTER_PARTITION");
  /*
             m_transactionQueue.makeRoadBlock(
                 globalInitiationPoint,
@@ -1726,20 +1372,9 @@
                                                       schedule.getPath(),
                                                       schedule.getPrefix(),
                                                       true));
-<<<<<<< HEAD
  */
-=======
-        }
-
-
-        // Fix safe transaction scoreboard in transaction queue
-        for (Long i : failedSites)
-        {
-            if (siteTracker.getAllInitiators().contains(i)) {
-                m_transactionQueue.gotFaultForInitiator(i);
-            }
->>>>>>> 415ab784
-        }
+        }
+
 
         /*
          * List of txns that were not initiated or rolled back.
