/* This file is part of VoltDB.
 * Copyright (C) 2008-2012 VoltDB Inc.
 *
 * VoltDB is free software: you can redistribute it and/or modify
 * it under the terms of the GNU General Public License as published by
 * the Free Software Foundation, either version 3 of the License, or
 * (at your option) any later version.
 *
 * VoltDB is distributed in the hope that it will be useful,
 * but WITHOUT ANY WARRANTY; without even the implied warranty of
 * MERCHANTABILITY or FITNESS FOR A PARTICULAR PURPOSE.  See the
 * GNU General Public License for more details.
 *
 * You should have received a copy of the GNU General Public License
 * along with VoltDB.  If not, see <http://www.gnu.org/licenses/>.
 */

package org.voltdb;

import java.io.File;
import java.nio.charset.Charset;
import java.util.Collections;
import java.util.LinkedList;
import java.util.List;
import java.util.Map;
import java.util.TimeZone;

import org.voltcore.logging.VoltLogger;

/**
 * VoltDB provides main() for the VoltDB server
 */
public class VoltDB {

    /** Global constants */
    public static final int DEFAULT_PORT = 21212;
    public static final int DEFAULT_ADMIN_PORT = 21211;
    public static final int DEFAULT_INTERNAL_PORT = 3021;
    public static final String DEFAULT_EXTERNAL_INTERFACE = "";
    public static final String DEFAULT_INTERNAL_INTERFACE = "";
    public static final int DEFAULT_DR_PORT = 5555;
    public static final int BACKWARD_TIME_FORGIVENESS_WINDOW_MS = 3000;
    public static final int INITIATOR_SITE_ID = 0;
    public static final int SITES_TO_HOST_DIVISOR = 100;
    public static final int MAX_SITES_PER_HOST = 128;

    // The name of the SQLStmt implied by a statement procedure's sql statement.
    public static final String ANON_STMT_NAME = "sql";

    public static enum START_ACTION {
        CREATE, RECOVER, START
    }

    public static Charset UTF8ENCODING = Charset.forName("UTF-8");

    // if VoltDB is running in your process, prepare to use UTC (GMT) timezone
    public synchronized static void setDefaultTimezone() {
        TimeZone.setDefault(TimeZone.getTimeZone("GMT+0"));
    }
    static {
        setDefaultTimezone();
    }

    /** Encapsulates VoltDB configuration parameters */
    public static class Configuration {

        public List<Integer> m_ipcPorts = Collections.synchronizedList(new LinkedList<Integer>());

        private static final VoltLogger hostLog = new VoltLogger("HOST");

        /** use normal JNI backend or optional IPC or HSQLDB backends */
        public BackendTarget m_backend = BackendTarget.NATIVE_EE_JNI;

        /** leader hostname */
        public String m_leader = null;

        /** name of the m_catalog JAR file */
        public String m_pathToCatalog = null;

        /** name of the deployment file */
        public String m_pathToDeployment = null;

        /** name of the license file, for commercial editions */
        public String m_pathToLicense = "license.xml";

        /** false if voltdb.so shouldn't be loaded (for example if JVM is
         *  started by voltrun).
         */
        public boolean m_noLoadLibVOLTDB = false;

        public String m_zkInterface = "127.0.0.1:2181";

        /** port number for the first client interface for each server */
        public int m_port = DEFAULT_PORT;

        /** override for the admin port number in the deployment file */
        public int m_adminPort = -1;

        /** port number to use to build intra-cluster mesh */
        public int m_internalPort = DEFAULT_INTERNAL_PORT;

        /** interface to listen to clients on (default: any) */
        public String m_externalInterface = DEFAULT_EXTERNAL_INTERFACE;

        /** interface to use for backchannel comm (default: any) */
        public String m_internalInterface = DEFAULT_INTERNAL_INTERFACE;

        /** information used to rejoin this new node to a cluster */
        public String m_rejoinToHostAndPort = null;

        /** HTTP port can't be set here, but eventually value will be reflected here */
        public int m_httpPort = Integer.MAX_VALUE;

        /** running the enterprise version? */
        public final boolean m_isEnterprise = org.voltdb.utils.MiscUtils.isPro();

        public int m_deadHostTimeoutMS = 10000;

        /** start up action */
        public START_ACTION m_startAction = START_ACTION.START;

        /** start mode: normal, paused*/
        public OperationMode m_startMode = OperationMode.RUNNING;

        /** replication role: master, replica */
        public ReplicationRole m_replicationRole = ReplicationRole.NONE;

        /**
         * At rejoin time an interface will be selected. It will be the
         * internal interface specified on the command line. If none is specified
         * then the interface that the system selects for connecting to
         * the pre-existing node is used. It is then stored here
         * so it can be used for receiving connections by RecoverySiteDestinationProcessor
         */
        public String m_selectedRejoinInterface = null;

        /**
         * Whether or not adhoc queries should generate debugging output
         */
        public boolean m_quietAdhoc = false;

        public final File m_commitLogDir = new File("/tmp");

        /**
         * How much (ms) to skew the timestamp generation for
         * the TransactionIdManager. Should be ZERO except for tests.
         */
        public long m_timestampTestingSalt = 0;

        /** true if we're running the rejoin tests. Not used in production. */
        public boolean m_isRejoinTest = false;

        public int m_drAgentPortStart = DEFAULT_DR_PORT;

        public Configuration() { }

        public Configuration(String args[]) {
            String arg;

            // Arguments are accepted in any order.
            //
            // options:
            // [noloadlib] [hsqldb|jni|ipc] [catalog path_to_catalog] [deployment path_to_deployment]

            for (int i=0; i < args.length; ++i) {
                arg = args[i];
                // Some LocalCluster ProcessBuilder instances can result in an empty string
                // in the array args.  Ignore them.
                if (arg.equals(""))
                {
                    continue;
                }
                if (arg.equals("noloadlib")) {
                    m_noLoadLibVOLTDB = true;
                }
                else if (arg.equals("ipc")) {
                    m_backend = BackendTarget.NATIVE_EE_IPC;
                }
                else if (arg.equals("jni")) {
                    m_backend = BackendTarget.NATIVE_EE_JNI;
                }
                else if (arg.equals("hsqldb")) {
                    m_backend = BackendTarget.HSQLDB_BACKEND;
                }
                else if (arg.equals("valgrind")) {
                    m_backend = BackendTarget.NATIVE_EE_VALGRIND_IPC;
                }
                else if (arg.equals("quietadhoc"))
                {
                    m_quietAdhoc = true;
                }
                // handle from the command line as two strings <catalog> <filename>
                else if (arg.equals("port")) {
                    m_port = Integer.parseInt(args[++i]);
                }
                else if (arg.startsWith("port ")) {
                    m_port = Integer.parseInt(arg.substring("port ".length()));
                }
                else if (arg.equals("adminport")) {
                    m_adminPort = Integer.parseInt(args[++i]);
                }
                else if (arg.startsWith("adminport ")) {
                    m_adminPort = Integer.parseInt(arg.substring("adminport ".length()));
                }
                else if (arg.equals("internalport")) {
                    m_internalPort = Integer.parseInt(args[++i]);
                }
                else if (arg.startsWith("internalport ")) {
                    m_internalPort = Integer.parseInt(arg.substring("internalport ".length()));
                } else if (arg.startsWith("zkport")) {
                    m_zkInterface = "127.0.0.1:" + args[++i];
                } else if (arg.equals("externalinterface")) {
                    m_externalInterface = args[++i].trim();
                }
                else if (arg.startsWith("externalinterface ")) {
                    m_externalInterface = arg.substring("externalinterface ".length()).trim();
                }
                else if (arg.equals("internalinterface")) {
                    m_internalInterface = args[++i].trim();
                }
                else if (arg.startsWith("internalinterface ")) {
                    m_internalInterface = arg.substring("internalinterface ".length()).trim();
                }

                else if (arg.equals("leader")) {
                    m_leader = args[++i].trim();
                    if (m_leader.compareTo("") == 0) {
                        m_leader = null;
                    }
                } else if (arg.startsWith("leader")) {
                    m_leader = arg.substring("leader ".length()).trim();
                    if (m_leader.compareTo("") == 0) {
                        m_leader = null;
                    }
                }

                else if (arg.equals("rejoinhost")) {
                    m_rejoinToHostAndPort = args[++i].trim();
                    if (m_rejoinToHostAndPort.compareTo("") == 0)
                        m_rejoinToHostAndPort = null;
                }
                else if (arg.startsWith("rejoinhost ")) {
                    m_rejoinToHostAndPort = arg.substring("rejoinhost ".length()).trim();
                    if (m_rejoinToHostAndPort.compareTo("") == 0)
                        m_rejoinToHostAndPort = null;
                }

                else if (arg.equals("create")) {
                    m_startAction = START_ACTION.CREATE;
                } else if (arg.equals("recover")) {
                    m_startAction = START_ACTION.RECOVER;
                } else if (arg.equals("start")) {
                    m_startAction = START_ACTION.START;
                }

                else if (arg.equals("master")) {
                    m_replicationRole = ReplicationRole.MASTER;
                } else if (arg.equals("replica")) {
                    m_replicationRole = ReplicationRole.REPLICA;
                }

                // handle timestampsalt
                else if (arg.equals("timestampsalt")) {
                    m_timestampTestingSalt = Long.parseLong(args[++i]);
                }
                else if (arg.startsWith("timestampsalt ")) {
                    m_timestampTestingSalt = Long.parseLong(arg.substring("timestampsalt ".length()));
                }

                else if (arg.equals("catalog")) {
                    m_pathToCatalog = args[++i];
                }
                // and from ant as a single string "m_catalog filename"
                else if (arg.startsWith("catalog ")) {
                    m_pathToCatalog = arg.substring("catalog ".length());
                }
                else if (arg.equals("deployment")) {
                    m_pathToDeployment = args[++i];
                } else if (arg.equals("license")) {
                    m_pathToLicense = args[++i];
                } else if (arg.equalsIgnoreCase("ipcports")) {
                    String portList = args[++i];
                    String ports[] = portList.split(",");
                    for (String port : ports) {
                        m_ipcPorts.add(Integer.valueOf(port));
                    }
                } else {
                    hostLog.fatal("Unrecognized option to VoltDB: " + arg);
                    usage();
                    System.exit(-1);
                }
            }

            // set the dr agent's port config from properties
            if (System.getenv().containsKey("dragentportoffset")) {
                m_drAgentPortStart = Integer.parseInt(System.getenv("dragentportoffset"));
            }
        }

        /**
         * Validates configuration settings and logs errors to the host log.
         * You typically want to have the system exit when this fails, but
         * this functionality is left outside of the method so that it is testable.
         * @return Returns true if all required configuration settings are present.
         */
        public boolean validate() {
            boolean isValid = true;

            if (m_leader == null && m_rejoinToHostAndPort == null) {
                isValid = false;
                hostLog.fatal("The leader hostname is missing.");
            }

            if (m_backend.isIPC) {
                if (m_ipcPorts.isEmpty()) {
                    isValid = false;
                    hostLog.fatal("Specified an IPC backend but did not supply a , " +
                            " separated list of ports via ipcports param");
                }
            }

            // require deployment file location
            if (m_pathToDeployment == null) {
                isValid = false;
                hostLog.fatal("The deployment file location is missing.");
            } else if (m_pathToDeployment.equals("")) {
                isValid = false;
                hostLog.fatal("The deployment file location is empty.");
            }

            if (m_replicationRole == ReplicationRole.REPLICA) {
                if (m_startAction == START_ACTION.RECOVER) {
                    isValid = false;
                    hostLog.fatal("Replica cluster only supports create database");
                } else {
                    m_startAction = START_ACTION.CREATE;
                }
            }

            return isValid;
        }

        /**
         * Prints a usage message as a fatal error.
         */
        public void usage() {
            // This text is user visible. Make it match the documentation PDF
            hostLog.fatal("Usage: org.voltdb.VoltDB start|recover|create leader|rejoinhost <hostname> " +
                          "deployment <deployment.xml> license <license.xml> [catalog <catalog.jar>]");
            hostLog.fatal("The _Getting Started With VoltDB_ book explains how " +
                          "to run VoltDB from the command line.");
        }

        /**
         * Helper to set the path for compiled jar files.
         *  Could also live in VoltProjectBuilder but any code that creates
         *  a catalog will probably start VoltDB with a Configuration
         *  object. Perhaps this is more convenient?
         * @return the path chosen for the catalog.
         */
        public String setPathToCatalogForTest(String jarname) {
            m_pathToCatalog = getPathToCatalogForTest(jarname);
            return m_pathToCatalog;
        }

        public static String getPathToCatalogForTest(String jarname) {
            String answer = jarname;

            // first try to get the "right" place to put the thing
            if (System.getenv("TEST_DIR") != null) {
                answer = System.getenv("TEST_DIR") + File.separator + jarname;
                // returns a full path, like a boss
                return new File(answer).getAbsolutePath();
            }

            // try to find an obj directory
            String userdir = System.getProperty("user.dir");
            String buildMode = System.getProperty("build");
            if (buildMode == null)
                buildMode = "release";
            assert(buildMode.length() > 0);
            if (userdir != null) {
                File userObjDir = new File(userdir + File.separator + "obj" + File.separator + buildMode);
                if (userObjDir.exists() && userObjDir.isDirectory() && userObjDir.canWrite()) {
                    File testobjectsDir = new File(userObjDir.getPath() + File.separator + "testobjects");
                    if (!testobjectsDir.exists()) {
                        boolean created = testobjectsDir.mkdir();
                        assert(created);
                    }
                    assert(testobjectsDir.isDirectory());
                    assert(testobjectsDir.canWrite());
                    return testobjectsDir.getAbsolutePath() + File.separator + jarname;
                }
            }

            // otherwise use a local dir
            File testObj = new File("testobjects");
            if (!testObj.exists()) {
                testObj.mkdir();
            }
            assert(testObj.isDirectory());
            assert(testObj.canWrite());
            return testObj.getAbsolutePath() + File.separator + jarname;
        }
    }

    /* helper functions to access current configuration values */
    public static boolean getLoadLibVOLTDB() {
        return !(m_config.m_noLoadLibVOLTDB);
    }

    public static BackendTarget getEEBackendType() {
        return m_config.m_backend;
    }

    /**
<<<<<<< HEAD
     * Wrapper for crashLocalVoltDB() to keep compatibility with >100 calls.
     * Prefer crashLocalVoltDB() in new code.
     */
    public static void crashVoltDB() {
        crashLocalVoltDB("Unexpected crash", true, null);
    }

    /**
=======
>>>>>>> 131baec2
     * Exit the process with an error message, optionally with a stack trace.
     */
    public static void crashLocalVoltDB(String errMsg, boolean stackTrace, Throwable t) {
        if (instance().ignoreCrash()) {
            return;
        }

        VoltLogger log = new VoltLogger("HOST");

        if (t != null)
            log.fatal(errMsg, t);
        else
            log.fatal(errMsg);

        if (stackTrace) {
            StringBuilder sb = new StringBuilder("Stack trace from crashVoltDB() method:\n");

            Map<Thread, StackTraceElement[]> traces = Thread.getAllStackTraces();
            StackTraceElement[] myTrace = traces.get(Thread.currentThread());
            for (StackTraceElement ste : myTrace) {
                sb.append(ste.toString()).append("\n");
            }

            log.fatal(sb);
        }

        System.err.println("VoltDB has encountered an unrecoverable error and is exiting.");
        System.err.println("The log may contain additional information.");
        System.exit(-1);
    }

    /**
     * Exit the process with an error message, optionally with a stack trace.
     * Also notify all connected peers that the node is going down.
     */
    public static void crashGlobalVoltDB(String errMsg, boolean stackTrace, Throwable t) {
        if (instance().ignoreCrash()) {
            return;
        }
        try {
            // ((HostMessenger) instance().getMessenger()).sendPoisonPill(errMsg);
        } catch (Exception e) {
            e.printStackTrace();
        }
        try { Thread.sleep(500); } catch (InterruptedException e) {}
        crashLocalVoltDB(errMsg, stackTrace, t);
    }

    /**
     * Entry point for the VoltDB server process.
     * @param args Requires catalog and deployment file locations.
     */
    public static void main(String[] args) {
        //Thread.setDefaultUncaughtExceptionHandler(new VoltUncaughtExceptionHandler());
        Configuration config = new Configuration(args);

        try {
            if (!config.validate()) {
                config.usage();
                System.exit(-1);
            } else {
                initialize(config);
                instance().run();
            }
        }
        catch (OutOfMemoryError e) {
            String errmsg = "VoltDB Main thread: ran out of Java memory. This node will shut down.";
            VoltDB.crashLocalVoltDB(errmsg, false, e);
        }
    }

    /**
     * Initialize the VoltDB server.
     * @param config  The VoltDB.Configuration to use to initialize the server.
     */
    public static void initialize(VoltDB.Configuration config) {
        m_config = config;
        instance().initialize(config);
    }

    /**
     * Retrieve a reference to the object implementing VoltDBInterface.  When
     * running a real server (and not a test harness), this instance will only
     * be useful after calling VoltDB.initialize().
     *
     * @return A reference to the underlying VoltDBInterface object.
     */
    public static VoltDBInterface instance() {
        return singleton;
    }

    /**
     * Useful only for unit testing.
     *
     * Replace the default VoltDB server instance with an instance of
     * VoltDBInterface that is used for testing.
     *
     */
    public static void replaceVoltDBInstanceForTest(VoltDBInterface testInstance) {
        singleton = testInstance;
    }

    @Override
    public Object clone() throws CloneNotSupportedException {
        throw new CloneNotSupportedException();
    }

    private static VoltDB.Configuration m_config = new VoltDB.Configuration();
    private static VoltDBInterface singleton = new RealVoltDB();
}<|MERGE_RESOLUTION|>--- conflicted
+++ resolved
@@ -414,17 +414,6 @@
     }
 
     /**
-<<<<<<< HEAD
-     * Wrapper for crashLocalVoltDB() to keep compatibility with >100 calls.
-     * Prefer crashLocalVoltDB() in new code.
-     */
-    public static void crashVoltDB() {
-        crashLocalVoltDB("Unexpected crash", true, null);
-    }
-
-    /**
-=======
->>>>>>> 131baec2
      * Exit the process with an error message, optionally with a stack trace.
      */
     public static void crashLocalVoltDB(String errMsg, boolean stackTrace, Throwable t) {
@@ -440,7 +429,7 @@
             log.fatal(errMsg);
 
         if (stackTrace) {
-            StringBuilder sb = new StringBuilder("Stack trace from crashVoltDB() method:\n");
+            StringBuilder sb = new StringBuilder("Stack trace from crashLocalVoltDB() method:\n");
 
             Map<Thread, StackTraceElement[]> traces = Thread.getAllStackTraces();
             StackTraceElement[] myTrace = traces.get(Thread.currentThread());
