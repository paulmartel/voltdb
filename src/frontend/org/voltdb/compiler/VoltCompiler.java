--- conflicted
+++ resolved
@@ -465,16 +465,12 @@
         catch (VoltCompilerException e) {
             compilerLog.error("Unable to open DDL file.", e);
         }
-<<<<<<< HEAD
         finally {
             try {
                 projectReader.close();
             } catch (IOException e) { }
         }
         return false;
-=======
-        return compileInternalToFile(projectReader, jarOutputPath, null, null, ddlReaderList, null);
->>>>>>> 40cef010
     }
 
     /**
@@ -496,11 +492,7 @@
             compilerLog.error("Failed to add DDL file to empty in-memory jar.");
             return false;
         }
-<<<<<<< HEAD
         return compileInternalToFile(jarOutputPath, ddlReaderList, jarFile);
-=======
-        return compileInternalToFile(null, jarOutputPath, null, null, ddlReaderList, jarFile);
->>>>>>> 40cef010
     }
 
     private static void addBuildInfo(final InMemoryJarfile jarOutput) {
@@ -531,11 +523,7 @@
         autogenReaderList.add(new VoltCompilerJarFileReader(origJarFile, AUTOGEN_DDL_FILE_NAME));
         InMemoryJarfile autoGenJarOutput = new InMemoryJarfile();
         autoGenCompiler.m_currentFilename = AUTOGEN_DDL_FILE_NAME;
-<<<<<<< HEAD
         Catalog autoGenCatalog = autoGenCompiler.compileCatalogInternal(
-=======
-        Catalog autoGenCatalog = autoGenCompiler.compileCatalogInternal(autoGenDatabase, null, null,
->>>>>>> 40cef010
                 autogenReaderList, autoGenJarOutput);
         FilteredCatalogDiffEngine diffEng = new FilteredCatalogDiffEngine(origCatalog, autoGenCatalog);
         String diffCmds = diffEng.commands();
@@ -570,11 +558,7 @@
             return false;
         }
 
-<<<<<<< HEAD
-        InMemoryJarfile jarOutput = compileInternalWithProject(projectReader, ddlReaderList, jarOutputRet);
-=======
-        InMemoryJarfile jarOutput = compileInternal(projectReader, cannonicalDDLIfAny, previousCatalogIfAny, ddlReaderList, jarOutputRet);
->>>>>>> 40cef010
+        InMemoryJarfile jarOutput = compileInternalWithProject(projectReader, cannonicalDDLIfAny, previousCatalogIfAny, ddlReaderList, jarOutputRet);
         if (jarOutput == null) {
             return false;
         }
@@ -636,12 +620,8 @@
      * return value will be the same object, not a copy.
      */
     private InMemoryJarfile compileInternal(
-<<<<<<< HEAD
-=======
-            final VoltCompilerReader projectReader,
             final VoltCompilerReader cannonicalDDLIfAny,
             final Catalog previousCatalogIfAny,
->>>>>>> 40cef010
             final List<VoltCompilerReader> ddlReaderList,
             final InMemoryJarfile jarOutputRet)
     {
@@ -661,15 +641,7 @@
         m_errors.clear();
 
         // do all the work to get the catalog
-<<<<<<< HEAD
         final Catalog catalog = compileCatalogInternal(ddlReaderList, jarOutput);
-=======
-        DatabaseType database = getProjectDatabase(projectReader);
-        if (database == null) {
-            return null;
-        }
-        final Catalog catalog = compileCatalogInternal(database, cannonicalDDLIfAny, previousCatalogIfAny, ddlReaderList, jarOutput);
->>>>>>> 40cef010
         if (catalog == null) {
             return null;
         }
@@ -848,16 +820,10 @@
     public Catalog compileCatalogFromDDL(final String... ddlFilePaths)
             throws VoltCompilerException
     {
-<<<<<<< HEAD
-        // No project.xml - create a stub object.
         m_currentFilename = "null";
         List<VoltCompilerReader> ddlReaderList = DDLPathsToReaderList(ddlFilePaths);
         InMemoryJarfile jarOutput = new InMemoryJarfile();
         return compileCatalogInternal(ddlReaderList, jarOutput);
-=======
-        DatabaseType database = getProjectDatabase(null);
-        InMemoryJarfile jarOutput = new InMemoryJarfile();
-        return compileCatalogInternal(database, null, null, DDLPathsToReaderList(ddlFilePaths), jarOutput);
     }
 
     /**
@@ -882,7 +848,6 @@
         InMemoryJarfile jarOutput = new InMemoryJarfile();
         // Provide an empty DDL reader list.
         return compileCatalogInternal(database, null, null, DDLPathsToReaderList(), jarOutput);
->>>>>>> 40cef010
     }
 
     /**
@@ -1032,58 +997,7 @@
                     }
                 }
             }
-<<<<<<< HEAD
-
-            // groups/group (alias for roles/role).
-            if (database.getGroups() != null) {
-                for (GroupsType.Group group : database.getGroups().getGroup()) {
-                    org.voltdb.catalog.Group catGroup = db.getGroups().add(group.getName());
-                    catGroup.setSql(group.isAdhoc());
-                    catGroup.setSqlread(catGroup.getSql());
-                    catGroup.setDefaultproc(group.isDefaultproc() || catGroup.getSql());
-                    catGroup.setDefaultprocread(
-                            group.isDefaultprocread() ||
-                            catGroup.getDefaultproc() ||
-                            catGroup.getSqlread());
-
-                    if (group.isSysproc()) {
-                        catGroup.setAdmin(true);
-                        catGroup.setSql(true);
-                        catGroup.setSqlread(true);
-                        catGroup.setDefaultproc(true);
-                        catGroup.setDefaultprocread(true);
-                    }
-                }
-            }
-
-            // roles/role (alias for groups/group).
-            if (database.getRoles() != null) {
-                for (RolesType.Role role : database.getRoles().getRole()) {
-                    org.voltdb.catalog.Group catGroup = db.getGroups().add(role.getName());
-                    catGroup.setSql(role.isAdhoc());
-                    catGroup.setSqlread(catGroup.getSql());
-                    catGroup.setDefaultproc(role.isDefaultproc() || catGroup.getSql());
-                    catGroup.setDefaultprocread(
-                            role.isDefaultprocread() ||
-                            catGroup.getDefaultproc() ||
-                            catGroup.getSqlread());
-
-                    if (role.isSysproc()) {
-                        catGroup.setAdmin(true);
-                        catGroup.setSql(true);
-                        catGroup.setSqlread(true);
-                        catGroup.setDefaultproc(true);
-                        catGroup.setDefaultprocread(true);
-                    }
-                }
-            }
-
-            // procedures/procedure
-            if (database.getProcedures() != null) {
-                for (ProceduresType.Procedure proc : database.getProcedures().getProcedure()) {
-                    voltDdlTracker.add(getProcedure(proc));
-                }
-=======
+
             // shutdown and make a new hsqldb
             try {
                 Database previousDBIfAny = null;
@@ -1093,7 +1007,6 @@
                 compileDatabaseNode(database, cannonicalDDLIfAny, previousDBIfAny, ddlReaderList, jarOutput);
             } catch (final VoltCompilerException e) {
                 return null;
->>>>>>> 40cef010
             }
 
             // classdependencies/classdependency
@@ -1206,8 +1119,6 @@
     }
 
     /**
-<<<<<<< HEAD
-=======
      * Load a ddl file with full support for VoltDB extensions (partitioning, procedures,
      * export), AND full support for input via a project xml file's "database" node.
      * @param database catalog-related info parsed from a project file
@@ -1312,7 +1223,6 @@
     }
 
     /**
->>>>>>> 40cef010
      * Common code for schema loading shared by loadSchema and compileDatabaseNode
      *
      * @param db the database entry in the catalog
@@ -2427,11 +2337,7 @@
         try {
             m_classLoader = jarfile.getLoader();
             // Do the compilation work.
-<<<<<<< HEAD
             InMemoryJarfile jarOut = compileInternal(ddlReaderList, jarfile);
-=======
-            InMemoryJarfile jarOut = compileInternal(null, null, null, ddlReaderList, jarfile);
->>>>>>> 40cef010
             // Trim the compiler output to try to provide a concise failure
             // explanation
             if (jarOut != null) {
@@ -2531,22 +2437,6 @@
                 success = compileInternalToFile(outputJarPath, ddlReaderList, outputJar);
             }
 
-<<<<<<< HEAD
-            // Sanitize the *.sql files in the jarfile so that only the autogenerated
-            // canonical DDL file will be used for future compilations
-            // Bomb out if we failed to generate the canonical DDL
-            if (success) {
-                boolean foundCanonicalDDL = false;
-                Entry<String, byte[]> entry = outputJar.firstEntry();
-                while (entry != null) {
-                    String path = entry.getKey();
-                    if (path.toLowerCase().endsWith(".sql")) {
-                        if (!path.toLowerCase().equals(AUTOGEN_DDL_FILE_NAME)) {
-                            outputJar.remove(path);
-                        }
-                        else {
-                            foundCanonicalDDL = true;
-=======
             // Use the in-memory jarfile-provided class loader so that procedure
             // classes can be found and copied to the new file that gets written.
             ClassLoader originalClassLoader = m_classLoader;
@@ -2588,7 +2478,6 @@
                             else {
                                 foundCanonicalDDL = true;
                             }
->>>>>>> 40cef010
                         }
                     }
                     entry = outputJar.higherEntry(entry.getKey());
@@ -2660,10 +2549,10 @@
         return upgradedFromVersion;
     }
 
-<<<<<<< HEAD
     public static VoltCompiler standAloneCompilerForTest() {
         return new VoltCompiler(true);
-=======
+    }
+
     /**
      * Note that a table changed in order to invalidate potential cached
      * statements that reference the changed table.
@@ -2734,6 +2623,5 @@
                 m_stmtCacheHits, m_stmtCacheMisses,
                 (m_stmtCacheHits * 100.0) / (m_stmtCacheHits + m_stmtCacheMisses));
         System.out.flush();
->>>>>>> 40cef010
     }
 }