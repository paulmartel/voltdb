--- conflicted
+++ resolved
@@ -459,21 +459,6 @@
     public void loadSchema(Reader reader, Database db, DdlProceduresToLoad whichProcs)
             throws VoltCompiler.VoltCompilerException {
         m_currLineNo = 1;
-<<<<<<< HEAD
-        loadSchemaInternal(db, reader, whichProcs);
-    }
-
-    /**
-     * Compile a file from an open input stream
-     * @param db  database
-     * @param reader  ddl input stream
-     * @param whichProcs  which type(s) of procedures to load
-     * @throws VoltCompiler.VoltCompilerException
-     */
-    private void loadSchemaInternal(Database db, Reader reader, DdlProceduresToLoad whichProcs)
-            throws VoltCompiler.VoltCompilerException {
-=======
->>>>>>> c98107ee
 
         DDLStatement stmt = getNextStatement(reader, m_compiler);
         while (stmt != null) {
