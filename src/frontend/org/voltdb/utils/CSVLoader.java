--- conflicted
+++ resolved
@@ -54,11 +54,11 @@
  *   - Requires canonical JDBC SQL timestamp format
  */
 class CSVLoader {
-	
+
 	public synchronized static void setDefaultTimezone() {
         TimeZone.setDefault(TimeZone.getTimeZone("GMT+0"));
     }
-	
+
     private static final AtomicLong inCount = new AtomicLong(0);
     private static final AtomicLong outCount = new AtomicLong(0);
     
@@ -123,6 +123,9 @@
     	@Option(desc = "insert the data into database by TABLENAME.INSERT procedure by default.")
     	String tablename = "";
     	
+//    	@Option(desc = "trim whitespace in each line loaded from the csv file if this parameter is set to be true. Will not trim whitespace for string( varchar ).")
+//    	boolean trimwhitespace = false;
+    	
     	@Option(desc = "maximum rows to be read of the csv file.")
     	int limitrows = Integer.MAX_VALUE;
     	
@@ -150,18 +153,15 @@
     	@Option(desc = "the default leading whitespace behavior to use if none is supplied.")
     	boolean ignoreLeadingWhiteSpace = CSVParser.DEFAULT_IGNORE_LEADING_WHITESPACE;
     	
-    	@Option(desc = "get help information")
-    	int help;
-    	
     	@Override
-    	public void validate() {		
-    	    if (abortfailurecount < 0) exitWithMessageAndUsage("abortfailurecount must be >=0");
+    	public void validate() {
+    		if (abortfailurecount < 0) exitWithMessageAndUsage("abortfailurecount must be >=0");
     		if (procedurename.equals("") && tablename.equals("") )
-    		exitWithMessageAndUsage("procedure name or a table name required");
+    			exitWithMessageAndUsage("procedure name or a table name required");
     		if (!procedurename.equals("") && !tablename.equals("") )
-    		exitWithMessageAndUsage("Only a procedure name or a table name required, pass only one please");
+    			exitWithMessageAndUsage("Only a procedure name or a table name required, pass only one please");
     		if (inputfile.equals("")) 
-    		standin = true;
+    			standin = true;
     		if (skipline < 0) exitWithMessageAndUsage("skipline must be >= 0");
     		if (limitrows > Integer.MAX_VALUE) exitWithMessageAndUsage("limitrows to read must be < " + Integer.MAX_VALUE);
     	}
@@ -214,40 +214,16 @@
                     
                     // This message will be removed later
                     // print out the parameters right now
-//                    String msg = "<xin>params: ";
-//                    for (int i=0; i < correctedLine.length; i++) {
-//                    	if (correctedLine != null)
-//                    		msg += correctedLine[i] + ",";
-//                    }
-//                    System.out.println(msg);
-//                    
-                    //get procedure information from the server using @SystemCatalog
-                    int columnCnt=0;
-                    VoltTable procInfo = null;
+                    String msg = "<xin>params: ";
+                    for (int i=0; i < correctedLine.length; i++) {
+                    	if (correctedLine != null)
+                    		msg += correctedLine[i] + ",";
+                    }
+                    System.out.println(msg);
+                    
                     String lineCheckResult;
-                    Vector<Integer> strColIndex = new Vector<Integer>();
-                    try {
-                    	procInfo = client.callProcedure("@SystemCatalog",
-                        "PROCEDURECOLUMNS").getResults()[0];
-                    	
-                        while( procInfo.advanceRow() )
-                        {
-                        	if( insertProcedure.matches( (String) procInfo.get("PROCEDURE_NAME", VoltType.STRING) ) )
-                        	{
-                        			if( procInfo.get( "TYPE_NAME", VoltType.STRING ).toString().matches("VARCHAR") )
-                        				strColIndex.add( Integer.parseInt( procInfo.get( "ORDINAL_POSITION", VoltType.INTEGER ).toString()) - 1 );
-                        			
-                        		columnCnt++;
-                        		
-                        	}
-                        }
-                     }
-                     catch (Exception e) {
-                        e.printStackTrace();
-                     }
-                    //
-                    if( (lineCheckResult = checkLineFormat(correctedLine, columnCnt))!= null){
-                    	System.err.println("<zheng>Stop at line " + (outCount.get()) + lineCheckResult );
+                    if( (lineCheckResult = checkLineFormat(correctedLine, client))!= null){
+                    	System.err.println("<zheng>Stop at line " + (outCount.get()));
                     	synchronized (errorInfo) {
                     		if (!errorInfo.containsKey(outCount.get())) {
                     			String[] info = {linedata.toString(), lineCheckResult};
@@ -303,15 +279,15 @@
      * FIFO order of the callback.
      * @param args
      * @return long number of the actual rows acknowledged by the database server
-     * @throws org.apache.commons.cli.ParseException 
      */
     
 
-    public static void main(String[] args) throws org.apache.commons.cli.ParseException {
+    public static void main(String[] args) {
+        long start = System.currentTimeMillis();
+        
     	CSVConfig cfg = new CSVConfig();
-        long start = System.currentTimeMillis();
-    	
     	cfg.parse(CSVLoader.class.getName(), args);
+    	
     	
     	CSVLoader loader = new CSVLoader(cfg);
     	loader.run();
@@ -332,9 +308,8 @@
      * @param linefragement
      */
 
-    private String checkLineFormat(String[] linefragement, int columnCnt ) {
+    private String checkLineFormat(String[] linefragement, Client client ) {
     	String msg = "";
-<<<<<<< HEAD
         int columnCnt = 0;
         VoltTable procInfo = null;
         Vector<Integer> strColIndex = new Vector<Integer>();
@@ -358,36 +333,20 @@
          }
        
          if( linefragement.length == 1 && linefragement[0].equals( "" ) ) {
-=======
-         
-         if( linefragement.length == 1 && linefragement[0].equals( "" ) )
-         {
->>>>>>> 02e121f7
         		msg = "checkLineFormat Error: blank line";
         		return msg;
          }
-           
-         //# attributes not match
+       //# attributes not match
         if( linefragement.length != columnCnt ){
         	msg = "checkLineFormat Error: # of attributes do not match, # of attributes needed: "+columnCnt;
         	return msg;
         }
-<<<<<<< HEAD
+        
         else {
         	for(int i=0; i<linefragement.length;i++) {
         		//trim white space in this line.
         		linefragement[i] = linefragement[i].trim();
-        		if ((linefragement[i]).indexOf("NULL") != -1)
-=======
-        
-        else
-        {//trim white space in this line.
-        	for(int i=0; i<linefragement.length;i++) 
-        	{
-        		linefragement[i] = linefragement[i].trim();
-        		//if ((linefragement[i]).indexOf("NULL") != -1)
-        		if( linefragement[i].equalsIgnoreCase( "null" ))
->>>>>>> 02e121f7
+        		if ((linefragement[i]).indexOf("NULL") != -1 && (linefragement[i]).indexOf("null") != -1)
         			linefragement[i] = null;
         	}
         } 
@@ -402,7 +361,7 @@
 	private void produceInvalidRowsFile() {
 		System.out.println("All the invalid row numbers are:" + errorInfo.keySet());
 		// TODO: add the inputFileName to the outputFileName
-		
+
 		String path_invaliderowsfile = config.reportdir + CSVLoader.invaliderowsfile;
 		String path_logfile =  config.reportdir + CSVLoader.logfile;
     	String path_reportfile = config.reportdir  + CSVLoader.reportfile;
@@ -414,13 +373,13 @@
 			BufferedWriter out_logfile = new BufferedWriter(new FileWriter(path_logfile));
 			BufferedWriter out_reportfile = new BufferedWriter(new FileWriter(path_reportfile));
 			long linect = 0;
-			
+
 			for (Long irow : errorInfo.keySet()) {
 				String info[] = errorInfo.get(irow);
 				if (info.length != 2)
 					System.out.println("internal error, infomation is not enough");
 				out_invaliderowfile.write(info[0] + "\n");
-				
+
 				String message = "invalid line " + irow + ":  " + info[0] + "\n";
 				System.err.print(message);
 				out_logfile.write(message + info[1] + "\n"); 
@@ -436,7 +395,7 @@
 			out_reportfile.write("Number of failed tuples:" + errorInfo.size() + "\n");
 			out_reportfile.write("Number of acknowledged tuples:     " + inCount.get() + "\n");
 			out_reportfile.write("CSVLoader rate: " + outCount.get() / elapsedTimeSec + " row/s\n");
-			
+
 			// TODO(xin): Add more report message
 			out_invaliderowfile.flush();
 			out_logfile.flush();
@@ -452,7 +411,7 @@
 			System.err.println(x.getMessage());
 		}
     }
-	
+
 	public float getLatency() {
 		return latency;
 	}
@@ -460,7 +419,7 @@
 	public void setLatency(long latency) {
 		this.latency = latency;
 	}
-	
+
 	public static void flush() {
 		inCount.set( 0 );
 		outCount.set( 0 );
