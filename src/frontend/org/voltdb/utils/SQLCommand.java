--- conflicted
+++ resolved
@@ -196,19 +196,11 @@
             isRecall = false;
             String line = interactiveReader.readLine(prompt);
             if (line == null) {
-<<<<<<< HEAD
-                // As strange as it seems, trying to pipe an empty file into stdin has been
-                // found to lead down this "interactive mode" code path.
-                // This suggests that a more reliable test is needed for "got stdin".
-                // Unfortunately, a "1>" prompt has already been sent to stdout.
-                // Cut our losses by rigging a quick exit.
-=======
                 // This used to occur in an edge case when trying to pipe an
                 // empty file into stdin and ending up in interactive mode by
                 // mistake. That case works differently now, so this code path
                 // MAY be dead. If not, cut our losses by rigging a quick exit.
                 statement.setLength(0);
->>>>>>> b4a0bb2b
                 line = "EXIT;";
             }
 
@@ -1297,13 +1289,6 @@
                     executeStatement(query);
                 }
             }
-<<<<<<< HEAD
-            //TODO: A more reliable test is needed for "got stdin".
-            // This one fails when trying to pipe an empty file into stdin,
-            // leading down the "interactive mode" code path.
-            if (System.in.available() > 0) {
-                // If Standard input comes loaded with data, run in non-interactive mode
-=======
             // This test for an interactive environment is mostly
             // reliable. See stackoverflow.com/questions/1403772.
             // It accurately detects when data is piped into the program
@@ -1318,7 +1303,6 @@
             // file was piped in, showing an interactive greeting and prompt
             // before quitting.
             if (System.console() == null) {
->>>>>>> b4a0bb2b
                 m_interactive = false;
                 executeNoninteractive();
             }
