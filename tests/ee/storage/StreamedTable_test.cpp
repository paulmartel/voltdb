--- conflicted
+++ resolved
@@ -106,11 +106,7 @@
         m_pool = new Pool();
         m_quantum = new (*m_pool) UndoQuantum(0, m_pool);
 
-<<<<<<< HEAD
-        m_context = new ExecutorContext(0, 0, m_quantum, m_topend, m_pool, true, "", 0, NULL);
-=======
-        m_context = new ExecutorContext(0, 0, m_quantum, m_topend, m_pool, NULL, true, "", 0);
->>>>>>> c025147a
+        m_context = new ExecutorContext(0, 0, m_quantum, m_topend, m_pool, NULL, true, "", 0, NULL);
 
         // set up the schema used to fill the new buffer
         std::vector<ValueType> columnTypes;
