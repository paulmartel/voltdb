--- conflicted
+++ resolved
@@ -163,13 +163,8 @@
         CompiledPlan plan = null;
         plan = planner.compilePlan(costModel, catalogStmt.getSqltext(), joinOrder, catalogStmt.getTypeName(),
                                    catalogStmt.getParent().getTypeName(),
-<<<<<<< HEAD
-                                   StatementCompiler.DEFAULT_MAX_JOIN_TABLES, null);
+                                   StatementCompiler.DEFAULT_MAX_JOIN_TABLES, null, false);
         //TODO: Some day, when compilePlan throws a proper PlanningErrorException for all error cases, this test can become an assert.
-=======
-                                   StatementCompiler.DEFAULT_MAX_JOIN_TABLES, null, false);
-
->>>>>>> f0a37ecb
         if (plan == null)
         {
             String msg = "planner.compilePlan returned null plan";
