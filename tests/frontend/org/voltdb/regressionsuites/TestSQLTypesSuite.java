/* This file is part of VoltDB.
 * Copyright (C) 2008-2015 VoltDB Inc.
 *
 * Permission is hereby granted, free of charge, to any person obtaining
 * a copy of this software and associated documentation files (the
 * "Software"), to deal in the Software without restriction, including
 * without limitation the rights to use, copy, modify, merge, publish,
 * distribute, sublicense, and/or sell copies of the Software, and to
 * permit persons to whom the Software is furnished to do so, subject to
 * the following conditions:
 *
 * The above copyright notice and this permission notice shall be
 * included in all copies or substantial portions of the Software.
 *
 * THE SOFTWARE IS PROVIDED "AS IS", WITHOUT WARRANTY OF ANY KIND,
 * EXPRESS OR IMPLIED, INCLUDING BUT NOT LIMITED TO THE WARRANTIES OF
 * MERCHANTABILITY, FITNESS FOR A PARTICULAR PURPOSE AND NONINFRINGEMENT.
 * IN NO EVENT SHALL THE AUTHORS BE LIABLE FOR ANY CLAIM, DAMAGES OR
 * OTHER LIABILITY, WHETHER IN AN ACTION OF CONTRACT, TORT OR OTHERWISE,
 * ARISING FROM, OUT OF OR IN CONNECTION WITH THE SOFTWARE OR THE USE OR
 * OTHER DEALINGS IN THE SOFTWARE.
 */

package org.voltdb.regressionsuites;

import java.io.IOException;
import java.math.BigDecimal;
import java.math.BigInteger;
import java.util.concurrent.atomic.AtomicInteger;

import org.voltdb.VoltTable;
import org.voltdb.VoltTableRow;
import org.voltdb.VoltType;
import org.voltdb.client.Client;
import org.voltdb.client.ClientResponse;
import org.voltdb.client.NoConnectionsException;
import org.voltdb.client.ProcCallException;
import org.voltdb.compiler.CatalogBuilder;
import org.voltdb.compiler.DeploymentBuilder;
import org.voltdb.types.TimestampType;
import org.voltdb.types.VoltDecimalHelper;
import org.voltdb.utils.Encoder;
import org.voltdb.utils.VoltTypeUtil;
import org.voltdb_testprocs.regressionsuites.sqltypesprocs.Delete;
import org.voltdb_testprocs.regressionsuites.sqltypesprocs.Insert;
import org.voltdb_testprocs.regressionsuites.sqltypesprocs.InsertBase;
import org.voltdb_testprocs.regressionsuites.sqltypesprocs.InsertMulti;
import org.voltdb_testprocs.regressionsuites.sqltypesprocs.ParamSetArrays;
import org.voltdb_testprocs.regressionsuites.sqltypesprocs.Select;
import org.voltdb_testprocs.regressionsuites.sqltypesprocs.Update;
import org.voltdb_testprocs.regressionsuites.sqltypesprocs.UpdateDecimal;

import com.google_voltpatches.common.base.Charsets;

public class TestSQLTypesSuite extends RegressionSuite {
    // used to generate unique pkeys
    private static final AtomicInteger pkey = new AtomicInteger(0);

    // constant for 0x00
    private static final byte OO = (byte) 0x00; // font test?

    // 1500 character string
    private static final String ReallyLongString;

    /** Utility to create an array of bytes with value "b" of length "length" */
    public static byte[] byteArray(final int length, final byte b) {
        final byte[] arr = new byte[length];
        for (int i = 0; i < length; ++i) {
            arr[i] = b;
        }
        return arr;
    }

    /** Utility to compare two instances of a VoltType for equality */
    @SuppressWarnings({ "incomplete-switch" })
    private boolean comparisonHelper(final Object lhs, final Object rhs,
            final VoltType vt) {
        switch (vt) {
        case TINYINT:
            final Byte b1 = (Byte) lhs;
            final Byte b2 = (Byte) rhs;
            // System.out.println("\tComparing " + b1 + " == " + b2);
            return b1.byteValue() == b2.byteValue();
        case SMALLINT:
            final Short s1 = (Short) lhs;
            final Short s2 = (Short) rhs;
            // System.out.println("\tComparing " + s1 + " == " + s2);
            return s1.shortValue() == s2.shortValue();
        case INTEGER:
            final Integer i1 = (Integer) lhs;
            final Integer i2 = (Integer) rhs;
            // System.out.println("\tComparing " + i1 + " == " + i2);
            return i1.intValue() == i2.intValue();
        case BIGINT:
            final Long l1 = (Long) lhs;
            final Long l2 = (Long) rhs;
            // System.out.println("\tComparing " + l1 + " == " + l2);
            return l1.longValue() == l2.longValue();
        case FLOAT:
            final Double d1 = (Double) lhs;
            final Double d2 = (Double) rhs;
            // System.out.println("\tComparing " + d1 + " == " + d2);
            // Handle the screwy null double value (isn't quite min double)
            if (((d1 == VoltType.NULL_FLOAT) && (d2 <= d1))
                    || ((d2 == VoltType.NULL_FLOAT) && (d1 <= d2))) {
                return true;
            }
            return (Math.abs(d1 - d2) < 0.0000000001);
        case STRING:
            // System.out.println("\tComparing " + lhs + " == " + rhs);
            if ((lhs == null || lhs == VoltType.NULL_STRING_OR_VARBINARY)
                    && (rhs == null || rhs == VoltType.NULL_STRING_OR_VARBINARY)) {
                return true;
            }
            return ((String) lhs).equals(rhs);
        case VARBINARY:
            boolean lhsnull = (lhs == null || lhs == VoltType.NULL_STRING_OR_VARBINARY);
            boolean rhsnull = (rhs == null || rhs == VoltType.NULL_STRING_OR_VARBINARY);
            if (lhsnull && rhsnull)
                return true;
            if (lhsnull != rhsnull)
                return false;

            // assume neither is null from here

            String lhs2 = null;
            String rhs2 = null;

            if (lhs instanceof byte[])
                lhs2 = Encoder.hexEncode((byte[]) lhs);
            else
                lhs2 = (String) lhs;

            if (rhs instanceof byte[])
                rhs2 = Encoder.hexEncode((byte[]) rhs);
            else
                rhs2 = (String) rhs;

            return lhs2.equalsIgnoreCase(rhs2);
        case TIMESTAMP:
            // System.out.println("\tComparing " + lhs + " == " + rhs);
            if ((lhs == null || lhs == VoltType.NULL_TIMESTAMP)
                    && (rhs == null || rhs == VoltType.NULL_TIMESTAMP)) {
                return true;
            }
            return ((TimestampType) lhs).equals(rhs);
        case DECIMAL:
            // System.out.println("\tComparing " + lhs + " == " + rhs);
            if ((lhs == null || lhs == VoltType.NULL_DECIMAL)
                    && (rhs == null || rhs == VoltType.NULL_DECIMAL)) {
                return true;
            }
            return ((BigDecimal) lhs).equals(rhs);
        }

        return false;
    }

    //
    // UPDATE THE COLUMN LIST WHEN ADDING NEW TYPE
    //

    // Class to hold column test information.
    private static class Column {
        final String m_columnName;
        final VoltType m_type;
        final boolean m_supportsMath;
        final Object m_nullValue;
        final Object m_defaultValue;
        final Object m_minValue;
        final Object m_midValue;
        Object m_maxValue;

        Column(String columnName,
               VoltType type,
               boolean supportsMath,
               Object nullValue,
               Object defaultValue,
               Object minValue,
               Object midValue,
               Object maxValue) {
            m_type = type;
            m_supportsMath = supportsMath;
            m_columnName = columnName;
            m_nullValue = nullValue;
            m_defaultValue = defaultValue;
            m_minValue = minValue;
            m_midValue = midValue;
            m_maxValue = maxValue;
        }
    }

    // Non-PKEY column information, including interesting sets of values for the various types.
    // Tests rely on this ordering of the string varchar widths.
    // APPEND HERE WHEN ADDING NEW TYPE/COLUMN
    private static Column[] m_columns = {
        new Column("A_TINYINT", VoltType.TINYINT, true ,
                   VoltType.NULL_TINYINT,
                   new Byte((byte) (1)),
                   new Byte((byte) (Byte.MIN_VALUE + 1)), // MIN is NULL
                   new Byte((byte) 10),
                   Byte.MAX_VALUE),
        new Column("A_SMALLINT", VoltType.SMALLINT, true,
                   VoltType.NULL_SMALLINT,
                   new Short((short) (2)),
                   new Short((short) (Short.MIN_VALUE + 1)), // MIN is NULL
                   new Short((short) 11),
                   Short.MAX_VALUE),
        new Column("A_INTEGER", VoltType.INTEGER, true ,
                   VoltType.NULL_INTEGER,
                   3,
                   Integer.MIN_VALUE + 1, // MIN is NULL
                   new Integer(12),
                   Integer.MAX_VALUE),
        new Column("A_BIGINT", VoltType.BIGINT, true,
                   VoltType.NULL_BIGINT,
                   4L,
                   Long.MIN_VALUE + 1, // MIN is NULL
                   new Long(13),
                   Long.MAX_VALUE),
        new Column("A_FLOAT", VoltType.FLOAT, true,
                   VoltType.NULL_FLOAT,
                   5.1,
                   Double.MIN_VALUE, // NULL is -1.7E308.
                   new Double(14.5),
                   Double.MAX_VALUE),
        new Column("A_TIMESTAMP", VoltType.TIMESTAMP, false,
                   VoltType.NULL_TIMESTAMP,
                   new TimestampType(600000),
                   new TimestampType(Long.MIN_VALUE + 1),
                   new TimestampType(),
                   new TimestampType(Long.MAX_VALUE)),
        new Column("A_INLINE_S1", VoltType.STRING, false,
                   VoltType.NULL_STRING_OR_VARBINARY,
                   new String("abcd"),
                   new String(byteArray(1, OO)),
                   new String("xyz"),
                   new String("ZZZZ")),
        new Column("A_INLINE_S2", VoltType.STRING, false,
                   VoltType.NULL_STRING_OR_VARBINARY,
                   new String("abcdefghij"),
                   new String(byteArray(1, OO)),
                   new String("xyzab"),
                   new String("ZZZZZZZZZZ" + // 10
                              "ZZZZZZZZZZ" + // 20
                              "ZZZZZZZZZZ" + // 30
                              "ZZZZZZZZZZ" + // 40
                              "ZZZZZZZZZZ" + // 50
                              "ZZZZZZZZZZ" + // 60
                              "ZZZ")), // 63
        new Column("A_POOL_S", VoltType.STRING, false,
                   VoltType.NULL_STRING_OR_VARBINARY,
                   new String("abcdefghijklmnopqrstuvwxyz"),
                   new String(byteArray(1, OO)),
                   new String("xyzabcdefghijklmnopqrstuvw"),
                   ""),
        new Column("A_POOL_MAX_S", VoltType.STRING, false,
                   VoltType.NULL_STRING_OR_VARBINARY,
                   new String("abcdefghijklmnopqrstuvwxyz"),
                   new String(byteArray(1, OO)),
                   new String("xyzabcdefghijklmnopqrstuvw"),
                   ""),
        new Column("A_INLINE_B", VoltType.VARBINARY, false,
                   VoltType.NULL_STRING_OR_VARBINARY,
                   new String("ABCDEFABCDEF0123"),
                   new byte[] { 0 },
                   new byte[] { 'a', 'b', 'c' },
                   new String("ZZZZZZZZZZZZZZZZZZZZZZZZZZZZZZZZ").getBytes(Charsets.UTF_8)),
        new Column("A_POOL_B", VoltType.VARBINARY, false,
                   VoltType.NULL_STRING_OR_VARBINARY,
                   new String("ABCDEFABCDEF0123456789"),
                   new byte[] { 0 },
                   new byte[] { 'a', 'b', 'c' },
                   new byte[] {}),
        new Column("A_DECIMAL", VoltType.DECIMAL, true,
                   VoltType.NULL_DECIMAL,
                   new BigDecimal(new BigInteger("6000000000000"))
                       .scaleByPowerOfTen(-1 * VoltDecimalHelper.kDefaultScale),
                   new BigDecimal(new BigInteger(
                       "-99999999999999999999999999999999999999"))
                       .scaleByPowerOfTen(-1 * VoltDecimalHelper.kDefaultScale),
                   new BigDecimal(new BigInteger("5115101010101010345634"))
                       .scaleByPowerOfTen(-1 * VoltDecimalHelper.kDefaultScale),
                   new BigDecimal(new BigInteger(
                       "99999999999999999999999999999999999999"))
                       .scaleByPowerOfTen(-1 * VoltDecimalHelper.kDefaultScale))
    };

    // Generate additional m_maxValue data and ReallyLongString..
    static {
        StringBuilder sb = new StringBuilder(1048576);
        int ii = 0;
        for (; ii < 65536; ii++) {
            sb.append('Z');
        }
        m_columns[8].m_maxValue = sb.toString();
        for (; ii < 1048576; ii++) {
            sb.append('Z');
        }
        m_columns[9].m_maxValue = sb.toString();
        sb = new StringBuilder(102400);
        for (ii = 0; ii < 102400; ii++) {
            sb.append('a');
        }
        ReallyLongString = sb.toString();
    }

    // Populate these members from m_columns for backward compatibility.
    // Changing all the references to use m_columns would be much more painful.
    public static int COLS = m_columns.length;
    public static VoltType[] m_types = new VoltType[m_columns.length];
    public static boolean[] m_supportsMath = new boolean[m_columns.length];
    public static String[] m_columnNames = new String[m_columns.length];
    public static Object[] m_nullValues = new Object[m_columns.length];
    public static Object[] m_defaultValues = new Object[m_columns.length];
    public static Object[] m_minValues = new Object[m_columns.length];
    public static Object[] m_midValues = new Object[m_columns.length];
    public static Object[] m_maxValues = new Object[m_columns.length];
    static {
        for (int i = 0; i < m_columns.length; i++) {
            m_types[i] = m_columns[i].m_type;
            m_supportsMath[i] = m_columns[i].m_supportsMath;
            m_columnNames[i] = m_columns[i].m_columnName;
            m_nullValues[i] = m_columns[i].m_nullValue;
            m_defaultValues[i] = m_columns[i].m_defaultValue;
            m_minValues[i] = m_columns[i].m_minValue;
            m_midValues[i] = m_columns[i].m_midValue;
            m_maxValues[i] = m_columns[i].m_maxValue;
        }
    }

    public void testPassingNullObjectToSingleStmtProcedure() throws Exception {
        final Client client = this.getClient();

        client.callProcedure("PassObjectNull", 0, 0, 0, 0, 0, 0.0, null, null,
                null, null, null, null, null, null);
    }

    public void testPassingDateAndTimeObjectsToStatements() throws Exception {
        final Client client = this.getClient();

        // Capture the same value within the supported millisecond granularity
        // in each of the supported time formats to demonstrate that they are interchangeable.
        long millisecondsSinceEpoch = 1001001001L;
        TimestampType tst = new TimestampType(millisecondsSinceEpoch * 1000);
        java.util.Date utild = new java.util.Date(millisecondsSinceEpoch);
        java.sql.Date sqld = new java.sql.Date(millisecondsSinceEpoch);
        java.sql.Timestamp ts = new java.sql.Timestamp(millisecondsSinceEpoch);

        int lowerBound = pkey.incrementAndGet();
        // system-defined CRUD inputs
        client.callProcedure("ALLOW_NULLS.insert", pkey.incrementAndGet(), 0, 0, 0, 0, 0.0, tst,
                null, null, null, null, null, null, null);
        client.callProcedure("ALLOW_NULLS.insert", pkey.incrementAndGet(), 0, 0, 0, 0, 0.0, utild,
                null, null, null, null, null, null, null);
        client.callProcedure("ALLOW_NULLS.insert", pkey.incrementAndGet(), 0, 0, 0, 0, 0.0, sqld,
                null, null, null, null, null, null, null);
        client.callProcedure("ALLOW_NULLS.insert", pkey.incrementAndGet(), 0, 0, 0, 0, 0.0, ts,
                null, null, null, null, null, null, null);

        // user-defined statement inputs
        client.callProcedure("PassObjectNull", pkey.incrementAndGet(), 0, 0, 0, 0, 0.0, tst,
                null, null, null, null, null, null, null);
        client.callProcedure("PassObjectNull", pkey.incrementAndGet(), 0, 0, 0, 0, 0.0, utild,
                null, null, null, null, null, null, null);
        client.callProcedure("PassObjectNull", pkey.incrementAndGet(), 0, 0, 0, 0, 0.0, sqld,
                null, null, null, null, null, null, null);
        client.callProcedure("PassObjectNull", pkey.incrementAndGet(), 0, 0, 0, 0, 0.0, ts,
                null, null, null, null, null, null, null);

        // stored procedure inputs into queued statement
        // -- this doesn't exercise passing the java types into the stored procedure
        // -- that's covered by TestSQLFeaturesSuite's testPassAllArgTypes
        client.callProcedure("Insert", "ALLOW_NULLS", pkey.incrementAndGet(), 0, 0, 0, 0, 0.0, tst,
                null, null, null, null, null, null, null);
        client.callProcedure("Insert", "ALLOW_NULLS and use sql.Timestamp", pkey.incrementAndGet(), 0, 0, 0, 0, 0.0, tst,
                null, null, null, null, null, null, null);
        client.callProcedure("Insert", "ALLOW_NULLS and use sql.Date", pkey.incrementAndGet(), 0, 0, 0, 0, 0.0, tst,
                null, null, null, null, null, null, null);
        client.callProcedure("Insert", "ALLOW_NULLS and use util.Date", pkey.incrementAndGet(), 0, 0, 0, 0, 0.0, tst,
                null, null, null, null, null, null, null);

        ClientResponse cr;
        VoltTable[] result;
        VoltTable vt;
        cr = client.callProcedure("@AdHoc", "SELECT A_TIMESTAMP from ALLOW_NULLS where PKEY > " + lowerBound + ";");
        assertEquals(ClientResponse.SUCCESS, cr.getStatus());
        result = cr.getResults();
        assertEquals(12, result[0].getRowCount());
        vt = result[0];
        while (vt.advanceRow()) {
            // Within the millisecond granularity all formats should encapsulate the same value.
            assertEquals(tst, vt.getTimestampAsTimestamp(0));
            assertEquals(ts, vt.getTimestampAsSqlTimestamp(0));
            assertEquals(sqld, vt.getTimestampAsSqlTimestamp(0));
            assertEquals(utild, vt.getTimestampAsSqlTimestamp(0));
        }

        // Demonstrate that TimestampType and java.sql.Timestamp support microseconds while Dates truncate to milliseconds.
        // Capture the same value within the supported millisecond granularity
        // in each of the supported time formats to demonstrate that they are interchangeable.
        long microsecondsSinceEpoch = 1001001001001L;
        TimestampType tst_micro = new TimestampType(microsecondsSinceEpoch);
        java.sql.Timestamp ts_micro = new java.sql.Timestamp(microsecondsSinceEpoch/1000);
        // At this point, the additional 1 microsecond was truncated in the division, and so is still not reflected in ts_micro.
        assertEquals(ts, ts_micro);
        // Extract the 1000000 nanos (doubly-counted milliseconds)
        assertEquals(1000000, ts_micro.getNanos());
        // and explicitly add in the truncated 1000 nanos (1 microsecond)
        ts_micro.setNanos(ts_micro.getNanos()+1000);

        assertNotSame(tst, tst_micro);
        assertNotSame(ts, ts_micro);

        // A new round of inserts, just using the more accurate formats.
        lowerBound = pkey.incrementAndGet();
        // system-defined CRUD inputs
        client.callProcedure("ALLOW_NULLS.insert", pkey.incrementAndGet(), 0, 0, 0, 0, 0.0, tst_micro,
                null, null, null, null, null, null, null);
        client.callProcedure("ALLOW_NULLS.insert", pkey.incrementAndGet(), 0, 0, 0, 0, 0.0, ts_micro,
                null, null, null, null, null, null, null);

        // user-defined statement inputs
        client.callProcedure("PassObjectNull", pkey.incrementAndGet(), 0, 0, 0, 0, 0.0, tst_micro,
                null, null, null, null, null, null, null);
        client.callProcedure("PassObjectNull", pkey.incrementAndGet(), 0, 0, 0, 0, 0.0, ts_micro,
                null, null, null, null, null, null, null);

        // stored procedure inputs into queued statement
        client.callProcedure("Insert", "ALLOW_NULLS", pkey.incrementAndGet(), 0, 0, 0, 0, 0.0, tst_micro,
                null, null, null, null, null, null, null);
        client.callProcedure("Insert", "ALLOW_NULLS and use sql.Timestamp", pkey.incrementAndGet(), 0, 0, 0, 0, 0.0, tst_micro,
                null, null, null, null, null, null, null);

        cr = client.callProcedure("@AdHoc", "SELECT A_TIMESTAMP from ALLOW_NULLS where PKEY > " + lowerBound + ";");
        assertEquals(ClientResponse.SUCCESS, cr.getStatus());
        result = cr.getResults();
        assertEquals(6, result[0].getRowCount());
        vt = result[0];
        while (vt.advanceRow()) {
            // Within the microsecond granularity only the detailed formats preserve the "full" accuracy.
            assertNotSame(tst, vt.getTimestampAsTimestamp(0));
            assertNotSame(ts, vt.getTimestampAsSqlTimestamp(0));
            assertEquals(tst_micro, vt.getTimestampAsTimestamp(0));
            assertEquals(ts_micro, vt.getTimestampAsSqlTimestamp(0));
            assertEquals(sqld, vt.getTimestampAsSqlTimestamp(0));
            assertEquals(utild, vt.getTimestampAsSqlTimestamp(0));
        }

        // Now, go overboard, trying to preserve nano accuracy.
        // XXX: The following tests are a little controversial.
        // Some would prefer a gentler response -- just truncating/rounding to the nearest microsecond.
        // When these voices of reason prevail, this test should be replaced by a test that nano-noise
        // gets filtered out but the result is still correct to microsecond granularity.
        java.sql.Timestamp ts_nano = new java.sql.Timestamp(millisecondsSinceEpoch);
        assertEquals(ts, ts_nano);
        // Extract the 1000000 nanos (doubly-counted milliseconds)
        assertEquals(1000000, ts_nano.getNanos());
        // and explicitly add in 1001 nanos (1 microsecond + 1 nanosecond)
        ts_nano.setNanos(ts_nano.getNanos()+1001);

        // Should be off by 1 nano.
        assertNotSame(ts_micro, ts_nano);

        // A new round of inserts, trying to use the too accurate format.
        lowerBound = pkey.incrementAndGet();

        boolean caught;
        try {
            caught = false;
            // system-defined CRUD inputs
            cr = client.callProcedure("ALLOW_NULLS.insert", pkey.incrementAndGet(), 0, 0, 0, 0, 0.0, ts_nano,
                    null, null, null, null, null, null, null);
        } catch (RuntimeException e) {
            caught = true;
        }
        assert(caught);

        try {
            caught = false;
            // user-defined statement inputs
            cr = client.callProcedure("PassObjectNull", pkey.incrementAndGet(), 0, 0, 0, 0, 0.0, ts_nano,
                    null, null, null, null, null, null, null);
        } catch (RuntimeException e) {
            caught = true;
        }
        assert(caught);

        // Smuggling nanos into a stored procedure is also already covered by TestSQLFeaturesSuite's testPassAllArgTypes

        // Exceptions above should have pre-empted execution (and not just come after successful writes).
        cr = client.callProcedure("@AdHoc", "SELECT A_TIMESTAMP from ALLOW_NULLS where PKEY > " + lowerBound + ";");
        result = cr.getResults();
        assertEquals(0, result[0].getRowCount());
    }

    public void testPassingDateAndTimeObjectsBeforeEpochToStatements() throws Exception {
        final Client client = this.getClient();

        long microsecondsSinceEpoch = -1001003050L;
        TimestampType tst_micro = new TimestampType(microsecondsSinceEpoch);

        // Add 1 more millis from epoch
        java.sql.Timestamp ts_micro = VoltTypeUtil.getSqlTimestampFromMicrosSinceEpoch(microsecondsSinceEpoch);

        client.callProcedure("Insert", "ALLOW_NULLS", 0, 0, 0, 0, 0,
                             null, tst_micro, null,
                             null, null, null, null, null, null);

        VoltTable vt;
        vt = client.callProcedure("@AdHoc", "Select A_TIMESTAMP from allow_nulls where pkey = 0").getResults()[0];
        assertTrue(vt.advanceRow());
        assertEquals(microsecondsSinceEpoch, vt.getTimestampAsLong(0));
        assertEquals(tst_micro, vt.getTimestampAsTimestamp(0));
        assertEquals(ts_micro, vt.getTimestampAsSqlTimestamp(0));

    }

    // ENG-1276
    public void testPassingFloatToDoubleArg() throws Exception {
        final Client client = this.getClient();

        client.callProcedure("Insert", "ALLOW_NULLS", 0, 0, 0, 0, 0,
                             new Float(0.0), null, null,
                             null, null, null, null, null, null);
    }

    //
    // Insert strings that violate the VARCHAR size limit.
    //
    public void testInsertViolatesStringLength() throws IOException,
            ProcCallException {
        final Client client = this.getClient();
        boolean caught = false;

        // perform this test on the NULLS and NO_NULLS tables
        // by looping twice and setting params[0] differently each time.
        for (int i = 0; i < 2; ++i) {
            final Object params[] = new Object[COLS + 2];
            params[0] = (i == 0) ? "NO_NULLS" : "ALLOW_NULLS";

            // insert a string that violates the varchar size.
            // there are three strings in the schema with sizes
            // that can be violated. test each.
            // loop three times and set a different
            // varchar to the too-big value each time.
            for (int stringcount = 0; stringcount < 3; ++stringcount) {
                int curr_string = 0;
                params[1] = pkey.incrementAndGet();
                for (int k = 0; k < COLS; ++k) {
                    if ((m_types[k] == VoltType.STRING)
                            && (stringcount == curr_string)) {
                        params[k + 2] = ReallyLongString;
                    } else {
                        params[k + 2] = m_midValues[k];
                    }
                    if (m_types[k] == VoltType.STRING)
                        curr_string++;
                }
                try {
                    caught = false;
                    client.callProcedure("Insert", params);
                } catch (final ProcCallException e) {
                    caught = true;
                }

                assertTrue(caught);
            }
        }
    }

    //
    // Test that the max serializable string length is correctly handled.
    // It must be rejected always since it is greater than the max varchar size.
    //
    public void testMaxSerializeStringSize() throws IOException,
            ProcCallException {
        final Client client = getClient();
        boolean caught = false;
        final Object params[] = new Object[COLS + 2];
        params[0] = "NO_NULLS";

        // array to build the Big String.
        final char blob[] = new char[VoltType.MAX_VALUE_LENGTH + 4];
        for (int i = 0; i < blob.length; i++) {
            blob[i] = 'a';
        }

        // try to insert a max length string blob into each of the string fields
        // this string *is* fastserializable.
        for (int stringcount = 0; stringcount < 4; ++stringcount) {
            int curr_string = 0;
            params[1] = pkey.incrementAndGet();
            for (int k = 0; k < COLS; ++k) {
                if ((m_types[k] == VoltType.STRING)
                        && (stringcount == curr_string)) {
                    params[k + 2] = new String(blob);
                } else {
                    params[k + 2] = m_midValues[k];
                }
                if (m_types[k] == VoltType.STRING)
                    curr_string++;
            }
            try {
                caught = false;
                client.callProcedure("Insert", params);
            }
            catch (final ProcCallException e) {
                System.err.println(e.getMessage());
                assertTrue(e.toString().contains("exceeds the size of the VARCHAR"));
                caught = true;
            }
            assertTrue(caught);
        }
    }

    //
    // Test that the max supported varchar can be inserted.
    //
    public void testMaxValidStringSize() throws IOException, ProcCallException {
        final Client client = getClient();
        boolean caught = false;
        final Object params[] = new Object[COLS + 2];
        params[0] = "NO_NULLS";

        // array to build the Big String.
        final char blob[] = new char[VoltType.MAX_VALUE_LENGTH];
        for (int i = 0; i < blob.length; i++) {
            blob[i] = 'a';
        }

        // try to insert a max length string blob into each of the string fields
        // this string *is* fastserializable.
        for (int stringcount = 0; stringcount < 4; ++stringcount) {
            int curr_string = 0;
            params[1] = pkey.incrementAndGet();
            for (int k = 0; k < COLS; ++k) {
                if ((m_types[k] == VoltType.STRING)
                        && (stringcount == curr_string)) {
                    params[k + 2] = new String(blob);
                } else {
                    params[k + 2] = m_midValues[k];
                }
                if (m_types[k] == VoltType.STRING)
                    curr_string++;
            }
            try {
                caught = false;
                client.callProcedure("Insert", params);
            } catch (final ProcCallException e) {
                caught = true;
            }
            // the last (1048576) string should be fine here.
            if (stringcount != 3) {
                assertTrue(caught);
            } else {
                assertFalse(caught);
            }
        }
    }

    //
    // Verify that NULLS are rejected in in NOT NULL columns
    //
    public void testInsertNulls_No_Nulls() throws IOException {
        final Client client = this.getClient();

        // Insert a NULL value for each column. For the first
        // row, insert null in the first column, for the 5th row
        // in the 5 column, etc.

        final Object params[] = new Object[COLS + 2];

        for (int k = 0; k < COLS; ++k) {
            boolean caught = false;

            // build the parameter list as described above
            params[0] = "NO_NULLS";
            params[1] = pkey.incrementAndGet();
            for (int i = 0; i < COLS; i++) {
                params[i + 2] = (i == k) ? m_nullValues[i] : m_midValues[i];
                assert (params[i + 2] != null);
            }

            // Each insert into the NO_NULLS table must fail with a
            // constraint failure. Verify this.

            System.out.println("testNullsRejected: :" + k + " " + m_types[k]);
            try {
                client.callProcedure("Insert", params);
            } catch (final ProcCallException e) {
                if (e.getMessage().contains("CONSTRAINT VIOLATION"))
                    caught = true;
                else {
                    e.printStackTrace();
                    fail();
                }
            } catch (final NoConnectionsException e) {
                e.printStackTrace();
                fail();
            }
            assertTrue(caught);
        }
    }

    //
    // Verify that NULLS are allowed in non-NOT NULL columns
    //
    public void testInsertNulls_Nulls_Allowed() throws IOException {
        final Client client = this.getClient();

        // Insert a NULL value for each column. For the first
        // row, insert null in the first column, for the 5th row
        // in the 5 column, etc.

        final Object params[] = new Object[COLS + 2];

        for (int k = 0; k < COLS; ++k) {

            // build the parameter list as described above
            params[0] = "";
            params[1] = pkey.incrementAndGet();
            for (int i = 0; i < COLS; i++) {
                params[i + 2] = (i == k) ? m_nullValues[i] : m_midValues[i];
                assert (params[i + 2] != null);
            }

            // Each insert in to the ALLOW_NULLS table must succeed.
            // Perform the inserts and execute selects, verifying the
            // content of the select matches the parameters passed to
            // insert

            System.out.println("testNullsAllowed: " + k + " NULL type is "
                    + m_types[k]);

            try {
                params[0] = "ALLOW_NULLS";
                // We'll use the multi-partition insert for this test. Between
                // this and testInsertNull_No_Nulls we should cover both
                // cases in ticket 306
                client.callProcedure("InsertMulti", params);
            } catch (final ProcCallException e) {
                e.printStackTrace();
                fail();
            } catch (final NoConnectionsException e) {
                e.printStackTrace();
                fail();
            }

            // verify that the row was inserted
            try {
                final VoltTable[] result = client.callProcedure("Select",
                        "ALLOW_NULLS", pkey.get()).getResults();
                final VoltTableRow row = result[0].fetchRow(0);
                for (int i = 0; i < COLS; ++i) {
                    final Object obj = row.get(i + 1, m_types[i]);
                    if (i == k) {
                        assertTrue(row.wasNull());
                        System.out.println("Row " + i + " verifed as NULL");
                    } else {
                        assertTrue(comparisonHelper(obj, params[i + 2],
                                m_types[i]));
                    }
                }
            } catch (final Exception ex) {
                ex.printStackTrace();
                fail();
            }
        }
    }

    public void testUpdateToNull() throws IOException, ProcCallException {
        final Client client = this.getClient();

        final Object params[] = new Object[COLS + 2];

        for (int k = 0; k < COLS; ++k) {

            // build the parameter list as described above
            // Fill the row with non-null data and insert
            params[0] = "";
            params[1] = pkey.incrementAndGet();
            for (int i = 0; i < COLS; i++) {
                params[i + 2] = m_midValues[i];
                assert (params[i + 2] != null);
            }
            params[0] = "ALLOW_NULLS";
            client.callProcedure("Insert", params);

            for (int i = 0; i < COLS; i++) {
                params[i + 2] = (i == k) ? m_nullValues[i] : m_midValues[i];
                assert (params[i + 2] != null);
            }

            try {
                client.callProcedure("Update", params);
            } catch (final ProcCallException e) {
                e.printStackTrace();
                fail();
            } catch (final NoConnectionsException e) {
                e.printStackTrace();
                fail();
            }

            // verify that the row was updated
            final VoltTable[] result = client.callProcedure("Select",
                    "ALLOW_NULLS", pkey.get()).getResults();
            final VoltTableRow row = result[0].fetchRow(0);
            for (int i = 0; i < COLS; ++i) {
                final Object obj = row.get(i + 1, m_types[i]);
                if (i == k) {
                    assertTrue(row.wasNull());
                } else {
                    assertTrue(comparisonHelper(obj, params[i + 2], m_types[i]));
                }
            }
        }
    }

    public void testUpdateFromNull() throws NoConnectionsException,
            ProcCallException, IOException {
        final Client client = this.getClient();

        final Object params[] = new Object[COLS + 2];

        for (int k = 0; k < COLS; ++k) {

            // build the parameter list as described above
            // Fill the row with diagonal null data and insert
            params[0] = "";
            params[1] = pkey.incrementAndGet();
            for (int i = 0; i < COLS; i++) {
                params[i + 2] = (i == k) ? m_nullValues[i] : m_midValues[i];
                assert (params[i + 2] != null);
            }
            params[0] = "ALLOW_NULLS";
            client.callProcedure("Insert", params);

            for (int i = 0; i < COLS; i++) {
                params[i + 2] = m_midValues[i];
                assert (params[i + 2] != null);
            }

            try {
                client.callProcedure("Update", params);
            } catch (final ProcCallException e) {
                e.printStackTrace();
                fail();
            } catch (final NoConnectionsException e) {
                e.printStackTrace();
                fail();
            }

            // verify that the row was updated
            final VoltTable[] result = client.callProcedure("Select",
                    "ALLOW_NULLS", pkey.get()).getResults();
            final VoltTableRow row = result[0].fetchRow(0);
            for (int i = 0; i < COLS; ++i) {
                final Object obj = row.get(i + 1, m_types[i]);
                assertTrue(comparisonHelper(obj, params[i + 2], m_types[i]));
            }
        }
    }

    public void testDeleteNulls() throws NoConnectionsException,
            ProcCallException, IOException {
        final Client client = this.getClient();

        // Insert a NULL value for each column. For the first
        // row, insert null in the first column, for the 5th row
        // in the 5 column, etc.

        final Object params[] = new Object[COLS + 2];

        for (int k = 0; k < COLS; ++k) {

            // build the parameter list as described above
            // Fill the row with diagonal null data and insert
            params[0] = "ALLOW_NULLS";
            params[1] = pkey.incrementAndGet();
            for (int i = 0; i < COLS; i++) {
                params[i + 2] = (i == k) ? m_nullValues[i] : m_midValues[i];
                assert (params[i + 2] != null);
            }
            client.callProcedure("Insert", params);
            VoltTable[] result = client.callProcedure("Select", "ALLOW_NULLS",
                    pkey.get()).getResults();
            System.out.println(result[0]);

            try {
                client.callProcedure("Delete", "ALLOW_NULLS", pkey.get());
            } catch (final ProcCallException e) {
                e.printStackTrace();
                fail();
            } catch (final NoConnectionsException e) {
                e.printStackTrace();
                fail();
            }

            // verify that the row was deleted
            result = client.callProcedure("Select", "ALLOW_NULLS", pkey.get())
                    .getResults();
            assertEquals(0, result[0].getRowCount());
        }
    }

    public void testMissingAttributeInsert_With_Defaults()
            throws NoConnectionsException, ProcCallException, IOException {
        Client client = this.getClient();

        Object params[] = new Object[COLS + 2];

        params[0] = "WITH_DEFAULTS";
        params[1] = pkey.incrementAndGet();
        for (int i = 0; i < COLS; i++) {
            params[i + 2] = m_defaultValues[i];
            assert (params[i + 2] != null);
        }

        try {
            client.callProcedure("Insert", params);
        } catch (ProcCallException e) {
            e.printStackTrace();
            fail();
        } catch (NoConnectionsException e) {
            e.printStackTrace();
            fail();
        }

        VoltTable[] result = client.callProcedure("Select", "WITH_DEFAULTS",
                pkey.get()).getResults();
        VoltTableRow row = result[0].fetchRow(0);
        for (int i = 0; i < COLS; ++i) {
            Object obj = row.get(i + 1, m_types[i]);
            assertTrue(comparisonHelper(obj, params[i + 2], m_types[i]));
        }
    }

    public void testMissingAttributeInsert_With_Null_Defaults()
            throws NoConnectionsException, ProcCallException, IOException {
        Client client = this.getClient();

        Object params[] = new Object[COLS + 2];

        params[0] = "WITH_NULL_DEFAULTS";
        params[1] = pkey.incrementAndGet();
        for (int i = 0; i < COLS; i++) {
            params[i + 2] = m_nullValues[i];
            assert (params[i + 2] != null);
        }

        try {
            client.callProcedure("Insert", params);
        } catch (ProcCallException e) {
            e.printStackTrace();
            fail();
        } catch (NoConnectionsException e) {
            e.printStackTrace();
            fail();
        }

        VoltTable[] result = client.callProcedure("Select",
                "WITH_NULL_DEFAULTS", pkey.get()).getResults();
        VoltTableRow row = result[0].fetchRow(0);
        for (int i = 0; i < COLS; ++i) {
            Object obj = row.get(i + 1, m_types[i]);
            assertTrue(comparisonHelper(obj, params[i + 2], m_types[i]));
        }
    }

    //
    // Round trip the maximum value
    //
    public void testInsertMaxValues_No_Nulls() throws NoConnectionsException,
            ProcCallException, IOException {
        final Client client = this.getClient();

        // Insert a MAX value for each column. For the first
        // row, insert MAX in the first column, for the 5th row
        // in the 5 column, etc.

        final Object params[] = new Object[COLS + 2];

        for (int k = 0; k < COLS; ++k) {

            // build the parameter list as described above
            params[0] = "";
            params[1] = pkey.incrementAndGet();
            for (int i = 0; i < COLS; i++) {
                params[i + 2] = (i == k) ? m_maxValues[i] : m_midValues[i];
                assert (params[i + 2] != null);
            }

            // Perform the inserts and execute selects, verifying the
            // content of the select matches the parameters passed to
            // insert

            System.out.println("testInsertMaxValues: " + k + " MAX type is "
                    + m_types[k]);
            params[0] = "NO_NULLS";
            client.callProcedure("Insert", params);
            // verify that the row was updated
            final VoltTable[] result = client.callProcedure("Select",
                    "NO_NULLS", pkey.get()).getResults();
            final VoltTableRow row = result[0].fetchRow(0);
            for (int i = 0; i < COLS; ++i) {
                final Object obj = row.get(i + 1, m_types[i]);
                assertTrue(!row.wasNull());
                assertTrue(comparisonHelper(obj, params[i + 2], m_types[i]));
            }
        }
    }

    //
    // Round trip the minimum value.
    //
    public void testInsertMinValues_No_Nulls() throws NoConnectionsException,
            ProcCallException, IOException {
        final Client client = this.getClient();

        // Insert a MIN value for each column. For the first
        // row, insert null in the first column, for the 5th row
        // in the 5 column, etc.

        final Object params[] = new Object[COLS + 2];

        for (int k = 0; k < COLS; ++k) {

            // build the parameter list as described above
            params[0] = "";
            params[1] = pkey.incrementAndGet();
            for (int i = 0; i < COLS; i++) {
                params[i + 2] = (i == k) ? m_minValues[i] : m_midValues[i];
                assert (params[i + 2] != null);
            }

            // Perform the inserts and execute selects, verifying the
            // content of the select matches the parameters passed to
            // insert

            System.out.println("testInsertMinValues: " + k + " MIN type is "
                    + m_types[k]);
            params[0] = "NO_NULLS";
            client.callProcedure("Insert", params);
            final VoltTable[] result = client.callProcedure("Select",
                    "NO_NULLS", pkey.get()).getResults();
            final VoltTableRow row = result[0].fetchRow(0);
            for (int i = 0; i < COLS; ++i) {
                final Object obj = row.get(i + 1, m_types[i]);
                assertTrue(!row.wasNull());
                assertTrue(comparisonHelper(obj, params[i + 2], m_types[i]));
            }
        }
    }

    //
    // Apply a simple expression to each type that supports math.
    //
    public void testSimpleExpressions() throws NoConnectionsException,
            ProcCallException, IOException {
        final Client client = this.getClient();

        // Build a simple expression to do addition and select one column at
        // a time, using that expression in a trivial projection.

        // insert one row with the mid values
        final Object params[] = new Object[COLS + 2];
        params[0] = "NO_NULLS";
        params[1] = pkey.incrementAndGet();
        for (int i = 0; i < COLS; i++) {
            params[i + 2] = m_midValues[i];
        }
        client.callProcedure("Insert", params);

        // insert one row with the max values
        params[0] = "NO_NULLS";
        params[1] = pkey.incrementAndGet();
        for (int i = 0; i < COLS; i++) {
            params[i + 2] = m_maxValues[i];
        }
        client.callProcedure("Insert", params);

        // select A + 11 from no_nulls where A = mid_value
        for (int i = 0; i < COLS; i++) {
            if (!m_supportsMath[i])
                continue;

            // TODO see trac 236.
            // Would be better here to select where the column under test
            // equals its mid value - but decimals can't do that.
            final String sql = "SELECT (" + m_columnNames[i]
                    + " + 11) from NO_NULLS where " + m_columnNames[3] + " = "
                    + m_midValues[3];
            System.out.println("testsimpleexpression: " + sql);
            final VoltTable[] result = client.callProcedure("@AdHoc", sql)
                    .getResults();
            final VoltTableRow row = result[0].fetchRow(0);
            final Object obj = row.get(0, m_types[i]);

            final double expect = ((Number) m_midValues[i]).doubleValue() + 11;
            final double got = ((Number) obj).doubleValue();
            System.out.println("Expect: " + expect + " got: " + got);
            assertEquals(expect, got);
        }
    }

    public void testJumboRow() throws Exception {
        final Client client = getClient();
        byte firstStringBytes[] = new byte[1048576];
        java.util.Arrays.fill(firstStringBytes, (byte) 'c');
        String firstString = new String(firstStringBytes, "UTF-8");
        byte secondStringBytes[] = new byte[1048564];
        java.util.Arrays.fill(secondStringBytes, (byte) 'a');
        String secondString = new String(secondStringBytes, "UTF-8");

        Object params[] = new Object[] { "JUMBO_ROW", 0, 0, 0, 0, 0, 0.0,
                new TimestampType(0), firstString, secondString, "", "",
                new byte[0], new byte[0], VoltType.NULL_DECIMAL };
        VoltTable results[] = client.callProcedure("Insert", params)
                .getResults();
        params = null;
        firstString = null;
        secondString = null;

        assertEquals(results.length, 1);
        assertEquals(1, results[0].asScalarLong());

        results = client.callProcedure("Select", "JUMBO_ROW", 0).getResults();
        assertEquals(results.length, 1);
        assertTrue(results[0].advanceRow());
        assertTrue(java.util.Arrays.equals(results[0].getStringAsBytes(1),
                firstStringBytes));
        assertTrue(java.util.Arrays.equals(results[0].getStringAsBytes(2),
                secondStringBytes));

        java.util.Arrays.fill(firstStringBytes, (byte) 'q');
        firstString = new String(firstStringBytes, "UTF-8");
        java.util.Arrays.fill(secondStringBytes, (byte) 'r');
        secondString = new String(secondStringBytes, "UTF-8");

        params = new Object[] { "JUMBO_ROW", 0, 0, 0, 0, 0, 0.0,
                new TimestampType(0), firstString, secondString, "", "",
                new byte[0], new byte[0], VoltType.NULL_DECIMAL };

        results = client.callProcedure("Update", params).getResults();
        params = null;
        firstString = null;
        secondString = null;

        assertEquals(results.length, 1);
        assertEquals(1, results[0].asScalarLong());

        results = client.callProcedure("Select", "JUMBO_ROW", 0).getResults();
        assertEquals(results.length, 1);
        assertTrue(results[0].advanceRow());
        assertTrue(java.util.Arrays.equals(results[0].getStringAsBytes(1),
                firstStringBytes));
        assertTrue(java.util.Arrays.equals(results[0].getStringAsBytes(2),
                secondStringBytes));
    }

    public void testUpdateDecimalWithPVE() throws NoConnectionsException,
            ProcCallException, IOException {
        // insert a couple of rows.
        final Client client = this.getClient();
        final Object params[] = new Object[COLS + 2];
        params[0] = "ALLOW_NULLS";
        params[1] = 0;
        for (int i = 0; i < COLS; i++) {
            params[i + 2] = m_midValues[i];
        }
        client.callProcedure("Insert", params);

        // insert one row with the max values
        params[0] = "ALLOW_NULLS";
        params[1] = 1;
        for (int i = 0; i < COLS; i++) {
            params[i + 2] = m_maxValues[i];
        }
        client.callProcedure("Insert", params);

        // update the mid value to the minimum decimal value
        VoltTable[] result = client.callProcedure("UpdateDecimal",
                m_minValues[12], m_midValues[12]).getResults();

        // select that same row again by primary key
        result = client.callProcedure("Select", "ALLOW_NULLS", 0).getResults();

        // and verify the row
        final VoltTableRow row = result[0].fetchRow(0);
        final BigDecimal bd = (row.getDecimalAsBigDecimal(13));
        assertTrue(comparisonHelper(m_minValues[12], bd, m_types[12]));
    }

    private void helper_testInvalidParameterSerializations(Client client,
            Object[] params) throws NoConnectionsException, IOException,
            ProcCallException {
        try {
            client.callProcedure("ParamSetArrays", params);
        } catch (RuntimeException e) {
            assertTrue(e.getCause() instanceof IOException);
        }
    }

    public void testInvalidParameterSerializations()
            throws NoConnectionsException, ProcCallException, IOException {
        final Client client = this.getClient();
        final Object params[] = new Object[8];

        params[0] = new short[1];
        params[1] = new int[1];
        params[2] = new long[1];
        params[3] = new double[1];
        params[4] = new String[1];
        params[5] = new TimestampType[1];
        params[6] = new BigDecimal[1];
        params[7] = new byte[1];

        // make sure the procedure CAN work.
        client.callProcedure("ParamSetArrays", params);

        // now cycle through invalid array lengths
        // these should fail in client serialization to the server
        params[0] = new short[Short.MAX_VALUE + 1];
        helper_testInvalidParameterSerializations(client, params);

        params[0] = new short[1];
        params[1] = new int[Short.MAX_VALUE + 1];
        helper_testInvalidParameterSerializations(client, params);

        params[1] = new int[1];
        params[2] = new long[Short.MAX_VALUE + 1];
        helper_testInvalidParameterSerializations(client, params);

        params[2] = new long[1];
        params[3] = new double[Short.MAX_VALUE + 1];
        helper_testInvalidParameterSerializations(client, params);

        params[3] = new double[1];
        params[4] = new String[Short.MAX_VALUE + 1];
        helper_testInvalidParameterSerializations(client, params);

        params[4] = new String[1];
        params[5] = new TimestampType[Short.MAX_VALUE + 1];
        helper_testInvalidParameterSerializations(client, params);

        params[5] = new TimestampType[1];
        params[6] = new BigDecimal[Short.MAX_VALUE + 1];
        helper_testInvalidParameterSerializations(client, params);

        params[6] = new BigDecimal[1];
        helper_testInvalidParameterSerializations(client, params);
    }

    public void testEng5013() throws NoConnectionsException, ProcCallException, IOException {
        Client client = this.getClient();

        client.callProcedure("InsertDecimal", 1, 3.4f);
        client.callProcedure("InsertDecimal", 2, 3.4d);
        client.callProcedure("InsertDecimal", 3, 1f);
        client.callProcedure("InsertDecimal", 4, 1d);
        client.callProcedure("InsertDecimal", 5, 0.25f);
        client.callProcedure("InsertDecimal", 6, 0.25d);
        client.callProcedure("InsertDecimal", 7, 3.3f);
        client.callProcedure("InsertDecimal", 8, 3.3d);

        try {
            client.callProcedure("InsertDecimal", 9, Double.MAX_VALUE);
            fail();
        } catch (ProcCallException e) {
            // should give out of precision range error
            assertTrue(e.getMessage().contains("has more than 38 digits of precision"));
        } catch (Exception e) {
            fail();
        }
        try {
            client.callProcedure("InsertDecimal", 9, -Double.MAX_VALUE);
            fail();
        } catch (ProcCallException e) {
            // should give out of precision range error
            assertTrue(e.getMessage().contains("has more than 38 digits of precision"));
        } catch (Exception e) {
            fail();
        }
        try {
            client.callProcedure("InsertDecimal", 9, Float.MAX_VALUE);
            fail();
        } catch (ProcCallException e) {
            // should give out of precision range error
            assertTrue(e.getMessage().contains("has more than 38 digits of precision"));
        } catch (Exception e) {
            fail();
        }
        try {
            client.callProcedure("InsertDecimal", 9, -Float.MAX_VALUE);
            fail();
        } catch (ProcCallException e) {
            // should give out of precision range error
            assertTrue(e.getMessage().contains("has more than 38 digits of precision"));
        } catch (Exception e) {
            fail();
        }
        double nand = 0.0d / 0.0d;
        float nanf = 0.0f / 0.0f;
        try {
            client.callProcedure("InsertDecimal", 9, nand);
        } catch (ProcCallException e) {
            // passing a NaN value will cause NumberFormatException, and fail the proceudre call
            assertTrue(e.getMessage().contains("NumberFormatException"));
        } catch (Exception e) {
            fail();
        }
        try {
            client.callProcedure("InsertDecimal", 9, nanf);
            fail();
        } catch (ProcCallException e) {
            // passing a NaN value will cause NumberFormatException, and fail the proceudre call
            assertTrue(e.getMessage().contains("NumberFormatException"));
        } catch (Exception e) {
            fail();
        }

        client.callProcedure("InsertDecimal", 9, Double.MIN_VALUE);
        client.callProcedure("InsertDecimal", 10, Float.MIN_VALUE);

        // will lose some precision by truncated to .12f
        client.callProcedure("InsertDecimal", 11, 123456789.01234567890123456789f);
        VoltTable table;
        table = client.callProcedure("@AdHoc", "SELECT A_DECIMAL FROM WITH_DEFAULTS WHERE PKEY = 11").getResults()[0];
        assertTrue(table.getRowCount() == 1);
        table.advanceRow();
        float f = table.getDecimalAsBigDecimal(0).floatValue();
        assertEquals(123456789.01234567890123456789f, f, 0.000000000001);
        // will lose some precision by truncated to .12f
        client.callProcedure("InsertDecimal", 12, 123456789.01234567890123456789d);
        table = client.callProcedure("@AdHoc", "SELECT A_DECIMAL FROM WITH_DEFAULTS WHERE PKEY = 12").getResults()[0];
        assertTrue(table.getRowCount() == 1);
        table.advanceRow();
        double d = table.getDecimalAsBigDecimal(0).doubleValue();
        assertEquals(123456789.01234567890123456789d, d, 0.000000000001);
    }

    //
    // JUnit / RegressionSuite boilerplate
    //
    public TestSQLTypesSuite(final String name) {
        super(name);
    }

    static public junit.framework.Test suite() {
<<<<<<< HEAD

        VoltServerConfig config = null;
        final MultiConfigSuiteBuilder builder = new MultiConfigSuiteBuilder(
                TestSQLTypesSuite.class);

        final VoltProjectBuilder project = new VoltProjectBuilder();
        project.catBuilder().addSchema(TestSQLTypesSuite.class
                .getResource("sqltypessuite-ddl.sql"))
        .addSchema(TestSQLTypesSuite.class
                .getResource("sqltypessuite-nonulls-ddl.sql"))
=======
        CatalogBuilder cb = new CatalogBuilder()
        .addSchema(TestSQLTypesSuite.class.getResource("sqltypessuite-ddl.sql"))
        .addSchema(TestSQLTypesSuite.class.getResource("sqltypessuite-nonulls-ddl.sql"))
>>>>>>> f708143e
        .addPartitionInfo("NO_NULLS", "PKEY")
        .addPartitionInfo("ALLOW_NULLS", "PKEY")
        .addPartitionInfo("WITH_DEFAULTS", "PKEY")
        .addPartitionInfo("WITH_NULL_DEFAULTS", "PKEY")
        .addPartitionInfo("EXPRESSIONS_WITH_NULLS", "PKEY")
        .addPartitionInfo("EXPRESSIONS_NO_NULLS", "PKEY")
        .addPartitionInfo("JUMBO_ROW", "PKEY")
        .addStmtProcedure("PassObjectNull",
                "insert into ALLOW_NULLS values ( ?, ?, ?, ?, ?, ?, ?, ?, ?, ?, ?, ?, ?, ?);",
<<<<<<< HEAD
                "NO_NULLS.PKEY: 0")
        .addStmtProcedure("InsertDecimal", "INSERT INTO WITH_DEFAULTS (PKEY, A_DECIMAL) VALUES (?, ?);")
        .addProcedures(PROCEDURES)
        ;

        // JNI
        config = new LocalCluster("sqltypes-onesite.jar", 1, 1, 0, BackendTarget.NATIVE_EE_JNI);
        assertTrue(config.compile(project));
        builder.addServerConfig(config);

        // CLUSTER?
        config = new LocalCluster("sqltypes-cluster.jar", 2, 2, 1, BackendTarget.NATIVE_EE_JNI);
        assertTrue(config.compile(project));
        builder.addServerConfig(config);

        return builder;
=======
                "NO_NULLS.PKEY", 0)
        .addStmtProcedure("InsertDecimal", "INSERT INTO WITH_DEFAULTS (PKEY, A_DECIMAL) VALUES (?, ?);")
        .addProcedures(
                Delete.class, Insert.class, InsertBase.class, InsertMulti.class,
                Select.class, Update.class, UpdateDecimal.class, ParamSetArrays.class)
        ;
        return multiClusterSuiteBuilder(TestSQLTypesSuite.class, cb,
                // single-site testing -- no multi-host cluster tests needed for SQL behavior tests.
                new DeploymentBuilder(),
                // We never taught HSQL how to upsert.
                DeploymentBuilder.forHSQLBackend(),
                // multi-host cluster testing with replication
                new DeploymentBuilder(2, 2, 1));
>>>>>>> f708143e
    }
}<|MERGE_RESOLUTION|>--- conflicted
+++ resolved
@@ -1348,22 +1348,9 @@
     }
 
     static public junit.framework.Test suite() {
-<<<<<<< HEAD
-
-        VoltServerConfig config = null;
-        final MultiConfigSuiteBuilder builder = new MultiConfigSuiteBuilder(
-                TestSQLTypesSuite.class);
-
-        final VoltProjectBuilder project = new VoltProjectBuilder();
-        project.catBuilder().addSchema(TestSQLTypesSuite.class
-                .getResource("sqltypessuite-ddl.sql"))
-        .addSchema(TestSQLTypesSuite.class
-                .getResource("sqltypessuite-nonulls-ddl.sql"))
-=======
         CatalogBuilder cb = new CatalogBuilder()
         .addSchema(TestSQLTypesSuite.class.getResource("sqltypessuite-ddl.sql"))
         .addSchema(TestSQLTypesSuite.class.getResource("sqltypessuite-nonulls-ddl.sql"))
->>>>>>> f708143e
         .addPartitionInfo("NO_NULLS", "PKEY")
         .addPartitionInfo("ALLOW_NULLS", "PKEY")
         .addPartitionInfo("WITH_DEFAULTS", "PKEY")
@@ -1373,24 +1360,6 @@
         .addPartitionInfo("JUMBO_ROW", "PKEY")
         .addStmtProcedure("PassObjectNull",
                 "insert into ALLOW_NULLS values ( ?, ?, ?, ?, ?, ?, ?, ?, ?, ?, ?, ?, ?, ?);",
-<<<<<<< HEAD
-                "NO_NULLS.PKEY: 0")
-        .addStmtProcedure("InsertDecimal", "INSERT INTO WITH_DEFAULTS (PKEY, A_DECIMAL) VALUES (?, ?);")
-        .addProcedures(PROCEDURES)
-        ;
-
-        // JNI
-        config = new LocalCluster("sqltypes-onesite.jar", 1, 1, 0, BackendTarget.NATIVE_EE_JNI);
-        assertTrue(config.compile(project));
-        builder.addServerConfig(config);
-
-        // CLUSTER?
-        config = new LocalCluster("sqltypes-cluster.jar", 2, 2, 1, BackendTarget.NATIVE_EE_JNI);
-        assertTrue(config.compile(project));
-        builder.addServerConfig(config);
-
-        return builder;
-=======
                 "NO_NULLS.PKEY", 0)
         .addStmtProcedure("InsertDecimal", "INSERT INTO WITH_DEFAULTS (PKEY, A_DECIMAL) VALUES (?, ?);")
         .addProcedures(
@@ -1404,6 +1373,5 @@
                 DeploymentBuilder.forHSQLBackend(),
                 // multi-host cluster testing with replication
                 new DeploymentBuilder(2, 2, 1));
->>>>>>> f708143e
     }
 }