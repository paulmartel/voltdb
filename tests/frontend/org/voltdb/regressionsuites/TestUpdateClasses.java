--- conflicted
+++ resolved
@@ -36,18 +36,11 @@
 import org.voltdb.client.ClientFactory;
 import org.voltdb.client.ClientResponse;
 import org.voltdb.client.ProcCallException;
-<<<<<<< HEAD
-import org.voltdb.compiler.CatalogBuilder.RoleInfo;
-import org.voltdb.compiler.DeploymentBuilder.UserInfo;
-import org.voltdb.compiler.VoltCompiler;
-import org.voltdb.compiler.VoltProjectBuilder;
-=======
 import org.voltdb.compiler.CatalogBuilder;
 import org.voltdb.compiler.CatalogBuilder.RoleInfo;
 import org.voltdb.compiler.DeploymentBuilder;
 import org.voltdb.compiler.DeploymentBuilder.UserInfo;
 import org.voltdb.compiler.VoltCompiler;
->>>>>>> f708143e
 import org.voltdb.utils.Encoder;
 import org.voltdb.utils.InMemoryJarfile;
 
@@ -178,23 +171,6 @@
 
     public void testRoleControl() throws Exception {
         System.out.println("\n\n-----\n testRoleControl \n-----\n\n");
-<<<<<<< HEAD
-
-        String pathToCatalog = Configuration.getPathToCatalogForTest("updateclasses.jar");
-        String pathToDeployment = Configuration.getPathToCatalogForTest("updateclasses.xml");
-
-        VoltProjectBuilder builder = new VoltProjectBuilder();
-        builder.catBuilder().addLiteralSchema("-- Don't care")
-        .addRoles(new RoleInfo("adhoc", true, false, false, false, false, false));
-
-        // TEST DEFINES ITS OWN ADMIN USER
-        builder.depBuilder().setUseDDLSchema(true).setSecurityEnabled(true, false)
-        .addUsers(new UserInfo("adhocuser", "adhocuser", "adhoc"),
-                new UserInfo("sysuser", "sysuser", "ADMINISTRATOR"));
-
-        assertTrue("Schema compilation failed", builder.compile(pathToCatalog, 2, 1, 0));
-        MiscUtils.copyFile(builder.getPathToDeployment(), pathToDeployment);
-=======
         CatalogBuilder cb = new CatalogBuilder("-- Don't care")
         .addRoles(new RoleInfo("adhoc", true, false, false, false, false, false))
         ;
@@ -208,7 +184,6 @@
         ;
         Configuration config = Configuration.compile(TESTCASECLASS.getSimpleName(), cb, db);
         assertNotNull("Configuration failed to compile", config);
->>>>>>> f708143e
 
         // This is maybe cheating a little bit?
         InMemoryJarfile jarfile = new InMemoryJarfile();
