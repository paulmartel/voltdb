/* This file is part of VoltDB.
 * Copyright (C) 2008-2015 VoltDB Inc.
 *
 * Permission is hereby granted, free of charge, to any person obtaining
 * a copy of this software and associated documentation files (the
 * "Software"), to deal in the Software without restriction, including
 * without limitation the rights to use, copy, modify, merge, publish,
 * distribute, sublicense, and/or sell copies of the Software, and to
 * permit persons to whom the Software is furnished to do so, subject to
 * the following conditions:
 *
 * The above copyright notice and this permission notice shall be
 * included in all copies or substantial portions of the Software.
 *
 * THE SOFTWARE IS PROVIDED "AS IS", WITHOUT WARRANTY OF ANY KIND,
 * EXPRESS OR IMPLIED, INCLUDING BUT NOT LIMITED TO THE WARRANTIES OF
 * MERCHANTABILITY, FITNESS FOR A PARTICULAR PURPOSE AND NONINFRINGEMENT.
 * IN NO EVENT SHALL THE AUTHORS BE LIABLE FOR ANY CLAIM, DAMAGES OR
 * OTHER LIABILITY, WHETHER IN AN ACTION OF CONTRACT, TORT OR OTHERWISE,
 * ARISING FROM, OUT OF OR IN CONNECTION WITH THE SOFTWARE OR THE USE OR
 * OTHER DEALINGS IN THE SOFTWARE.
 */

package org.voltdb.regressionsuites;

import java.io.File;
import java.util.concurrent.atomic.AtomicInteger;

import junit.framework.Test;
import junit.framework.TestCase;

import org.voltdb.TheHashinator;
import org.voltdb.VoltDB.Configuration;
import org.voltdb.VoltTable;
import org.voltdb.benchmark.tpcc.TPCCProjectBuilder;
import org.voltdb.benchmark.tpcc.procedures.InsertNewOrder;
import org.voltdb.benchmark.tpcc.procedures.SelectAll;
import org.voltdb.benchmark.tpcc.procedures.delivery;
import org.voltdb.client.Client;
import org.voltdb.client.ClientResponse;
import org.voltdb.client.ClientUtils;
import org.voltdb.client.ProcedureCallback;
import org.voltdb.client.SyncCallback;
import org.voltdb.common.Constants;
import org.voltdb.compiler.CatalogBuilder;
import org.voltdb.compiler.DeploymentBuilder;
import org.voltdb.utils.MiscUtils;

/**
 * Tests a mix of multi-partition and single partition procedures on a
 * mix of replicated and partititioned tables on a mix of single-site and
 * multi-site VoltDB instances.
 *
 */
public class TestUpdateDeployment extends RegressionSuite {
    private static final Class<? extends TestCase> TESTCASECLASS = TestUpdateDeployment.class;

<<<<<<< HEAD
    static final int SITES_PER_HOST = 2;
    static final int HOSTS = 2;
    static final int K = MiscUtils.isPro() ? 1 : 0;
=======
    private static final int SITES_PER_HOST = 2;
    private static final int HOSTS = 2;
    private static final int K = MiscUtils.isPro() ? 1 : 0;
>>>>>>> f708143e

    /**
     * Constructor needed for JUnit. Should just pass on parameters to superclass.
     * @param name The name of the method to test. This is just passed to the superclass.
     */
    public TestUpdateDeployment(String name) {
        super(name);
    }

    private AtomicInteger m_outstandingCalls = new AtomicInteger(0);

    private boolean callbackSuccess;

    class CatTestCallback implements ProcedureCallback {

        private final byte m_expectedStatus;

        CatTestCallback(byte expectedStatus) {
            m_expectedStatus = expectedStatus;
            m_outstandingCalls.incrementAndGet();
        }

        @Override
        public void clientCallback(ClientResponse clientResponse) {
            m_outstandingCalls.decrementAndGet();
            if (m_expectedStatus != clientResponse.getStatus()) {
                if (clientResponse.getStatusString() != null)
                    System.err.println(clientResponse.getStatusString());
                callbackSuccess = false;
            }
        }
    }

    /**
     * Start with snapshots disabled. Enable them to one directory, check that the snapshot files are created
     * with the correct prefix. Update the catalog to do the snapshots in a different directory with a
     * different prefix and check to make sure they start going to the right place. Update the catalog
     * to disable them and then make sure no snapshots appear.
     * @throws Exception
     */
    public void testEnableModifyDisableSnapshot() throws Exception {
        m_config.deleteDirectory(new File("/tmp/snapshotdir1"));
        m_config.deleteDirectory(new File("/tmp/snapshotdir2"));
        try {
            m_config.createDirectory(new File("/tmp/snapshotdir1"));
            m_config.createDirectory(new File("/tmp/snapshotdir2"));
            Client client = getClient();

            //
            // Test that we can enable snapshots
            //
            String deploymentURL = Configuration.getPathToCatalogForTest("catalogupdate-cluster-enable_snapshot.xml");
            // Mix in various ways to specify no catalog.  Use java null here.
            String depBytes = new String(ClientUtils.fileToBytes(new File(deploymentURL)),
                    Constants.UTF8ENCODING);
            VoltTable[] results = client.callProcedure("@UpdateApplicationCatalog", null, depBytes).getResults();
            //client.updateApplicationCatalog(null, new File(deploymentURL)).getResults();
            assertTrue(results.length == 1);
            Thread.sleep(5000);

            //
            // Make sure snapshot files are generated
            //
            for (File f : m_config.listFiles(new File("/tmp/snapshotdir1"))) {
                assertTrue(f.getName().startsWith("foo1"));
            }

            //
            // Test that we can change settings like the path
            //
            deploymentURL = Configuration.getPathToCatalogForTest("catalogupdate-cluster-change_snapshot.xml");
            // Mix in various ways to specify no catalog.  Use empty string here.
            depBytes = new String(ClientUtils.fileToBytes(new File(deploymentURL)),
                    Constants.UTF8ENCODING);
            results = client.callProcedure("@UpdateApplicationCatalog", "", depBytes).getResults();
            assertTrue(results.length == 1);
            Thread.sleep(5000);

            //
            // Check that files are made in the new path
            //
            for (File f : m_config.listFiles(new File("/tmp/snapshotdir2"))) {
                assertTrue(f.getName().startsWith("foo2"));
            }

            //
            // Change the snapshot path to something that doesn't exist, no crashes
            //
            deploymentURL = Configuration.getPathToCatalogForTest("catalogupdate-cluster-change_snapshot_dir_not_exist.xml");
            // Mix in various ways to specify no catalog.  Use empty array here.
            depBytes = new String(ClientUtils.fileToBytes(new File(deploymentURL)),
                    Constants.UTF8ENCODING);
            results = client.callProcedure("@UpdateApplicationCatalog", new byte[] {}, depBytes).getResults();
            assertTrue(results.length == 1);

            System.out.println("Waiting for failed snapshots");
            Thread.sleep(5000);

            //
            // Change it back
            //
            deploymentURL = Configuration.getPathToCatalogForTest("catalogupdate-cluster-base.xml");
            // Mix in various ways to specify no catalog.  Make sure the client convenience method
            // works with a null file.
            results = client.updateApplicationCatalog(null, new File(deploymentURL)).getResults();
            assertTrue(results.length == 1);
            Thread.sleep(5000);

            //
            // Make sure snapshots resume
            //
            for (File f : m_config.listFiles(new File("/tmp/snapshotdir2"))) {
                assertTrue(f.getName().startsWith("foo2"));
            }

            //
            // Make sure you can disable snapshots
            //
            deploymentURL = Configuration.getPathToCatalogForTest("catalogupdate-cluster-base.xml");
            results = client.updateApplicationCatalog(null, new File(deploymentURL)).getResults();
            assertTrue(results.length == 1);
            for (File f : m_config.listFiles(new File("/tmp/snapshotdir2"))) {
                f.delete();
            }

            Thread.sleep(5000);

            //
            // Make sure you can reenable snapshot files
            //
            assertEquals( 0, m_config.listFiles(new File("/tmp/snapshotdir2")).size());

            //
            // Test that we can enable snapshots
            //
            deploymentURL = Configuration.getPathToCatalogForTest("catalogupdate-cluster-enable_snapshot.xml");
            results = client.updateApplicationCatalog(null, new File(deploymentURL)).getResults();
            assertTrue(results.length == 1);
            Thread.sleep(5000);

            //
            // Make sure snapshot files are generated
            //
            for (File f : m_config.listFiles(new File("/tmp/snapshotdir1"))) {
                assertTrue(f.getName().startsWith("foo1"));
            }

            //
            // Turn snapshots off so that we can clean up
            //
            deploymentURL = Configuration.getPathToCatalogForTest("catalogupdate-cluster-base.xml");
            results = client.updateApplicationCatalog(null, new File(deploymentURL)).getResults();
            assertTrue(results.length == 1);
            Thread.sleep(1000);

            m_config.deleteDirectory(new File("/tmp/snapshotdir1"));
            m_config.deleteDirectory(new File("/tmp/snapshotdir2"));
            m_config.createDirectory(new File("/tmp/snapshotdir1"));
            m_config.createDirectory(new File("/tmp/snapshotdir2"));
            Thread.sleep(5000);
            assertTrue(m_config.listFiles(new File("/tmp/snapshotdir1")).isEmpty());
            assertTrue(m_config.listFiles(new File("/tmp/snapshotdir2")).isEmpty());
        } finally {
            deleteDirectory(new File("/tmp/snapshotdir1"));
            deleteDirectory(new File("/tmp/snapshotdir2"));
        }
    }

    private void loadSomeData(Client client, int start, int count) throws Exception
    {
        for (int i = start; i < (start + count); i++) {
            CatTestCallback callback = new CatTestCallback(ClientResponse.SUCCESS);
            client.callProcedure(callback, InsertNewOrder.class.getSimpleName(), i, i, (short)i);
        }
    }

    public void testConsecutiveCatalogDeploymentRace() throws Exception
    {
        System.out.println("\n\n-----\n testConsecutiveCatalogDeploymentRace \n-----\n\n");
        Client client = getClient();
        loadSomeData(client, 0, 10);
        client.drain();
        assertTrue(callbackSuccess);

        String newCatalogURL = Configuration.getPathToCatalogForTest("catalogupdate-cluster-addtable.jar");
        String deploymentURL = Configuration.getPathToCatalogForTest("catalogupdate-cluster-addtable.xml");
        // Asynchronously attempt consecutive catalog update and deployment update
        client.updateApplicationCatalog(new CatTestCallback(ClientResponse.SUCCESS),
                new File(newCatalogURL), null);
        // Then, update the users in the deployment
        SyncCallback cb2 = new SyncCallback();
        client.updateApplicationCatalog(cb2, null, new File(deploymentURL));
        cb2.waitForResponse();
        assertEquals(ClientResponse.USER_ABORT, cb2.getResponse().getStatus());
        assertTrue(cb2.getResponse().getStatusString().contains("Invalid catalog update"));

        // Verify the heartbeat timeout change didn't take
        Client client3 = getClient();
        boolean found = false;
        int timeout = -1;
        VoltTable result = client3.callProcedure("@SystemInformation", "DEPLOYMENT").getResults()[0];
        while (result.advanceRow()) {
            if (result.getString("PROPERTY").equalsIgnoreCase("heartbeattimeout")) {
                found = true;
                timeout = Integer.valueOf(result.getString("VALUE"));
            }
        }
        assertTrue(found);
        assertEquals(org.voltcore.common.Constants.DEFAULT_HEARTBEAT_TIMEOUT_SECONDS, timeout);

        // Verify that table A exists
        ClientResponse response = client3.callProcedure("@AdHoc", "insert into NEWTABLE values (100);");
        assertEquals(ClientResponse.SUCCESS, response.getStatus());
    }

    public void testUpdateSchemaModificationIsBlacklisted() throws Exception
    {
        System.out.println("\n\n-----\n testUpdateSchemaModificationIsBlacklisted \n-----\n\n");
        Client client = getClient();
        loadSomeData(client, 0, 10);
        client.drain();
        assertTrue(callbackSuccess);

        String deploymentURL = Configuration.getPathToCatalogForTest("catalogupdate-cluster-change_schema_update.xml");
        // Try to change the schem setting
        SyncCallback cb = new SyncCallback();
        client.updateApplicationCatalog(cb, null, new File(deploymentURL));
        cb.waitForResponse();
        assertEquals(ClientResponse.GRACEFUL_FAILURE, cb.getResponse().getStatus());
        System.out.println(cb.getResponse().getStatusString());
        assertTrue(cb.getResponse().getStatusString().contains("May not dynamically modify"));
    }

    public void testUpdateSecurityNoUsers() throws Exception
    {
        System.out.println("\n\n-----\n testUpdateSecurityNoUsers \n-----\n\n");
        Client client = getClient();
        loadSomeData(client, 0, 10);
        client.drain();
        assertTrue(callbackSuccess);

        String deploymentURL = Configuration.getPathToCatalogForTest("catalogupdate-security-no-users.xml");
        // Try to change the schem setting
        SyncCallback cb = new SyncCallback();
        client.updateApplicationCatalog(cb, null, new File(deploymentURL));
        cb.waitForResponse();
        assertEquals(ClientResponse.GRACEFUL_FAILURE, cb.getResponse().getStatus());
        System.out.println(cb.getResponse().getStatusString());
        assertTrue(cb.getResponse().getStatusString().contains("Unable to update"));
    }

    private void deleteDirectory(File dir) {
        if (!dir.exists() || !dir.isDirectory()) {
            return;
        }

        for (File f : dir.listFiles()) {
            assertTrue(f.delete());
        }
        assertTrue(dir.delete());
    }

    private static void writeConfigFiles(String string, CatalogBuilder altCb, DeploymentBuilder altDb) {
    }

    /**
     * Build a list of the tests that will be run when TestTPCCSuite gets run by JUnit.
     * Use helper classes that are part of the RegressionSuite framework.
     * This particular class runs all tests on the the local JNI backend with both
     * one and two partition configurations, as well as on the hsql backend.
     *
     * @return The TestSuite containing all the tests to be run.
     * @throws Exception
     */
    static public Test suite() throws Exception {
        TheHashinator.initializeAsConfiguredForPartitions(2);

<<<<<<< HEAD
        // get a server config for the native backend with one sites/partitions
        LocalCluster config = new LocalCluster("catalogupdate-cluster-base.jar", SITES_PER_HOST, HOSTS, K, BackendTarget.NATIVE_EE_JNI);

        // Catalog upgrade test(s) sporadically fail if there's a local server because
        // a file pipe isn't available for grepping local server output.
        config.setHasLocalServer(true);

        // build up a project builder for the workload
        TPCCProjectBuilder project = new TPCCProjectBuilder().addDefaultSchema().addDefaultPartitioning();
        project.addBaseProcedures();
        // build the jarfile
        assertTrue(config.compile(project));
        MiscUtils.copyFile(project.getPathToDeployment(), Configuration.getPathToCatalogForTest("catalogupdate-cluster-base.xml"));

        // add this config to the set of tests to run
        builder.addServerConfig(config);
=======
        final Class<?>[] BASEPROCS = { InsertNewOrder.class, SelectAll.class, delivery.class };

        CatalogBuilder cb = TPCCProjectBuilder.catalogBuilderNoProcs()
        .addProcedures(BASEPROCS)
        ;
        DeploymentBuilder db = new DeploymentBuilder(SITES_PER_HOST, HOSTS, K);
        // build the jarfile
        LocalCluster cluster = LocalCluster.configure(TESTCASECLASS.getSimpleName(), cb, db);
        assertNotNull("LocalCluster failed to compile", cluster);
>>>>>>> f708143e

        CatalogBuilder altCb;
        DeploymentBuilder altDb;
        /////////////////////////////////////////////////////////////
        // DELTA CATALOGS FOR TESTING
        /////////////////////////////////////////////////////////////

        // Generate a catalog that adds a table and a deployment file that changes the dead host timeout.
<<<<<<< HEAD
        config = new LocalCluster("catalogupdate-cluster-addtable.jar", SITES_PER_HOST, HOSTS, K, BackendTarget.NATIVE_EE_JNI);
        project = new TPCCProjectBuilder();
        project.addDefaultSchema();
        project.addDefaultPartitioning();
        project.catBuilder().addLiteralSchema("CREATE TABLE NEWTABLE (A1 INTEGER, PRIMARY KEY (A1));");
        project.depBuilder().setDeadHostTimeout(6);
        assertTrue(config.compile(project));
        MiscUtils.copyFile(project.getPathToDeployment(), Configuration.getPathToCatalogForTest("catalogupdate-cluster-addtable.xml"));

        // A catalog change that enables snapshots
        config = new LocalCluster("catalogupdate-cluster-enable_snapshot.jar", SITES_PER_HOST, HOSTS, K, BackendTarget.NATIVE_EE_JNI);
        project = new TPCCProjectBuilder().addDefaultSchema().addDefaultPartitioning();
        project.addBaseProcedures();
        project.depBuilder().setSnapshotSettings("1s", 3, "/tmp/snapshotdir1", "foo1");
        // build the jarfile
        assertTrue(config.compile(project));
        MiscUtils.copyFile(project.getPathToDeployment(), Configuration.getPathToCatalogForTest("catalogupdate-cluster-enable_snapshot.xml"));

        //Another catalog change to modify the schedule
        config = new LocalCluster("catalogupdate-cluster-change_snapshot.jar", SITES_PER_HOST, HOSTS, K, BackendTarget.NATIVE_EE_JNI);
        project = new TPCCProjectBuilder().addDefaultSchema().addDefaultPartitioning();
        project.addBaseProcedures();
        project.setSnapshotSettings( "1s", 3, "/tmp/snapshotdir2", "foo2");
        // build the jarfile
        assertTrue(config.compile(project));
        MiscUtils.copyFile(project.getPathToDeployment(), Configuration.getPathToCatalogForTest("catalogupdate-cluster-change_snapshot.xml"));

        //Another catalog change to modify the schedule
        config = new LocalCluster("catalogupdate-cluster-change_snapshot_dir_not_exist.jar", SITES_PER_HOST, HOSTS, K, BackendTarget.NATIVE_EE_JNI);
        project = new TPCCProjectBuilder().addDefaultSchema().addDefaultPartitioning();
        project.addBaseProcedures();
        project.setSnapshotSettings( "1s", 3, "/tmp/snapshotdirasda2", "foo2");
        // build the jarfile
        assertTrue(config.compile(project));
        MiscUtils.copyFile(project.getPathToDeployment(), Configuration.getPathToCatalogForTest("catalogupdate-cluster-change_snapshot_dir_not_exist.xml"));

        // A deployment change that changes the schema change mechanism
        config = new LocalCluster("catalogupdate-cluster-change_schema_update.jar", SITES_PER_HOST, HOSTS, K, BackendTarget.NATIVE_EE_JNI);
        project = new TPCCProjectBuilder().addDefaultSchema().addDefaultPartitioning();
        project.addBaseProcedures();
        project.setUseDDLSchema(true);
        // build the jarfile
        assertTrue(config.compile(project));
        MiscUtils.copyFile(project.getPathToDeployment(), Configuration.getPathToCatalogForTest("catalogupdate-cluster-change_schema_update.xml"));

        // A deployment change that changes the schema change mechanism
        config = new LocalCluster("catalogupdate-security-no-users.jar", SITES_PER_HOST, HOSTS, K, BackendTarget.NATIVE_EE_JNI);
        project = new TPCCProjectBuilder().addDefaultSchema().addDefaultPartitioning();
        project.addBaseProcedures();
        project.depBuilder().setSecurityEnabled(true, false);
        // build the jarfile
        assertTrue(config.compile(project));
        MiscUtils.copyFile(project.getPathToDeployment(), Configuration.getPathToCatalogForTest("catalogupdate-security-no-users.xml"));
=======
        altCb = TPCCProjectBuilder.catalogBuilderNoProcs()
        .addLiteralSchema("CREATE TABLE NEWTABLE (A1 INTEGER, PRIMARY KEY (A1));");
        altDb = new DeploymentBuilder(SITES_PER_HOST, HOSTS, K)
        .setDeadHostTimeout(6);
        writeConfigFiles("-timeout", altCb, altDb);

        // A catalog change that enables snapshots
        altCb = TPCCProjectBuilder.catalogBuilderNoProcs()
        .addProcedures(BASEPROCS);
        altDb = new DeploymentBuilder(SITES_PER_HOST, HOSTS, K)
        .setSnapshotSettings("1s", 3, "/tmp/snapshotdir1", "foo1");
        // build the jarfile
        writeConfigFiles("-enable-snapshot", altCb, altDb);

        //Another catalog change to modify the schedule
        altDb = new DeploymentBuilder(SITES_PER_HOST, HOSTS, K)
        .setSnapshotSettings("1s", 3, "/tmp/snapshotdir2", "foo2");
        writeConfigFiles("-change-snapshot", altCb, altDb);

        //Another catalog change to modify the schedule
        altDb = new DeploymentBuilder(SITES_PER_HOST, HOSTS, K)
        .setSnapshotSettings( "1s", 3, "/tmp/snapshotdirasda2", "foo2");
        writeConfigFiles("-change_snapshot-dir-not-exist", altCb, altDb);

        // A deployment change that changes the schema change mechanism
        altDb = new DeploymentBuilder(SITES_PER_HOST, HOSTS, K)
        .setUseAdHocDDL(true);
        writeConfigFiles("-change-schema-update", altCb, altDb);

        // A deployment change that changes the schema change mechanism
        altDb = new DeploymentBuilder(SITES_PER_HOST, HOSTS, K)
        .setSecurityEnabled(true, false);
        writeConfigFiles("-secure-no-users", altCb, altDb);
>>>>>>> f708143e

        return new MultiConfigSuiteBuilder(TESTCASECLASS, cluster);
    }

    @Override
    public void tearDown() throws Exception {
        super.tearDown();
        assertTrue(callbackSuccess);
    }

    @Override
    public void setUp() throws Exception {
        super.setUp();
        callbackSuccess = true;
    }
}<|MERGE_RESOLUTION|>--- conflicted
+++ resolved
@@ -55,15 +55,9 @@
 public class TestUpdateDeployment extends RegressionSuite {
     private static final Class<? extends TestCase> TESTCASECLASS = TestUpdateDeployment.class;
 
-<<<<<<< HEAD
-    static final int SITES_PER_HOST = 2;
-    static final int HOSTS = 2;
-    static final int K = MiscUtils.isPro() ? 1 : 0;
-=======
     private static final int SITES_PER_HOST = 2;
     private static final int HOSTS = 2;
     private static final int K = MiscUtils.isPro() ? 1 : 0;
->>>>>>> f708143e
 
     /**
      * Constructor needed for JUnit. Should just pass on parameters to superclass.
@@ -341,24 +335,6 @@
     static public Test suite() throws Exception {
         TheHashinator.initializeAsConfiguredForPartitions(2);
 
-<<<<<<< HEAD
-        // get a server config for the native backend with one sites/partitions
-        LocalCluster config = new LocalCluster("catalogupdate-cluster-base.jar", SITES_PER_HOST, HOSTS, K, BackendTarget.NATIVE_EE_JNI);
-
-        // Catalog upgrade test(s) sporadically fail if there's a local server because
-        // a file pipe isn't available for grepping local server output.
-        config.setHasLocalServer(true);
-
-        // build up a project builder for the workload
-        TPCCProjectBuilder project = new TPCCProjectBuilder().addDefaultSchema().addDefaultPartitioning();
-        project.addBaseProcedures();
-        // build the jarfile
-        assertTrue(config.compile(project));
-        MiscUtils.copyFile(project.getPathToDeployment(), Configuration.getPathToCatalogForTest("catalogupdate-cluster-base.xml"));
-
-        // add this config to the set of tests to run
-        builder.addServerConfig(config);
-=======
         final Class<?>[] BASEPROCS = { InsertNewOrder.class, SelectAll.class, delivery.class };
 
         CatalogBuilder cb = TPCCProjectBuilder.catalogBuilderNoProcs()
@@ -368,7 +344,6 @@
         // build the jarfile
         LocalCluster cluster = LocalCluster.configure(TESTCASECLASS.getSimpleName(), cb, db);
         assertNotNull("LocalCluster failed to compile", cluster);
->>>>>>> f708143e
 
         CatalogBuilder altCb;
         DeploymentBuilder altDb;
@@ -377,61 +352,6 @@
         /////////////////////////////////////////////////////////////
 
         // Generate a catalog that adds a table and a deployment file that changes the dead host timeout.
-<<<<<<< HEAD
-        config = new LocalCluster("catalogupdate-cluster-addtable.jar", SITES_PER_HOST, HOSTS, K, BackendTarget.NATIVE_EE_JNI);
-        project = new TPCCProjectBuilder();
-        project.addDefaultSchema();
-        project.addDefaultPartitioning();
-        project.catBuilder().addLiteralSchema("CREATE TABLE NEWTABLE (A1 INTEGER, PRIMARY KEY (A1));");
-        project.depBuilder().setDeadHostTimeout(6);
-        assertTrue(config.compile(project));
-        MiscUtils.copyFile(project.getPathToDeployment(), Configuration.getPathToCatalogForTest("catalogupdate-cluster-addtable.xml"));
-
-        // A catalog change that enables snapshots
-        config = new LocalCluster("catalogupdate-cluster-enable_snapshot.jar", SITES_PER_HOST, HOSTS, K, BackendTarget.NATIVE_EE_JNI);
-        project = new TPCCProjectBuilder().addDefaultSchema().addDefaultPartitioning();
-        project.addBaseProcedures();
-        project.depBuilder().setSnapshotSettings("1s", 3, "/tmp/snapshotdir1", "foo1");
-        // build the jarfile
-        assertTrue(config.compile(project));
-        MiscUtils.copyFile(project.getPathToDeployment(), Configuration.getPathToCatalogForTest("catalogupdate-cluster-enable_snapshot.xml"));
-
-        //Another catalog change to modify the schedule
-        config = new LocalCluster("catalogupdate-cluster-change_snapshot.jar", SITES_PER_HOST, HOSTS, K, BackendTarget.NATIVE_EE_JNI);
-        project = new TPCCProjectBuilder().addDefaultSchema().addDefaultPartitioning();
-        project.addBaseProcedures();
-        project.setSnapshotSettings( "1s", 3, "/tmp/snapshotdir2", "foo2");
-        // build the jarfile
-        assertTrue(config.compile(project));
-        MiscUtils.copyFile(project.getPathToDeployment(), Configuration.getPathToCatalogForTest("catalogupdate-cluster-change_snapshot.xml"));
-
-        //Another catalog change to modify the schedule
-        config = new LocalCluster("catalogupdate-cluster-change_snapshot_dir_not_exist.jar", SITES_PER_HOST, HOSTS, K, BackendTarget.NATIVE_EE_JNI);
-        project = new TPCCProjectBuilder().addDefaultSchema().addDefaultPartitioning();
-        project.addBaseProcedures();
-        project.setSnapshotSettings( "1s", 3, "/tmp/snapshotdirasda2", "foo2");
-        // build the jarfile
-        assertTrue(config.compile(project));
-        MiscUtils.copyFile(project.getPathToDeployment(), Configuration.getPathToCatalogForTest("catalogupdate-cluster-change_snapshot_dir_not_exist.xml"));
-
-        // A deployment change that changes the schema change mechanism
-        config = new LocalCluster("catalogupdate-cluster-change_schema_update.jar", SITES_PER_HOST, HOSTS, K, BackendTarget.NATIVE_EE_JNI);
-        project = new TPCCProjectBuilder().addDefaultSchema().addDefaultPartitioning();
-        project.addBaseProcedures();
-        project.setUseDDLSchema(true);
-        // build the jarfile
-        assertTrue(config.compile(project));
-        MiscUtils.copyFile(project.getPathToDeployment(), Configuration.getPathToCatalogForTest("catalogupdate-cluster-change_schema_update.xml"));
-
-        // A deployment change that changes the schema change mechanism
-        config = new LocalCluster("catalogupdate-security-no-users.jar", SITES_PER_HOST, HOSTS, K, BackendTarget.NATIVE_EE_JNI);
-        project = new TPCCProjectBuilder().addDefaultSchema().addDefaultPartitioning();
-        project.addBaseProcedures();
-        project.depBuilder().setSecurityEnabled(true, false);
-        // build the jarfile
-        assertTrue(config.compile(project));
-        MiscUtils.copyFile(project.getPathToDeployment(), Configuration.getPathToCatalogForTest("catalogupdate-security-no-users.xml"));
-=======
         altCb = TPCCProjectBuilder.catalogBuilderNoProcs()
         .addLiteralSchema("CREATE TABLE NEWTABLE (A1 INTEGER, PRIMARY KEY (A1));");
         altDb = new DeploymentBuilder(SITES_PER_HOST, HOSTS, K)
@@ -465,7 +385,6 @@
         altDb = new DeploymentBuilder(SITES_PER_HOST, HOSTS, K)
         .setSecurityEnabled(true, false);
         writeConfigFiles("-secure-no-users", altCb, altDb);
->>>>>>> f708143e
 
         return new MultiConfigSuiteBuilder(TESTCASECLASS, cluster);
     }
