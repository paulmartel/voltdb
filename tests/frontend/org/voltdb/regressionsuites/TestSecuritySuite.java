/* This file is part of VoltDB.
 * Copyright (C) 2008-2015 VoltDB Inc.
 *
 * Permission is hereby granted, free of charge, to any person obtaining
 * a copy of this software and associated documentation files (the
 * "Software"), to deal in the Software without restriction, including
 * without limitation the rights to use, copy, modify, merge, publish,
 * distribute, sublicense, and/or sell copies of the Software, and to
 * permit persons to whom the Software is furnished to do so, subject to
 * the following conditions:
 *
 * The above copyright notice and this permission notice shall be
 * included in all copies or substantial portions of the Software.
 *
 * THE SOFTWARE IS PROVIDED "AS IS", WITHOUT WARRANTY OF ANY KIND,
 * EXPRESS OR IMPLIED, INCLUDING BUT NOT LIMITED TO THE WARRANTIES OF
 * MERCHANTABILITY, FITNESS FOR A PARTICULAR PURPOSE AND NONINFRINGEMENT.
 * IN NO EVENT SHALL THE AUTHORS BE LIABLE FOR ANY CLAIM, DAMAGES OR
 * OTHER LIABILITY, WHETHER IN AN ACTION OF CONTRACT, TORT OR OTHERWISE,
 * ARISING FROM, OUT OF OR IN CONNECTION WITH THE SOFTWARE OR THE USE OR
 * OTHER DEALINGS IN THE SOFTWARE.
 */

package org.voltdb.regressionsuites;

import java.io.IOException;

import junit.framework.Test;
import junit.framework.TestCase;

import org.voltdb.VoltTable;
import org.voltdb.benchmark.tpcc.TPCCProjectBuilder;
import org.voltdb.client.Client;
import org.voltdb.client.ClientResponse;
import org.voltdb.client.ProcCallException;
<<<<<<< HEAD
import org.voltdb.compiler.CatalogBuilder.ProcedureInfo;
import org.voltdb.compiler.CatalogBuilder.RoleInfo;
=======
import org.voltdb.compiler.CatalogBuilder;
import org.voltdb.compiler.CatalogBuilder.ProcedureInfo;
import org.voltdb.compiler.CatalogBuilder.RoleInfo;
import org.voltdb.compiler.DeploymentBuilder;
>>>>>>> f708143e
import org.voltdb.compiler.DeploymentBuilder.UserInfo;
import org.voltdb.utils.MiscUtils;
import org.voltdb_testprocs.regressionsuites.securityprocs.DoNothing1;
import org.voltdb_testprocs.regressionsuites.securityprocs.DoNothing2;
import org.voltdb_testprocs.regressionsuites.securityprocs.DoNothing3;

public class TestSecuritySuite extends RegressionSuite {
    private static final Class<? extends TestCase> TESTCASECLASS = TestSecuritySuite.class;

    public TestSecuritySuite(String name) {
        super(name);
    }

    public void testAuthentication() throws IOException {
        //Test failed auth
        this.m_username = "user1";
        this.m_password = "wrongpassword";
        boolean exceptionThrown = false;
        try {
            getClient();
        } catch (IOException e) {
            e.printStackTrace();
            exceptionThrown = true;
        }
        assertTrue(exceptionThrown);

        //Test success
        this.m_password = "password";
        getClient();

        //Test failure again with wrong username
        this.m_username = "wronguser";
        exceptionThrown = false;
        try {
            getClient();
        } catch (IOException e) {
            e.printStackTrace();
            exceptionThrown = true;
        }
        assertTrue(exceptionThrown);
    }

    public void testSysprocAndAdhocPermissions() throws Exception {
        Client client;
        boolean exceptionThrown;
        VoltTable modCount;
        VoltTable[] results;

        // user1 can't run anything
        m_username = "user1";
        client = getClient();
        exceptionThrown = false;
        try {
            modCount = client.callProcedure("@AdHoc", "INSERT INTO NEW_ORDER VALUES (2, 2, 2);").getResults()[0];
        } catch (ProcCallException e) {
            e.printStackTrace();
            exceptionThrown = true;
        }
        assertTrue(exceptionThrown);
        exceptionThrown = false;
        try {
            results = client.callProcedure("@Quiesce").getResults();
        } catch (ProcCallException e) {
            e.printStackTrace();
            exceptionThrown = true;
        }
        assertTrue(exceptionThrown);

        // user2 can run adhoc due to his group
        m_username = "user2";
        client = getClient();
        modCount = client.callProcedure("@AdHoc", "INSERT INTO NEW_ORDER VALUES (4, 4, 4);").getResults()[0];
        assertTrue(modCount.getRowCount() == 1);
        assertTrue(modCount.asScalarLong() == 1);

        // user3 can only run adhoc due to his group
        m_username = "user3";
        client = getClient();
        modCount = client.callProcedure("@AdHoc", "INSERT INTO NEW_ORDER VALUES (5, 5, 5);").getResults()[0];
        assertTrue(modCount.getRowCount() == 1);
        assertTrue(modCount.asScalarLong() == 1);
        exceptionThrown = false;
        try {
            results = client.callProcedure("@Quiesce").getResults();
        } catch (ProcCallException e) {
            e.printStackTrace();
            exceptionThrown = true;
        }
        assertTrue(exceptionThrown);

        // user4 can do anything due to his group
        m_username = "user4";
        client = getClient();
        modCount = client.callProcedure("@AdHoc", "INSERT INTO NEW_ORDER VALUES (6, 6, 6);").getResults()[0];
        assertTrue(modCount.getRowCount() == 1);
        assertTrue(modCount.asScalarLong() == 1);
        results = client.callProcedure("@Quiesce").getResults();
        // one aggregate table returned
        assertTrue(results.length == 1);
    }

    public void testProcedurePermissions() throws Exception {
        Client client;
        boolean exceptionThrown;

        // user1 should be able to invoke 2 and 3
        m_username = "user1";
        client = getClient();
        exceptionThrown = false;
        try {
            client.callProcedure("DoNothing1", 1);
        } catch (ProcCallException e) {
            e.printStackTrace();
            exceptionThrown = true;
        }
        assertTrue(exceptionThrown);
        client.callProcedure("DoNothing2", 1);
        client.callProcedure("DoNothing3", 1);

        // user2 should be able to invoke 3
        m_username = "user2";
        client = getClient();
        exceptionThrown = false;
        try {
            client.callProcedure("DoNothing1", 1);
        } catch (ProcCallException e) {
            e.printStackTrace();
            exceptionThrown = true;
        }
        assertTrue(exceptionThrown);
        exceptionThrown = false;
        try {
            client.callProcedure("DoNothing2", 1);
        } catch (ProcCallException e) {
            e.printStackTrace();
            exceptionThrown = true;
        }
        assertTrue(exceptionThrown);
        client.callProcedure("DoNothing3", 1);

        // user3 shouldn't be able to invoke any
        m_username = "user3";
        client = getClient();
        exceptionThrown = false;
        try {
            client.callProcedure("DoNothing1", 1);
        } catch (ProcCallException e) {
            e.printStackTrace();
            exceptionThrown = true;
        }
        assertTrue(exceptionThrown);
        exceptionThrown = false;
        try {
            client.callProcedure("DoNothing2", 1);
        } catch (ProcCallException e) {
            e.printStackTrace();
            exceptionThrown = true;
        }
        assertTrue(exceptionThrown);
        exceptionThrown = false;
        try {
            client.callProcedure("DoNothing3", 1);
        } catch (ProcCallException e) {
            e.printStackTrace();
            exceptionThrown = true;
        }
        assertTrue(exceptionThrown);

        // user3 shouldn't gleam much info from a made up proc
        try {
            client.callProcedure("RyanLikesTheYankees", 1);
        } catch (ProcCallException e) {
            assertFalse(e.getMessage().contains("lost before a response was received"));
            e.printStackTrace();
            exceptionThrown = true;
        }
        assertTrue(exceptionThrown);

        //"userWithAllProc" should be able to call any user procs but not RW sysprocs
        m_username = "userWithAllProc";
        client = getClient();
        client.callProcedure("DoNothing1", 1);
        client.callProcedure("DoNothing2", 1);
        client.callProcedure("DoNothing3", 1);

        //We should not be able to call RW sysproc
        exceptionThrown = false;
        try {
            client.callProcedure("@Quiesce").getResults();
        } catch (ProcCallException e) {
            e.printStackTrace();
            exceptionThrown = true;
        }
        assertTrue(exceptionThrown);

        // users shouldn't gleam much info from a made up proc
        exceptionThrown = false;
        try {
            client.callProcedure("RyanLikesTheYankees", 1);
        } catch (ProcCallException e) {
            assertFalse(e.getMessage().contains("lost before a response was received"));
            e.printStackTrace();
            exceptionThrown = true;
        }
        assertTrue(exceptionThrown);

    }

    // Tests permissions applied to auto-generated default CRUD procedures.
    public void testDefaultProcPermissions() throws Exception {
        Client client;
        boolean exceptionThrown;

        // userWithDefaultProcPerm is allowed to invoke default CRUD procs
        m_username = "userWithDefaultProcPerm";
        client = getClient();
        exceptionThrown = false;
        try {
            client.callProcedure("NEW_ORDER.insert", 100, 100, 100);
        } catch (ProcCallException e) {
            e.printStackTrace();
            exceptionThrown = true;
        }
        assertFalse(exceptionThrown);

        // userWithoutDefaultProcPerm is not allowed to invoke default CRUD procs
        m_username = "userWithoutDefaultProcPerm";
        client = getClient();
        exceptionThrown = false;
        try {
            client.callProcedure("NEW_ORDER.insert", 101, 101, 101);
        } catch (ProcCallException e) {
            e.printStackTrace();
            exceptionThrown = true;
        }
        assertTrue(exceptionThrown);
    }

    // Tests permissions applied to auto-generated read/write CRUD procedures.
    public void testDefaultProcReadPermissions() throws Exception {
        Client client;
        boolean exceptionThrown;

        // userWithDefaultProcReadPerm is not allowed to invoke write CRUD procs
        m_username = "userWithDefaultProcReadPerm";
        client = getClient();
        exceptionThrown = false;
        try {
            client.callProcedure("NEW_ORDER.insert", 100, 100, 100);
        } catch (ProcCallException e) {
            e.printStackTrace();
            exceptionThrown = true;
        }
        assertTrue(exceptionThrown);

        // userWithoutDefaultProcReadPerm is  allowed to invoke read CRUD procs
        m_username = "userWithDefaultProcReadPerm";
        client = getClient();
        exceptionThrown = false;
        try {
            client.callProcedure("NEW_ORDER.select", 0, 0, 0);
        } catch (ProcCallException e) {
            e.printStackTrace();
            exceptionThrown = true;
        }
        assertFalse(exceptionThrown);
    }

    public void testReadOnlyProcs() throws Exception {
        m_username = "user1";
        m_password = "password";
        Client client = getClient();

        byte result = client.callProcedure("@SystemCatalog", "TABLES").getStatus();
        assertEquals(ClientResponse.SUCCESS, result);

        result = client.callProcedure("@Statistics", "INITIATOR", 0).getStatus();
        assertEquals(ClientResponse.SUCCESS, result);

        result = client.callProcedure("@Subscribe", "TOPOLOGY").getStatus();
        assertEquals(ClientResponse.SUCCESS, result);

        result = client.callProcedure("@GetPartitionKeys", "INTEGER").getStatus();
        assertEquals(ClientResponse.SUCCESS, result);

        result = client.callProcedure("@SystemInformation").getStatus();
        assertEquals(ClientResponse.SUCCESS, result);
    }

    public void testAdmin() throws Exception {
        m_username = "user4";
        m_password = "password";
        Client client = getClient();

        // adhoc
        VoltTable modCount = client.callProcedure("@AdHoc", "INSERT INTO NEW_ORDER VALUES (4, 4, 4);").getResults()[0];
        assertTrue(modCount.getRowCount() == 1);
        assertTrue(modCount.asScalarLong() == 1);

        // sysproc
        assertEquals(ClientResponse.SUCCESS, client.callProcedure("@Quiesce").getStatus());

        // default proc
        assertEquals(ClientResponse.SUCCESS, client.callProcedure("NEW_ORDER.insert", 100, 100, 100).getStatus());

        // user proc
        assertEquals(ClientResponse.SUCCESS, client.callProcedure("DoNothing3", 1).getStatus());
    }

    public void testDefaultUser() throws Exception
    {
        m_username = "userWithDefaultUserPerm";
        m_password = "password";
        Client client = getClient();

        // adhoc
        VoltTable modCount = client.callProcedure("@AdHoc", "INSERT INTO NEW_ORDER VALUES (4, 4, 4);").getResults()[0];
        assertTrue(modCount.getRowCount() == 1);
        assertTrue(modCount.asScalarLong() == 1);
        // read-only adhoc
        modCount = client.callProcedure("@AdHoc", "SELECT COUNT(*) FROM NEW_ORDER;").getResults()[0];
        assertTrue(modCount.getRowCount() == 1);
        assertTrue(modCount.asScalarLong() == 1);

        // user proc
        assertEquals(ClientResponse.SUCCESS, client.callProcedure("DoNothing3", 1).getStatus());

        // sysproc
        try {
            client.callProcedure("@Quiesce").getStatus();
            fail("Should not allow RW sysproc");
        } catch (ProcCallException e) {}
    }

    /**
     * Build a list of the tests that will be run when TestSecuritySuite gets run by JUnit.
     * Use helper classes that are part of the RegressionSuite framework.
     * This particular class runs all tests on the the local JNI backend with both
     * one and two partition configurations, as well as on the hsql backend.
     *
     * @return The TestSuite containing all the tests to be run.
     */
    static public Test suite() {
<<<<<<< HEAD
        VoltServerConfig config = null;

        // the suite made here will all be using the tests from this class
        MultiConfigSuiteBuilder builder = new MultiConfigSuiteBuilder(TestSecuritySuite.class);

        // build up a project builder for the workload
        TPCCProjectBuilder project = new TPCCProjectBuilder();
        project.addDefaultSchema();
        project.addDefaultPartitioning();
        // suite defines its own ADMINISTRATOR user
        project.depBuilder().setSecurityEnabled(true, false)
        .addUsers(
                new UserInfo("user1", "password", "grouP1"),
                new UserInfo("user2", "password", "grouP2"),
                new UserInfo("user3", "password", "grouP3"),
                new UserInfo("user4", "password", "AdMINISTRATOR"),
                new UserInfo("userWithDefaultUserPerm", "password", "User"),
                new UserInfo("userWithAllProc", "password", "GroupWithAllProcPerm"),
                new UserInfo("userWithDefaultProcPerm", "password", "groupWithDefaultProcPerm"),
                new UserInfo("userWithoutDefaultProcPerm", "password", "groupWiThoutDefaultProcPerm"),
                new UserInfo("userWithDefaultProcReadPerm", "password", "groupWiThDefaultProcReadPerm"));

        // export disabled in community
        if (MiscUtils.isPro()) {
            project.depBuilder().addExport(true /*enabled*/, null, null);
        }

        project.catBuilder().addProcedures(
                new ProcedureInfo(PROCEDURES[0]),
                new ProcedureInfo(PROCEDURES[1], "group1"),
                new ProcedureInfo(PROCEDURES[2], "group1", "group2")
                )

        .addRoles(
                new RoleInfo("Group1", false, false, false, false, false, false),
                new RoleInfo("Group2", true, false, false, false, false, false),
=======
        RoleInfo group1 = new RoleInfo("Group1", false, false, false, false, false, false);
        RoleInfo group2 = new RoleInfo("Group2", true, false, false, false, false, false);

        CatalogBuilder cb = TPCCProjectBuilder.catalogBuilderNoProcs()
        .addProcedures(
                new ProcedureInfo(DoNothing1.class),
                new ProcedureInfo(DoNothing2.class, group1),
                new ProcedureInfo(DoNothing3.class, group1, group2)
                )
        .addRoles(
                group1,
                group2,
>>>>>>> f708143e
                new RoleInfo("Group3", true, false, false, false, false, false),
                new RoleInfo("GroupWithDefaultUserPerm", true, false, false, false, false, true),
                new RoleInfo("GroupWithAllProcPerm", false, false, false, false, false, true),
                new RoleInfo("GroupWithDefaultProcPerm", false, false, false, true, false, false),
                new RoleInfo("GroupWithoutDefaultProcPerm", false, false, false, false, false, false),
<<<<<<< HEAD
                new RoleInfo("GroupWithDefaultProcReadPerm", false, false, false, false, true, false));
=======
                new RoleInfo("GroupWithDefaultProcReadPerm", false, false, false, false, true, false))
        ;
        // suite defines its own ADMINISTRATOR user
        DeploymentBuilder db = new DeploymentBuilder()
        .setSecurityEnabled(true, false)
        .addUsers(
                new UserInfo("user1", "password", "grouP1"),
                new UserInfo("user2", "password", "grouP2"),
                new UserInfo("user3", "password", "grouP3"),
                new UserInfo("user4", "password", "AdMINISTRATOR"),
                new UserInfo("userWithDefaultUserPerm", "password", "User"),
                new UserInfo("userWithAllProc", "password", "GroupWithAllProcPerm"),
                new UserInfo("userWithDefaultProcPerm", "password", "groupWithDefaultProcPerm"),
                new UserInfo("userWithoutDefaultProcPerm", "password", "groupWiThoutDefaultProcPerm"),
                new UserInfo("userWithDefaultProcReadPerm", "password", "groupWiThDefaultProcReadPerm"))
        ;
        // export disabled in community
        if (MiscUtils.isPro()) {
            db.addExport(true /*enabled*/, null, null);
        }
>>>>>>> f708143e

        /////////////////////////////////////////////////////////////
        // CONFIG #1: 1 Local Site/Partitions running on JNI backend
        /////////////////////////////////////////////////////////////
<<<<<<< HEAD

        // get a server config for the native backend with one sites/partitions
        config = new LocalCluster("security-onesite.jar", 1, 1, 0, BackendTarget.NATIVE_EE_JNI);

        // build the jarfile
        assertTrue(config.compile(project));

        // add this config to the set of tests to run
        builder.addServerConfig(config);

        // Not testing a cluster and assuming security shouldn't be affected by this
        return builder;
=======
        LocalCluster cluster = LocalCluster.configure(TESTCASECLASS.getSimpleName(), cb, db);
        assertNotNull("LocalCluster compile failed", cluster);
        return new MultiConfigSuiteBuilder(TESTCASECLASS, cluster);
>>>>>>> f708143e
    }

    public static void main(String args[]) {
        org.junit.runner.JUnitCore.runClasses(TestRollbackSuite.class);
    }
}<|MERGE_RESOLUTION|>--- conflicted
+++ resolved
@@ -33,15 +33,10 @@
 import org.voltdb.client.Client;
 import org.voltdb.client.ClientResponse;
 import org.voltdb.client.ProcCallException;
-<<<<<<< HEAD
-import org.voltdb.compiler.CatalogBuilder.ProcedureInfo;
-import org.voltdb.compiler.CatalogBuilder.RoleInfo;
-=======
 import org.voltdb.compiler.CatalogBuilder;
 import org.voltdb.compiler.CatalogBuilder.ProcedureInfo;
 import org.voltdb.compiler.CatalogBuilder.RoleInfo;
 import org.voltdb.compiler.DeploymentBuilder;
->>>>>>> f708143e
 import org.voltdb.compiler.DeploymentBuilder.UserInfo;
 import org.voltdb.utils.MiscUtils;
 import org.voltdb_testprocs.regressionsuites.securityprocs.DoNothing1;
@@ -385,44 +380,6 @@
      * @return The TestSuite containing all the tests to be run.
      */
     static public Test suite() {
-<<<<<<< HEAD
-        VoltServerConfig config = null;
-
-        // the suite made here will all be using the tests from this class
-        MultiConfigSuiteBuilder builder = new MultiConfigSuiteBuilder(TestSecuritySuite.class);
-
-        // build up a project builder for the workload
-        TPCCProjectBuilder project = new TPCCProjectBuilder();
-        project.addDefaultSchema();
-        project.addDefaultPartitioning();
-        // suite defines its own ADMINISTRATOR user
-        project.depBuilder().setSecurityEnabled(true, false)
-        .addUsers(
-                new UserInfo("user1", "password", "grouP1"),
-                new UserInfo("user2", "password", "grouP2"),
-                new UserInfo("user3", "password", "grouP3"),
-                new UserInfo("user4", "password", "AdMINISTRATOR"),
-                new UserInfo("userWithDefaultUserPerm", "password", "User"),
-                new UserInfo("userWithAllProc", "password", "GroupWithAllProcPerm"),
-                new UserInfo("userWithDefaultProcPerm", "password", "groupWithDefaultProcPerm"),
-                new UserInfo("userWithoutDefaultProcPerm", "password", "groupWiThoutDefaultProcPerm"),
-                new UserInfo("userWithDefaultProcReadPerm", "password", "groupWiThDefaultProcReadPerm"));
-
-        // export disabled in community
-        if (MiscUtils.isPro()) {
-            project.depBuilder().addExport(true /*enabled*/, null, null);
-        }
-
-        project.catBuilder().addProcedures(
-                new ProcedureInfo(PROCEDURES[0]),
-                new ProcedureInfo(PROCEDURES[1], "group1"),
-                new ProcedureInfo(PROCEDURES[2], "group1", "group2")
-                )
-
-        .addRoles(
-                new RoleInfo("Group1", false, false, false, false, false, false),
-                new RoleInfo("Group2", true, false, false, false, false, false),
-=======
         RoleInfo group1 = new RoleInfo("Group1", false, false, false, false, false, false);
         RoleInfo group2 = new RoleInfo("Group2", true, false, false, false, false, false);
 
@@ -435,15 +392,11 @@
         .addRoles(
                 group1,
                 group2,
->>>>>>> f708143e
                 new RoleInfo("Group3", true, false, false, false, false, false),
                 new RoleInfo("GroupWithDefaultUserPerm", true, false, false, false, false, true),
                 new RoleInfo("GroupWithAllProcPerm", false, false, false, false, false, true),
                 new RoleInfo("GroupWithDefaultProcPerm", false, false, false, true, false, false),
                 new RoleInfo("GroupWithoutDefaultProcPerm", false, false, false, false, false, false),
-<<<<<<< HEAD
-                new RoleInfo("GroupWithDefaultProcReadPerm", false, false, false, false, true, false));
-=======
                 new RoleInfo("GroupWithDefaultProcReadPerm", false, false, false, false, true, false))
         ;
         // suite defines its own ADMINISTRATOR user
@@ -464,29 +417,13 @@
         if (MiscUtils.isPro()) {
             db.addExport(true /*enabled*/, null, null);
         }
->>>>>>> f708143e
 
         /////////////////////////////////////////////////////////////
         // CONFIG #1: 1 Local Site/Partitions running on JNI backend
         /////////////////////////////////////////////////////////////
-<<<<<<< HEAD
-
-        // get a server config for the native backend with one sites/partitions
-        config = new LocalCluster("security-onesite.jar", 1, 1, 0, BackendTarget.NATIVE_EE_JNI);
-
-        // build the jarfile
-        assertTrue(config.compile(project));
-
-        // add this config to the set of tests to run
-        builder.addServerConfig(config);
-
-        // Not testing a cluster and assuming security shouldn't be affected by this
-        return builder;
-=======
         LocalCluster cluster = LocalCluster.configure(TESTCASECLASS.getSimpleName(), cb, db);
         assertNotNull("LocalCluster compile failed", cluster);
         return new MultiConfigSuiteBuilder(TESTCASECLASS, cluster);
->>>>>>> f708143e
     }
 
     public static void main(String args[]) {
