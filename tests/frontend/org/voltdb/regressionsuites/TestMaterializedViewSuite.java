/* This file is part of VoltDB.
 * Copyright (C) 2008-2015 VoltDB Inc.
 *
 * Permission is hereby granted, free of charge, to any person obtaining
 * a copy of this software and associated documentation files (the
 * "Software"), to deal in the Software without restriction, including
 * without limitation the rights to use, copy, modify, merge, publish,
 * distribute, sublicense, and/or sell copies of the Software, and to
 * permit persons to whom the Software is furnished to do so, subject to
 * the following conditions:
 *
 * The above copyright notice and this permission notice shall be
 * included in all copies or substantial portions of the Software.
 *
 * THE SOFTWARE IS PROVIDED "AS IS", WITHOUT WARRANTY OF ANY KIND,
 * EXPRESS OR IMPLIED, INCLUDING BUT NOT LIMITED TO THE WARRANTIES OF
 * MERCHANTABILITY, FITNESS FOR A PARTICULAR PURPOSE AND NONINFRINGEMENT.
 * IN NO EVENT SHALL THE AUTHORS BE LIABLE FOR ANY CLAIM, DAMAGES OR
 * OTHER LIABILITY, WHETHER IN AN ACTION OF CONTRACT, TORT OR OTHERWISE,
 * ARISING FROM, OUT OF OR IN CONNECTION WITH THE SOFTWARE OR THE USE OR
 * OTHER DEALINGS IN THE SOFTWARE.
 */

package org.voltdb.regressionsuites;

import java.io.IOException;
import java.net.URL;

import junit.framework.Test;

import org.voltdb.VoltTable;
import org.voltdb.VoltTableRow;
import org.voltdb.client.Client;
import org.voltdb.client.ClientResponse;
import org.voltdb.client.NoConnectionsException;
import org.voltdb.client.ProcCallException;
import org.voltdb.compiler.CatalogBuilder;
import org.voltdb.compiler.DeploymentBuilder;
import org.voltdb_testprocs.regressionsuites.matviewprocs.AddPerson;
import org.voltdb_testprocs.regressionsuites.matviewprocs.AddThing;
import org.voltdb_testprocs.regressionsuites.matviewprocs.AggAges;
import org.voltdb_testprocs.regressionsuites.matviewprocs.AggThings;
import org.voltdb_testprocs.regressionsuites.matviewprocs.DeletePerson;
import org.voltdb_testprocs.regressionsuites.matviewprocs.Eng798Insert;
import org.voltdb_testprocs.regressionsuites.matviewprocs.OverflowTest;
import org.voltdb_testprocs.regressionsuites.matviewprocs.SelectAllPeople;
import org.voltdb_testprocs.regressionsuites.matviewprocs.TruncateMatViewDataMP;
import org.voltdb_testprocs.regressionsuites.matviewprocs.UpdatePerson;

public class TestMaterializedViewSuite extends RegressionSuite {
    // Constants to control whether to abort a procedure invocation with explicit sabotage
    // or to allow it to run normally.
    private static final int SABOTAGE = 2;
    private static final int NORMALLY = 0;

    public TestMaterializedViewSuite(String name) {
        super(name);
    }

    private void truncateBeforeTest(Client client) {
        VoltTable[] results = null;
        try {
            results = client.callProcedure("TruncateMatViewDataMP").getResults();
        } catch (NoConnectionsException e) {
            e.printStackTrace();
            fail("Unexpected:" + e);
        } catch (IOException e) {
            e.printStackTrace();
            fail("Unexpected:" + e);
        } catch (ProcCallException e) {
            e.printStackTrace();
            fail("Unexpected:" + e);
        }
        int nStatement = 0;
        for (VoltTable countTable : results) {
            // System.out.println(countTable);
            ++nStatement;
            long count = countTable.asScalarLong();
            assertEquals("COUNT statement " + nStatement + "/" +
            results.length + " should have found no undeleted rows.", 0, count);
        }
    }

    public void testSinglePartition() throws IOException, ProcCallException
    {
        subtestInsertSinglePartition();
        subtestDeleteSinglePartition();
        subtestUpdateSinglePartition();
        subtestSinglePartitionWithPredicates();
        subtestMinMaxSinglePartition();
        subtestMinMaxSinglePartitionWithPredicate();
        subtestIndexMinMaxSinglePartition();
        subtestIndexMinMaxSinglePartitionWithPredicate();
        subtestNullMinMaxSinglePartition();
    }


    private void subtestInsertSinglePartition() throws IOException, ProcCallException
    {
        Client client = getClient();
        truncateBeforeTest(client);
        VoltTable[] results = null;

        results = client.callProcedure("AggAges", 1).getResults();
        assertEquals(1, results.length);
        assertEquals(0, results[0].getRowCount());

        results = client.callProcedure("AddPerson", 1, 1L, 31L, 27500.20, 7, NORMALLY).getResults();
        assertEquals(1, results.length);
        assertEquals(1L, results[0].asScalarLong());
        results = client.callProcedure("AddPerson", 1, 2L, 31L, 28920.99, 3, NORMALLY).getResults();
        assertEquals(1, results.length);
        assertEquals(1L, results[0].asScalarLong());
        results = client.callProcedure("AddPerson", 1, 3L, 32L, 63250.01, -1, NORMALLY).getResults();
        assertEquals(1, results.length);
        assertEquals(1L, results[0].asScalarLong());

        results = client.callProcedure("AggAges", 1).getResults();
        assertEquals(1, results.length);
        assertEquals(2, results[0].getRowCount());
        assert(results != null);

        // HSQL backend does not support multi-statement transactionality.
        if ( ! isHSQL()) {
            // Make a doomed attempt to insert that should have no effect.
            try {
                results = client.callProcedure("AddPerson", 1, 4L, 44L, 44444.44, 4, SABOTAGE).getResults();
                fail("intentional ProcCallException failed");
            } catch (ProcCallException pce) {
                // Expected the throw.
            }
        }
        results = client.callProcedure("AggAges", 1).getResults();
        assertEquals(1, results.length);
        assertEquals(2, results[0].getRowCount());

}

    private void subtestDeleteSinglePartition() throws IOException, ProcCallException
    {
        Client client = getClient();
        truncateBeforeTest(client);
        VoltTable[] results = null;

        results = client.callProcedure("AggAges", 1).getResults();
        assertEquals(1, results.length);
        assertEquals(0, results[0].getRowCount());

        results = client.callProcedure("AddPerson", 1, 1L, 31L, 27500.20, 7, NORMALLY).getResults();
        assertEquals(1, results.length);
        assertEquals(1L, results[0].asScalarLong());
        results = client.callProcedure("AddPerson", 1, 2L, 31L, 28920.99, 3, NORMALLY).getResults();
        assertEquals(1, results.length);
        assertEquals(1L, results[0].asScalarLong());

        results = client.callProcedure("AggAges", 1).getResults();
        assertEquals(1, results.length);
        results[0].advanceRow();
        assertEquals(31L, results[0].getLong(0));
        assertEquals(2L, results[0].getLong(2));
        assertEquals(27500.20 + 28920.99, results[0].getDouble("SALARIES"), 0.001);

        // HSQL backend does not support multi-statement transactionality.
        if ( ! isHSQL()) {
            // Make a doomed attempt to delete that should have no effect.
            try {
                results = client.callProcedure("DeletePerson", 1, 1L, SABOTAGE).getResults();
                fail("intentional ProcCallException failed");
            } catch (ProcCallException pce) {
                // Expected the throw.
            }
        }
        results = client.callProcedure("AggAges", 1).getResults();
        assertEquals(1, results.length);
        results[0].advanceRow();
        assertEquals(31L, results[0].getLong(0));
        assertEquals(2L, results[0].getLong(2));
        assertEquals(27500.20 + 28920.99, results[0].getDouble("SALARIES"), 0.001);

        results = client.callProcedure("DeletePerson", 1, 1L, NORMALLY).getResults();
        assertEquals(1, results.length);
        assertEquals(1L, results[0].asScalarLong());

        results = client.callProcedure("AggAges", 1).getResults();
        assertEquals(1, results.length);
        assertEquals(1, results[0].getRowCount());
        while (results[0].advanceRow()) {
            assertEquals(31L, results[0].getLong(0));
            assertEquals(1L, results[0].getLong(2));
            assertEquals(28920.99, results[0].getDouble(3), 0.01);
            assertEquals(3L, results[0].getLong(4));
        }
        assert(results != null);

        results = client.callProcedure("DeletePerson", 1, 2L, NORMALLY).getResults();
        assertEquals(1, results.length);
        assertEquals(1L, results[0].asScalarLong());

        results = client.callProcedure("AggAges", 1).getResults();
        assertEquals(1, results.length);
        assertEquals(0, results[0].getRowCount());
        assert(results != null);
    }

    private void subtestUpdateSinglePartition() throws IOException, ProcCallException
    {
        Client client = getClient();
        truncateBeforeTest(client);
        VoltTable[] results = null;

        results = client.callProcedure("AggAges", 1).getResults();
        assertEquals(1, results.length);
        assertEquals(0, results[0].getRowCount());
        assert(results != null);

        results = client.callProcedure("AddPerson", 1, 1L, 31L, 27500.20, 7, NORMALLY).getResults();
        assertEquals(1, results.length);
        assertEquals(1L, results[0].asScalarLong());
        results = client.callProcedure("AddPerson", 1, 2L, 31L, 28920.99, 3, NORMALLY).getResults();
        assertEquals(1, results.length);
        assertEquals(1L, results[0].asScalarLong());
        results = client.callProcedure("AddPerson", 1, 3L, 33L, 28920.99, 3, NORMALLY).getResults();
        assertEquals(1, results.length);
        assertEquals(1L, results[0].asScalarLong());
        results = client.callProcedure("UpdatePerson", 1, 2L, 31L, 15000.00, 3).getResults();
        assertEquals(1, results.length);
        assertEquals(1L, results[0].asScalarLong());
        results = client.callProcedure("UpdatePerson", 1, 1L, 31L, 15000.00, 5).getResults();
        assertEquals(1, results.length);
        assertEquals(1L, results[0].asScalarLong());

        results = client.callProcedure("AggAges", 1).getResults();
        assert(results != null);
        assertEquals(1, results.length);
        assertEquals(2, results[0].getRowCount());
        System.out.println(results[0].toString());
        VoltTableRow r1 = results[0].fetchRow(0);
        VoltTableRow r2 = results[0].fetchRow(1);
        assertEquals(31L, r1.getLong(0));
        assertEquals(2L, r1.getLong(2));
        assertTrue(Math.abs(r1.getDouble(3) - 30000.0) < .01);
        assertEquals(8L, r1.getLong(4));

        assertEquals(33L, r2.getLong(0));
        assertEquals(1L, r2.getLong(2));
        assertTrue(Math.abs(r2.getDouble(3) - 28920.99) < .01);
        assertEquals(3L, r2.getLong(4));
    }

    private void subtestSinglePartitionWithPredicates() throws IOException, ProcCallException
    {
        Client client = getClient();
        truncateBeforeTest(client);
        VoltTable[] results = null;

        results = client.callProcedure("AggAges", 1).getResults();
        assertEquals(1, results.length);
        assertEquals(0, results[0].getRowCount());
        assert(results != null);

        // expecting the 2yr old won't make it
        results = client.callProcedure("AddPerson", 1, 1L, 31L, 1000.0, 7, NORMALLY).getResults();
        assertEquals(1, results.length);
        assertEquals(1L, results[0].asScalarLong());
        results = client.callProcedure("AddPerson", 1, 2L, 2L, 2000.0, 3, NORMALLY).getResults();
        assertEquals(1, results.length);
        assertEquals(1L, results[0].asScalarLong());

        results = client.callProcedure("AggAges", 1).getResults();
        assertEquals(1, results.length);
        assertEquals(1, results[0].getRowCount());
        assert(results != null);

        results = client.callProcedure("UpdatePerson", 1, 1L, 3L, 1000.0, 6).getResults();
        assertEquals(1, results.length);
        assertEquals(1L, results[0].asScalarLong());

        results = client.callProcedure("AggAges", 1).getResults();
        assertEquals(1, results.length);
        assertEquals(0, results[0].getRowCount());
        assert(results != null);

        results = client.callProcedure("UpdatePerson", 1, 2L, 50L, 4000.0, 4).getResults();
        assertEquals(1, results.length);
        assertEquals(1L, results[0].asScalarLong());

        results = client.callProcedure("AggAges", 1).getResults();
        assertEquals(1, results.length);
        assertEquals(1, results[0].getRowCount());
        assert(results != null);

        results = client.callProcedure("DeletePerson", 1, 1L, NORMALLY).getResults();
        assertEquals(1, results.length);
        assertEquals(1L, results[0].asScalarLong());

        results = client.callProcedure("AggAges", 1).getResults();
        assertEquals(1, results.length);
        assertEquals(1, results[0].getRowCount());
        assert(results != null);
    }

    private void subtestMinMaxSinglePartition() throws IOException, ProcCallException {
        Client client = getClient();
        truncateBeforeTest(client);
        VoltTable[] results = null;
        VoltTable t;

        results = client.callProcedure("@AdHoc", "SELECT * FROM MATPEOPLE2").getResults();
        assert(results != null);
        assertEquals(1, results.length);
        assertEquals(0, results[0].getRowCount());

        results = client.callProcedure("AddPerson", 1, 1L, 31L, 1000.0, 3, NORMALLY).getResults();
        assertEquals(1, results.length);
        assertEquals(1L, results[0].asScalarLong());
        results = client.callProcedure("AddPerson", 1, 2L, 31L, 900.0, 5, NORMALLY).getResults();
        assertEquals(1, results.length);
        assertEquals(1L, results[0].asScalarLong());
        results = client.callProcedure("AddPerson", 1, 3L, 31L, 900.0, 1, NORMALLY).getResults();
        assertEquals(1, results.length);
        assertEquals(1L, results[0].asScalarLong());
        results = client.callProcedure("AddPerson", 1, 4L, 31L, 2500.0, 5, NORMALLY).getResults();
        assertEquals(1, results.length);
        assertEquals(1L, results[0].asScalarLong());

        results = client.callProcedure("@AdHoc", "SELECT * FROM MATPEOPLE2").getResults();
        assert(results != null);
        assertEquals(1, results.length);
        t = results[0];
        assertEquals(1, t.getRowCount());
        System.out.println(t.toString());
        t.advanceRow();
        assertEquals(4, t.getLong(2));
        assertEquals(900, (int)(t.getDouble(3)));
        assertEquals(5, t.getLong(4));

        results = client.callProcedure("DeletePerson", 1, 2L, NORMALLY).getResults();

        results = client.callProcedure("@AdHoc", "SELECT * FROM MATPEOPLE2").getResults();
        assert(results != null);
        assertEquals(1, results.length);
        t = results[0];
        assertEquals(1, t.getRowCount());
        System.out.println(t.toString());
        t.advanceRow();
        assertEquals(3, t.getLong(2));
        assertEquals(900, (int)(t.getDouble(3)));
        assertEquals(5, t.getLong(4));

        results = client.callProcedure("UpdatePerson", 1, 3L, 31L, 200, 9).getResults();

        results = client.callProcedure("@AdHoc", "SELECT * FROM MATPEOPLE2").getResults();
        assert(results != null);
        assertEquals(1, results.length);
        t = results[0];
        assertEquals(1, t.getRowCount());
        System.out.println(t.toString());
        t.advanceRow();
        assertEquals(3, t.getLong(2));
        assertEquals(200, (int)(t.getDouble(3)));
        assertEquals(9, t.getLong(4));

        results = client.callProcedure("UpdatePerson", 1, 4L, 31L, 0, 10).getResults();

        results = client.callProcedure("@AdHoc", "SELECT * FROM MATPEOPLE2").getResults();
        assert(results != null);
        assertEquals(1, results.length);
        t = results[0];
        assertEquals(1, t.getRowCount());
        System.out.println(t.toString());
        t.advanceRow();
        assertEquals(3, t.getLong(2));
        assertEquals(0, (int)(t.getDouble(3)));
        assertEquals(10, t.getLong(4));

        results = client.callProcedure("DeletePerson", 1, 1L, NORMALLY).getResults();

        results = client.callProcedure("@AdHoc", "SELECT * FROM MATPEOPLE2").getResults();
        assert(results != null);
        assertEquals(1, results.length);
        t = results[0];
        assertEquals(1, t.getRowCount());
        System.out.println(t.toString());
        t.advanceRow();
        assertEquals(2, t.getLong(2));
        assertEquals(0, (int)(t.getDouble(3)));
        assertEquals(10, t.getLong(4));

    }

    private void subtestMinMaxSinglePartitionWithPredicate() throws IOException, ProcCallException {
        Client client = getClient();
        truncateBeforeTest(client);
        VoltTable[] results = null;
        VoltTable t;

        results = client.callProcedure("@AdHoc", "SELECT * FROM MATPEOPLE3").getResults();
        assert(results != null);
        assertEquals(1, results.length);
        assertEquals(0, results[0].getRowCount());

        results = client.callProcedure("AddPerson", 1, 1L, 31L, 1000.0, 3, NORMALLY).getResults();
        assertEquals(1, results.length);
        assertEquals(1L, results[0].asScalarLong());
        results = client.callProcedure("AddPerson", 1, 2L, 31L, 900.0, 5, NORMALLY).getResults();
        assertEquals(1, results.length);
        assertEquals(1L, results[0].asScalarLong());
        results = client.callProcedure("AddPerson", 1, 3L, 31L, 900.0, 1, NORMALLY).getResults();
        assertEquals(1, results.length);
        assertEquals(1L, results[0].asScalarLong());
        results = client.callProcedure("AddPerson", 1, 4L, 31L, 2500.0, 5, NORMALLY).getResults();
        assertEquals(1, results.length);
        assertEquals(1L, results[0].asScalarLong());

        results = client.callProcedure("@AdHoc", "SELECT * FROM MATPEOPLE3").getResults();
        assert(results != null);
        assertEquals(1, results.length);
        t = results[0];
        assertEquals(1, t.getRowCount());
        System.out.println(t.toString());
        t.advanceRow();
        assertEquals(2, t.getLong(2));
        assertEquals(5, t.getLong(3));

        results = client.callProcedure("DeletePerson", 1, 4L, NORMALLY).getResults();

        results = client.callProcedure("@AdHoc", "SELECT * FROM MATPEOPLE3").getResults();
        assert(results != null);
        assertEquals(1, results.length);
        t = results[0];
        assertEquals(1, t.getRowCount());
        System.out.println(t.toString());
        t.advanceRow();
        assertEquals(1, t.getLong(2));
        assertEquals(3, t.getLong(3));

        results = client.callProcedure("UpdatePerson", 1, 1L, 31L, 2000, 9).getResults();

        results = client.callProcedure("@AdHoc", "SELECT * FROM MATPEOPLE3").getResults();
        assert(results != null);
        assertEquals(1, results.length);
        t = results[0];
        assertEquals(1, t.getRowCount());
        System.out.println(t.toString());
        t.advanceRow();
        assertEquals(1, t.getLong(2));
        assertEquals(9, t.getLong(3));

    }

    private void subtestIndexMinMaxSinglePartition() throws IOException, ProcCallException
    {
        Client client = getClient();
        truncateBeforeTest(client);
        VoltTable[] results = null;

        results = client.callProcedure("@AdHoc", "SELECT * FROM DEPT_AGE_MATVIEW;").getResults();
        assert(results != null);
        assertEquals(1, results.length);
        assertEquals(0, results[0].getRowCount());

        results = client.callProcedure("DEPT_PEOPLE.insert", 1, 1L, 31L, 1000.00, 3).getResults();
        assertEquals(1, results.length);
        assertEquals(1L, results[0].getRowCount());
        results = client.callProcedure("DEPT_PEOPLE.insert", 2, 1L, 31L, 900.00, 5).getResults();
        assertEquals(1, results.length);
        assertEquals(1L, results[0].getRowCount());
        results = client.callProcedure("DEPT_PEOPLE.insert", 3, 1L, 31L, 900.00, 1).getResults();
        assertEquals(1, results.length);
        assertEquals(1L, results[0].getRowCount());
        results = client.callProcedure("DEPT_PEOPLE.insert", 4, 1L, 31L, 2500.00, 5).getResults();
        assertEquals(1, results.length);
        assertEquals(1L, results[0].getRowCount());

        VoltTable t;
        results = client.callProcedure("@AdHoc", "SELECT * FROM DEPT_AGE_MATVIEW").getResults();
        assert(results != null);
        assertEquals(1, results.length);
        t = results[0];
        assertEquals(1, t.getRowCount());
        System.out.println(t.toString());
        t.advanceRow();
        assertEquals(4, t.getLong(2));
        assertEquals(900, (int)(t.getDouble(3)));
        assertEquals(5, t.getLong(4));

        results = client.callProcedure("DEPT_PEOPLE.delete", 2L).getResults();

        results = client.callProcedure("@AdHoc", "SELECT * FROM DEPT_AGE_MATVIEW").getResults();
        assert(results != null);
        assertEquals(1, results.length);
        t = results[0];
        assertEquals(1, t.getRowCount());
        System.out.println(t.toString());
        t.advanceRow();
        assertEquals(3, t.getLong(2));
        assertEquals(900, (int)(t.getDouble(3)));
        assertEquals(5, t.getLong(4));

        results = client.callProcedure("DEPT_PEOPLE.update", 3L, 1, 31L, 200, 9, 3L).getResults();

        results = client.callProcedure("@AdHoc", "SELECT * FROM DEPT_AGE_MATVIEW").getResults();
        assert(results != null);
        assertEquals(1, results.length);
        t = results[0];
        assertEquals(1, t.getRowCount());
        System.out.println(t.toString());
        t.advanceRow();
        assertEquals(3, t.getLong(2));
        assertEquals(200, (int)(t.getDouble(3)));
        assertEquals(9, t.getLong(4));

        results = client.callProcedure("DEPT_PEOPLE.update", 4L, 1, 31L, 0, 10, 4L).getResults();

        results = client.callProcedure("@AdHoc", "SELECT * FROM DEPT_AGE_MATVIEW").getResults();
        assert(results != null);
        assertEquals(1, results.length);
        t = results[0];
        assertEquals(1, t.getRowCount());
        System.out.println(t.toString());
        t.advanceRow();
        assertEquals(3, t.getLong(2));
        assertEquals(0, (int)(t.getDouble(3)));
        assertEquals(10, t.getLong(4));

        results = client.callProcedure("DEPT_PEOPLE.delete", 1L).getResults();

        results = client.callProcedure("@AdHoc", "SELECT * FROM DEPT_AGE_MATVIEW").getResults();
        assert(results != null);
        assertEquals(1, results.length);
        t = results[0];
        assertEquals(1, t.getRowCount());
        System.out.println(t.toString());
        t.advanceRow();
        assertEquals(2, t.getLong(2));
        assertEquals(0, (int)(t.getDouble(3)));
        assertEquals(10, t.getLong(4));
    }

    private void subtestIndexMinMaxSinglePartitionWithPredicate() throws IOException, ProcCallException
    {
        Client client = getClient();
        truncateBeforeTest(client);
        VoltTable[] results = null;

        results = client.callProcedure("@AdHoc", "SELECT * FROM DEPT_AGE_FILTER_MATVIEW;").getResults();
        assert(results != null);
        assertEquals(1, results.length);
        assertEquals(0, results[0].getRowCount());

        results = client.callProcedure("DEPT_PEOPLE.insert", 1, 1L, 31L, 1000.00, 3).getResults();
        assertEquals(1, results.length);
        assertEquals(1L, results[0].getRowCount());
        results = client.callProcedure("DEPT_PEOPLE.insert", 2, 1L, 31L, 900.00, 5).getResults();
        assertEquals(1, results.length);
        assertEquals(1L, results[0].getRowCount());
        results = client.callProcedure("DEPT_PEOPLE.insert", 3, 1L, 31L, 900.00, 1).getResults();
        assertEquals(1, results.length);
        assertEquals(1L, results[0].getRowCount());
        results = client.callProcedure("DEPT_PEOPLE.insert", 4, 1L, 31L, 2500.00, 5).getResults();
        assertEquals(1, results.length);
        assertEquals(1L, results[0].getRowCount());

        VoltTable t;
        results = client.callProcedure("@AdHoc", "SELECT * FROM DEPT_AGE_FILTER_MATVIEW").getResults();
        assert(results != null);
        assertEquals(1, results.length);
        t = results[0];
        assertEquals(1, t.getRowCount());
        System.out.println(t.toString());
        t.advanceRow();
        assertEquals(2, t.getLong(2));
        assertEquals(5, t.getLong(3));

        results = client.callProcedure("DEPT_PEOPLE.delete", 2L).getResults();

        results = client.callProcedure("@AdHoc", "SELECT * FROM DEPT_AGE_FILTER_MATVIEW").getResults();
        assert(results != null);
        assertEquals(1, results.length);
        t = results[0];
        assertEquals(1, t.getRowCount());
        System.out.println(t.toString());
        t.advanceRow();
        assertEquals(2, t.getLong(2));
        assertEquals(5, t.getLong(3));

        results = client.callProcedure("DEPT_PEOPLE.update", 4L, 1, 31L, 200, 9, 4L).getResults();

        results = client.callProcedure("@AdHoc", "SELECT * FROM DEPT_PEOPLE;").getResults();
        System.out.println(results[0].toString());

        results = client.callProcedure("@AdHoc", "SELECT * FROM DEPT_AGE_FILTER_MATVIEW").getResults();
        assert(results != null);
        assertEquals(1, results.length);
        t = results[0];
        assertEquals(1, t.getRowCount());
        System.out.println(t.toString());
        t.advanceRow();
        assertEquals(1, t.getLong(2));
        assertEquals(3, t.getLong(3));

        results = client.callProcedure("DEPT_PEOPLE.update", 4L, 1, 31L, 2000, 9, 4L).getResults();

        results = client.callProcedure("@AdHoc", "SELECT * FROM DEPT_AGE_FILTER_MATVIEW").getResults();
        assert(results != null);
        assertEquals(1, results.length);
        t = results[0];
        assertEquals(1, t.getRowCount());
        System.out.println(t.toString());
        t.advanceRow();
        assertEquals(2, t.getLong(2));
        assertEquals(9, t.getLong(3));

    }

    private void subtestNullMinMaxSinglePartition() throws IOException, ProcCallException
    {
        Client client = getClient();
        truncateBeforeTest(client);
        VoltTable[] results = null;
        VoltTable t;

        results = client.callProcedure("@AdHoc", "SELECT * FROM MATPEOPLE2").getResults();
        assert(results != null);
        assertEquals(1, results.length);
        assertEquals(0, results[0].getRowCount());

        results = client.callProcedure("AddPerson", 1, 1L, 31L, 1000.0, 3, NORMALLY).getResults();
        assertEquals(1, results.length);
        assertEquals(1L, results[0].asScalarLong());
        results = client.callProcedure("AddPerson", 1, 2L, 31L, 900.0, 5, NORMALLY).getResults();
        assertEquals(1, results.length);
        assertEquals(1L, results[0].asScalarLong());
        results = client.callProcedure("AddPerson", 1, 3L, 31L, 900.0, 1, NORMALLY).getResults();
        assertEquals(1, results.length);
        assertEquals(1L, results[0].asScalarLong());
        results = client.callProcedure("AddPerson", 1, 4L, 31L, 2500.0, 5, NORMALLY).getResults();
        assertEquals(1, results.length);
        assertEquals(1L, results[0].asScalarLong());
        results = client.callProcedure("AddPerson", 1, 5L, 31L, null, null, NORMALLY).getResults();
        assertEquals(1, results.length);
        assertEquals(1L, results[0].asScalarLong());

        results = client.callProcedure("@AdHoc", "SELECT * FROM MATPEOPLE2").getResults();
        assert(results != null);
        assertEquals(1, results.length);
        t = results[0];
        assertEquals(1, t.getRowCount());
        System.out.println(t.toString());
        t.advanceRow();
        assertEquals(5, t.getLong(2));
        assertEquals(900, (int)(t.getDouble(3)));
        assertEquals(5, t.getLong(4));

        results = client.callProcedure("DeletePerson", 1, 2L, NORMALLY).getResults();

        results = client.callProcedure("@AdHoc", "SELECT * FROM MATPEOPLE2").getResults();
        assert(results != null);
        assertEquals(1, results.length);
        t = results[0];
        assertEquals(1, t.getRowCount());
        System.out.println(t.toString());
        t.advanceRow();
        assertEquals(4, t.getLong(2));
        assertEquals(900, (int)(t.getDouble(3)));
        assertEquals(5, t.getLong(4));

        results = client.callProcedure("UpdatePerson", 1, 3L, 31L, 200, 9).getResults();

        results = client.callProcedure("@AdHoc", "SELECT * FROM MATPEOPLE2").getResults();
        assert(results != null);
        assertEquals(1, results.length);
        t = results[0];
        assertEquals(1, t.getRowCount());
        System.out.println(t.toString());
        t.advanceRow();
        assertEquals(4, t.getLong(2));
        assertEquals(200, (int)(t.getDouble(3)));
        assertEquals(9, t.getLong(4));
    }


    public void testMPAndRegressions() throws IOException, ProcCallException
    {
        subtestMultiPartitionSimple();
        subtestInsertReplicated();
        subtestInsertAndOverflowSum();
        subtestENG798();
        subtestIndexed();
        subtestMinMaxMultiPartition();
    }

    private void subtestMultiPartitionSimple() throws IOException, ProcCallException
    {
        Client client = getClient();
        truncateBeforeTest(client);
        VoltTable[] results = null;

        results = client.callProcedure("AggAges", 1).getResults();
        assertEquals(1, results.length);
        assertEquals(0, results[0].getRowCount());
        assert(results != null);

        results = client.callProcedure("AddPerson", 1, 1L, 31L, 1000.0, 3, NORMALLY).getResults();
        assertEquals(1, results.length);
        assertEquals(1L, results[0].asScalarLong());
        results = client.callProcedure("AddPerson", 1, 2L, 2L, 1000.0, 3, NORMALLY).getResults();
        assertEquals(1, results.length);
        assertEquals(1L, results[0].asScalarLong());
        results = client.callProcedure("AddPerson", 2, 3L, 23L, 1000.0, 3, NORMALLY).getResults();
        assertEquals(1, results.length);
        assertEquals(1L, results[0].asScalarLong());
        results = client.callProcedure("AddPerson", 2, 4L, 23L, 1000.0, 3, NORMALLY).getResults();
        assertEquals(1, results.length);
        assertEquals(1L, results[0].asScalarLong());
        results = client.callProcedure("AddPerson", 2, 5L, 35L, 1000.0, 3, NORMALLY).getResults();
        assertEquals(1, results.length);
        assertEquals(1L, results[0].asScalarLong());
        results = client.callProcedure("AddPerson", 2, 6L, 35L, 1000.0, 3, NORMALLY).getResults();
        assertEquals(1, results.length);
        assertEquals(1L, results[0].asScalarLong());
        results = client.callProcedure("UpdatePerson", 1, 2L, 32L, 1000.0, 3).getResults();
        assertEquals(1, results.length);
        assertEquals(1L, results[0].asScalarLong());
        results = client.callProcedure("DeletePerson", 2, 6L, NORMALLY).getResults();
        assertEquals(1, results.length);
        assertEquals(1L, results[0].asScalarLong());

        results = client.callProcedure("AggAges", 1).getResults();
        assert(results != null);
        assertEquals(1, results.length);

        VoltTable results2[] = client.callProcedure("AggAges", 2).getResults();
        assert(results != null);
        assertEquals(1, results2.length);

        int totalRows = results[0].getRowCount() + results2[0].getRowCount();
        // unfortunately they're both 4 in the hsql case, the fact that partitioning
        // can change behavior between backends if not used smartly should be corrected
        assertTrue((4 == totalRows) ||
                   (results[0].getRowCount() == 4) || (results2[0].getRowCount() == 4));
    }

    private void subtestInsertReplicated() throws IOException, ProcCallException
    {
        Client client = getClient();
        truncateBeforeTest(client);
        VoltTable[] results = null;

        results = client.callProcedure("AggThings").getResults();
        assertEquals(1, results.length);
        assertEquals(0, results[0].getRowCount());
        assert(results != null);

        results = client.callProcedure("AddThing", 1L, 10L).getResults();
        assertEquals(1, results.length);
        assertEquals(1L, results[0].asScalarLong());
        results = client.callProcedure("AddThing", 2L, 12L).getResults();
        assertEquals(1, results.length);
        assertEquals(1L, results[0].asScalarLong());
        results = client.callProcedure("AddThing", 3L, 10L).getResults();
        assertEquals(1, results.length);
        assertEquals(1L, results[0].asScalarLong());

        results = client.callProcedure("AggThings").getResults();
        assertEquals(1, results.length);
        assertEquals(2, results[0].getRowCount());
        assert(results != null);
    }

    private void subtestInsertAndOverflowSum() throws IOException, ProcCallException
    {
        if (isHSQL()) {
            return;
        }
        Client client = getClient();
        truncateBeforeTest(client);
        int invocationIndex = 0;
        VoltTable[] results = client.callProcedure("OverflowTest", 0, 0, invocationIndex++).getResults();
        results = client.callProcedure("OverflowTest", 2, 0, invocationIndex++).getResults();
        results = client.callProcedure("OverflowTest", 1, 0, 0).getResults();
        results[0].advanceRow();
        long preRollbackValue = results[0].getLong(3);
        boolean threwException = false;
        try {
            results = client.callProcedure("OverflowTest", 0, 0, invocationIndex++).getResults();
        } catch (Exception e) {
           threwException = true;
        }
        assertTrue(threwException);
        results = client.callProcedure("OverflowTest", 1, 0, 0).getResults();
        results[0].advanceRow();
        assertEquals(preRollbackValue, results[0].getLong(3));
        preRollbackValue = 0;
        threwException = false;
        while (!threwException) {
            try {
                results = client.callProcedure("OverflowTest", 2, 0, invocationIndex++).getResults();
                results = client.callProcedure("OverflowTest", 1, 0, 0).getResults();
                results[0].advanceRow();
                preRollbackValue = results[0].getLong(2);
            } catch (Exception e) {
                threwException = true;
                break;
            }
        }
        results = client.callProcedure("OverflowTest", 1, 0, 0).getResults();
        results[0].advanceRow();
        assertEquals(preRollbackValue, results[0].getLong(2));
    }

    /** Test a view that re-orders the source table's columns */
    private void subtestENG798() throws IOException, ProcCallException
    {
        if (isHSQL()) {
            return;
        }

        // this would throw on a bad cast in the broken case.
        Client client = getClient();
        truncateBeforeTest(client);
        ClientResponse callProcedure = client.callProcedure("Eng798Insert", "clientname");
        assertTrue(callProcedure.getStatus() == ClientResponse.SUCCESS);
        assertEquals(1, callProcedure.getResults().length);
        assertEquals(1, callProcedure.getResults()[0].asScalarLong());
    }


    private void subtestIndexed() throws IOException, ProcCallException
    {
        Client client = getClient();
        truncateBeforeTest(client);
        VoltTable[] results = null;

        results = client.callProcedure("AggAges", 1).getResults();
        assertEquals(1, results.length);
        assertEquals(0, results[0].getRowCount());
        assert(results != null);

        results = client.callProcedure("AddPerson", 1, 1L, 31L, 1000.0, 3, NORMALLY).getResults();
        assertEquals(1, results.length);
        assertEquals(1L, results[0].asScalarLong());
        results = client.callProcedure("AddPerson", 1, 2L, 31L, 1000.0, 3, NORMALLY).getResults();
        assertEquals(1, results.length);
        assertEquals(1L, results[0].asScalarLong());
        results = client.callProcedure("AddPerson", 1, 3L, 33L, 28920.99, 3, NORMALLY).getResults();
        assertEquals(1, results.length);
        assertEquals(1L, results[0].asScalarLong());
        results = client.callProcedure("AddPerson", 2, 4L, 23L, 1000.0, 3, NORMALLY).getResults();
        assertEquals(1, results.length);
        assertEquals(1L, results[0].asScalarLong());
        results = client.callProcedure("AddPerson", 2, 5L, 35L, 1000.0, 3, NORMALLY).getResults();
        assertEquals(1, results.length);
        assertEquals(1L, results[0].asScalarLong());
        results = client.callProcedure("AddPerson", 2, 6L, 35L, 1000.0, 3, NORMALLY).getResults();
        assertEquals(1, results.length);
        assertEquals(1L, results[0].asScalarLong());
        results = client.callProcedure("AddPerson", 2, 7L, 23L, 1000.0, 3, NORMALLY).getResults();
        assertEquals(1, results.length);
        assertEquals(1L, results[0].asScalarLong());
        results = client.callProcedure("AddPerson", 2, 8L, 31L, 2222.22, 3, NORMALLY).getResults();
        assertEquals(1, results.length);
        assertEquals(1L, results[0].asScalarLong());
        results = client.callProcedure("UpdatePerson", 1, 2L, 32L, 1000.0, 3).getResults();
        assertEquals(1, results.length);
        assertEquals(1L, results[0].asScalarLong());
        results = client.callProcedure("DeletePerson", 2, 6L, NORMALLY).getResults();
        assertEquals(1, results.length);
        assertEquals(1L, results[0].asScalarLong());

        int totalRows;
        // INDEXED_FIRST_GROUP   AS SELECT AGE, SALARIES LIMIT 1;
        results = client.callProcedure("INDEXED_FIRST_GROUP").getResults();
        assert(results != null);
        assertEquals(1, results.length);
        totalRows = results[0].getRowCount();
        assertEquals(1, totalRows);
        results[0].advanceRow();
        assertEquals(33L, results[0].getLong(0));
        assertEquals(28920.99, results[0].getDouble(1), 0.001);

        // INDEXED_MAX_GROUP     AS SELECT MAX(SALARIES);
        results = client.callProcedure("INDEXED_MAX_GROUP").getResults();
        assert(results != null);
        assertEquals(1, results.length);
        totalRows = results[0].getRowCount();
        assertEquals(1, totalRows);
        results[0].advanceRow();
        assertEquals(28920.99, results[0].getDouble(0), 0.001);

        // INDEXED_MAX_IN_GROUPS AS SELECT MAX(SALARIES) WHERE AGE = ?;
        results = client.callProcedure("INDEXED_MAX_IN_GROUPS", 31L).getResults();
        assert(results != null);
        assertEquals(1, results.length);
        totalRows = results[0].getRowCount();
        assertEquals(1, totalRows);
        results[0].advanceRow();
        assertEquals(2222.22, results[0].getDouble(0), 0.001);

        // INDEXED_GROUPS: AGE, SALARIES, PARTITION, NUM, KIDS ORDER BY AGE, SALARIES */
        results = client.callProcedure("INDEXED_GROUPS").getResults();
        assert(results != null);
        totalRows = results[0].getRowCount();
        assertEquals(6, totalRows);
        results[0].advanceRow();
        assertEquals(23L, results[0].getLong(0));
        assertEquals(2000.0, results[0].getDouble(1), 0.001);
        results[0].advanceRow();
        assertEquals(31L, results[0].getLong(0));
        assertEquals(1000.0, results[0].getDouble(1), 0.001);
        results[0].advanceRow();
        assertEquals(31L, results[0].getLong(0));
        assertEquals(2222.22, results[0].getDouble(1), 0.001);
        results[0].advanceRow();
        assertEquals(32L, results[0].getLong(0));
        assertEquals(1000.00, results[0].getDouble(1), 0.001);

        long timestampInitializer;
        int ii;

        int delay = 0; // keeps the clock moving forward.
        // +1 V_TEAM_MEMBERSHIP, +1 V_TEAM_TIMES
        timestampInitializer = (System.currentTimeMillis() + (++delay))*1000;
        results = client.callProcedure("CONTEST.insert",
            "Senior", timestampInitializer, "Boston", "Jack").getResults();
        assertEquals(1, results.length);
        assertEquals(1L, results[0].asScalarLong());

        // +1 V_TEAM_MEMBERSHIP, +4 V_TEAM_TIMES
        for (ii = 0; ii < 4; ++ii) {
            timestampInitializer = (System.currentTimeMillis() + (++delay))*1000;
            results = client.callProcedure("CONTEST.insert",
                "Senior", timestampInitializer, "Cambridge", "anonymous " + ii).getResults();
            assertEquals(1, results.length);
            assertEquals(1L, results[0].asScalarLong());
        }

        // +0 V_TEAM_MEMBERSHIP, +1 V_TEAM_TIMES
        timestampInitializer = (System.currentTimeMillis() + (++delay))*1000;
        for (ii = 0; ii < 3; ++ii) {
            results = client.callProcedure("CONTEST.insert",
                "Senior", timestampInitializer, "Boston",  "not Jack " + ii).getResults();
            assertEquals(1, results.length);
            assertEquals(1L, results[0].asScalarLong());
        }

        // +1 V_TEAM_MEMBERSHIP, +1 V_TEAM_TIMES
        timestampInitializer = (System.currentTimeMillis() + (++delay))*1000;
        for (ii = 0; ii < 3; ++ii) {
            results = client.callProcedure("CONTEST.insert",
                "Senior", timestampInitializer, "Concord", "Emerson " + ii).getResults();
            assertEquals(1, results.length);
            assertEquals(1L, results[0].asScalarLong());
        }

        // +1 V_TEAM_MEMBERSHIP, +2 V_TEAM_TIMES
        for (ii = 0; ii < 2; ++ii) {
            timestampInitializer = (System.currentTimeMillis() + (++delay))*1000;
            results = client.callProcedure("CONTEST.insert",
                "Senior", timestampInitializer, "Lexington", "Luis " + ii).getResults();
            assertEquals(1, results.length);
            assertEquals(1L, results[0].asScalarLong());
        }

        if ( ! isHSQL()) {
            results = client.callProcedure("@AdHoc",
                "SELECT team, total, finish FROM V_TEAM_TIMES " +
                "ORDER BY total DESC, 0-SINCE_EPOCH(MILLISECOND, finish) DESC").getResults();
            assertEquals(1, results.length);
            System.out.println(results[0]);
            assertEquals(9, results[0].getRowCount());
            results[0].advanceRow();
            assertEquals("Boston", results[0].getString(0));
            assertEquals(3, results[0].getLong(1));
            results[0].advanceRow();
            assertEquals("Concord", results[0].getString(0));
            assertEquals(3, results[0].getLong(1));

            results[0].advanceToRow(8);
            assertEquals("Lexington", results[0].getString(0));
            assertEquals(1, results[0].getLong(1));
        }

        /**
         * Current data in MV table: V_TEAM_MEMBERSHIP.
         *  header size: 39
             status code: -128 column count: 3
             cols (RUNNER_CLASS:STRING), (TEAM:STRING), (TOTAL:INTEGER),
             rows -
              Senior,Boston,4
              Senior,Cambridge,4
              Senior,Concord,3
              Senior,Lexington,2
         */
        results = client.callProcedure("@AdHoc",
                "SELECT count(*) FROM V_TEAM_MEMBERSHIP where team > 'Cambridge' order by total").getResults();
        assertEquals(1, results.length);
        System.out.println(results[0]);
        assertEquals(2L, results[0].asScalarLong());

        results = client.callProcedure("@AdHoc",
                "SELECT count(*) FROM V_TEAM_MEMBERSHIP where total > 3 ").getResults();
        assertEquals(1, results.length);
        System.out.println(results[0]);
        assertEquals(2L, results[0].asScalarLong());



        results = client.callProcedure("@AdHoc",
                "SELECT team, finish FROM V_TEAM_TIMES ORDER BY finish DESC limit 3").getResults();
        assertEquals(1, results.length);
        System.out.println(results[0]);
        assertEquals(3, results[0].getRowCount());
        results[0].advanceRow();
        assertEquals("Lexington", results[0].getString(0));
        results[0].advanceRow();
        assertEquals("Lexington", results[0].getString(0));
        results[0].advanceRow();
        assertEquals("Concord", results[0].getString(0));
    }

    private void subtestMinMaxMultiPartition() throws IOException, ProcCallException {
        Client client = getClient();
        truncateBeforeTest(client);
        VoltTable[] results = null;
        VoltTable t;

        results = client.callProcedure("@AdHoc", "SELECT * FROM MATPEOPLE2").getResults();
        assert(results != null);
        assertEquals(1, results.length);
        assertEquals(0, results[0].getRowCount());

        results = client.callProcedure("AddPerson", 1, 1L, 31L, 1000.0, 3, NORMALLY).getResults();
        assertEquals(1, results.length);
        assertEquals(1L, results[0].asScalarLong());
        results = client.callProcedure("AddPerson", 1, 2L, 31L, 900.0, 5, NORMALLY).getResults();
        assertEquals(1, results.length);
        assertEquals(1L, results[0].asScalarLong());
        results = client.callProcedure("AddPerson", 1, 3L, 31L, 900.0, 1, NORMALLY).getResults();
        assertEquals(1, results.length);
        assertEquals(1L, results[0].asScalarLong());
        results = client.callProcedure("AddPerson", 1, 4L, 31L, 2500.0, 5, NORMALLY).getResults();
        assertEquals(1, results.length);
        assertEquals(1L, results[0].asScalarLong());
        results = client.callProcedure("AddPerson", 2, 5L, 31L, 1000.0, 3, NORMALLY).getResults();
        assertEquals(1, results.length);
        assertEquals(1L, results[0].asScalarLong());
        results = client.callProcedure("AddPerson", 2, 6L, 31L, 900.0, 5, NORMALLY).getResults();
        assertEquals(1, results.length);
        assertEquals(1L, results[0].asScalarLong());
        results = client.callProcedure("AddPerson", 2, 7L, 31L, 900.0, 1, NORMALLY).getResults();
        assertEquals(1, results.length);
        assertEquals(1L, results[0].asScalarLong());
        results = client.callProcedure("AddPerson", 2, 8L, 31L, 2500.0, 5, NORMALLY).getResults();
        assertEquals(1, results.length);
        assertEquals(1L, results[0].asScalarLong());

        results = client.callProcedure("@AdHoc", "SELECT * FROM MATPEOPLE2").getResults();
        assert(results != null);
        assertEquals(1, results.length);
        t = results[0];
        assertEquals(2, t.getRowCount());
        System.out.println(t.toString());
        t.advanceRow();
        assertEquals(4, t.getLong(2));
        assertEquals(900, (int)(t.getDouble(3)));
        assertEquals(5, t.getLong(4));
        t.advanceRow();
        assertEquals(4, t.getLong(2));
        assertEquals(900, (int)(t.getDouble(3)));
        assertEquals(5, t.getLong(4));

        results = client.callProcedure("DeletePerson", 1, 2L, NORMALLY).getResults();
        assert(results != null);
        assertEquals(1, results.length);
        assertEquals(1, results[0].getRowCount());
        results = client.callProcedure("DeletePerson", 2, 6L, NORMALLY).getResults();
        assert(results != null);
        assertEquals(1, results.length);
        assertEquals(1, results[0].getRowCount());

        results = client.callProcedure("@AdHoc", "SELECT * FROM MATPEOPLE2").getResults();
        assert(results != null);
        assertEquals(1, results.length);
        t = results[0];
        assertEquals(2, t.getRowCount());
        System.out.println(t.toString());
        t.advanceRow();
        assertEquals(3, t.getLong(2));
        assertEquals(900, (int)(t.getDouble(3)));
        assertEquals(5, t.getLong(4));
        t.advanceRow();
        assertEquals(3, t.getLong(2));
        assertEquals(900, (int)(t.getDouble(3)));
        assertEquals(5, t.getLong(4));

        results = client.callProcedure("UpdatePerson", 1, 3L, 31L, 200, 9).getResults();
        assert(results != null);
        assertEquals(1, results.length);
        assertEquals(1, results[0].getRowCount());
        results = client.callProcedure("UpdatePerson", 2, 7L, 31L, 200, 9).getResults();
        assert(results != null);
        assertEquals(1, results.length);
        assertEquals(1, results[0].getRowCount());

        results = client.callProcedure("@AdHoc", "SELECT * FROM MATPEOPLE2").getResults();
        assert(results != null);
        assertEquals(1, results.length);
        t = results[0];
        assertEquals(2, t.getRowCount());
        System.out.println(t.toString());
        t.advanceRow();
        assertEquals(3, t.getLong(2));
        assertEquals(200, (int)(t.getDouble(3)));
        assertEquals(9, t.getLong(4));
        t.advanceRow();
        assertEquals(3, t.getLong(2));
        assertEquals(200, (int)(t.getDouble(3)));
        assertEquals(9, t.getLong(4));

        results = client.callProcedure("UpdatePerson", 1, 4L, 31L, 0, 10).getResults();
        assert(results != null);
        assertEquals(1, results.length);
        assertEquals(1, results[0].getRowCount());
        results = client.callProcedure("UpdatePerson", 2, 8L, 31L, 0, 10).getResults();
        assert(results != null);
        assertEquals(1, results.length);
        assertEquals(1, results[0].getRowCount());

        results = client.callProcedure("@AdHoc", "SELECT * FROM MATPEOPLE2").getResults();
        assert(results != null);
        assertEquals(1, results.length);
        t = results[0];
        assertEquals(2, t.getRowCount());
        System.out.println(t.toString());
        t.advanceRow();
        assertEquals(3, t.getLong(2));
        assertEquals(0, (int)(t.getDouble(3)));
        assertEquals(10, t.getLong(4));
        t.advanceRow();
        assertEquals(3, t.getLong(2));
        assertEquals(0, (int)(t.getDouble(3)));
        assertEquals(10, t.getLong(4));

        results = client.callProcedure("DeletePerson", 1, 1L, NORMALLY).getResults();
        results = client.callProcedure("DeletePerson", 2, 5L, NORMALLY).getResults();

        results = client.callProcedure("@AdHoc", "SELECT * FROM MATPEOPLE2").getResults();
        assert(results != null);
        assertEquals(1, results.length);
        t = results[0];
        assertEquals(2, t.getRowCount());
        System.out.println(t.toString());
        t.advanceRow();
        assertEquals(2, t.getLong(2));
        assertEquals(0, (int)(t.getDouble(3)));
        assertEquals(10, t.getLong(4));
        t.advanceRow();
        assertEquals(2, t.getLong(2));
        assertEquals(0, (int)(t.getDouble(3)));
        assertEquals(10, t.getLong(4));

    }

    /**
     * Build a list of the tests that will be run when TestTPCCSuite gets run by JUnit.
     * Use helper classes that are part of the RegressionSuite framework.
     * This particular class runs all tests on the the local JNI backend with both
     * one and two partition configurations, as well as on the hsql backend.
     *
     * @return The TestSuite containing all the tests to be run.
     */
    static public Test suite() {
        URL url = AddPerson.class.getResource("matviewsuite-ddl.sql");
        String schemaPath = url.getPath();

<<<<<<< HEAD
        // the suite made here will all be using the tests from this class
        MultiConfigSuiteBuilder builder = new MultiConfigSuiteBuilder(TestMaterializedViewSuite.class);

        /////////////////////////////////////////////////////////////
        // CONFIG #1: 2 Local Site/Partitions running on JNI backend
        /////////////////////////////////////////////////////////////

        // get a server config for the native backend with one sites/partitions
        //VoltServerConfig config = new LocalSingleProcessServer("matview-onesite.jar", 1, BackendTarget.NATIVE_EE_IPC);
        VoltServerConfig config = new LocalCluster("matview-twosites.jar", 2, 1, 0, BackendTarget.NATIVE_EE_JNI);

        // build up a project builder for the workload
        VoltProjectBuilder project = new VoltProjectBuilder();
        //project.setBackendTarget(BackendTarget.NATIVE_EE_IPC);
        project.catBuilder().addSchema(schemaPath)
        .addProcedures(PROCEDURES);
        // build the jarfile
        assertTrue(config.compile(project));

        // add this config to the set of tests to run
        builder.addServerConfig(config);

        /////////////////////////////////////////////////////////////
        // CONFIG #2: 1 Local Site/Partition running on HSQL backend
        /////////////////////////////////////////////////////////////

        config = new LocalCluster("matview-hsql.jar", 1, 1, 0, BackendTarget.HSQLDB_BACKEND);
        assertTrue(config.compile(project));
        builder.addServerConfig(config);

        /////////////////////////////////////////////////////////////
        // CONFIG #3: 3-node k=1 cluster
        /////////////////////////////////////////////////////////////
        config = new LocalCluster("matview-cluster.jar", 2, 3, 1, BackendTarget.NATIVE_EE_JNI);
        assertTrue(config.compile(project));
        builder.addServerConfig(config);

        return builder;
=======
        CatalogBuilder cb = new CatalogBuilder()
        .addSchema(schemaPath)
        .addProcedures(
                AddPerson.class, DeletePerson.class, UpdatePerson.class, AggAges.class,
                SelectAllPeople.class, AggThings.class, AddThing.class, OverflowTest.class,
                Eng798Insert.class, TruncateMatViewDataMP.class
                )
        ;
        return multiClusterSuiteBuilder(TestMaterializedViewSuite.class, cb,
                new DeploymentBuilder(),
                DeploymentBuilder.forHSQLBackend(),
                new DeploymentBuilder(2, 3, 1));
>>>>>>> f708143e
    }
}<|MERGE_RESOLUTION|>--- conflicted
+++ resolved
@@ -1174,46 +1174,6 @@
         URL url = AddPerson.class.getResource("matviewsuite-ddl.sql");
         String schemaPath = url.getPath();
 
-<<<<<<< HEAD
-        // the suite made here will all be using the tests from this class
-        MultiConfigSuiteBuilder builder = new MultiConfigSuiteBuilder(TestMaterializedViewSuite.class);
-
-        /////////////////////////////////////////////////////////////
-        // CONFIG #1: 2 Local Site/Partitions running on JNI backend
-        /////////////////////////////////////////////////////////////
-
-        // get a server config for the native backend with one sites/partitions
-        //VoltServerConfig config = new LocalSingleProcessServer("matview-onesite.jar", 1, BackendTarget.NATIVE_EE_IPC);
-        VoltServerConfig config = new LocalCluster("matview-twosites.jar", 2, 1, 0, BackendTarget.NATIVE_EE_JNI);
-
-        // build up a project builder for the workload
-        VoltProjectBuilder project = new VoltProjectBuilder();
-        //project.setBackendTarget(BackendTarget.NATIVE_EE_IPC);
-        project.catBuilder().addSchema(schemaPath)
-        .addProcedures(PROCEDURES);
-        // build the jarfile
-        assertTrue(config.compile(project));
-
-        // add this config to the set of tests to run
-        builder.addServerConfig(config);
-
-        /////////////////////////////////////////////////////////////
-        // CONFIG #2: 1 Local Site/Partition running on HSQL backend
-        /////////////////////////////////////////////////////////////
-
-        config = new LocalCluster("matview-hsql.jar", 1, 1, 0, BackendTarget.HSQLDB_BACKEND);
-        assertTrue(config.compile(project));
-        builder.addServerConfig(config);
-
-        /////////////////////////////////////////////////////////////
-        // CONFIG #3: 3-node k=1 cluster
-        /////////////////////////////////////////////////////////////
-        config = new LocalCluster("matview-cluster.jar", 2, 3, 1, BackendTarget.NATIVE_EE_JNI);
-        assertTrue(config.compile(project));
-        builder.addServerConfig(config);
-
-        return builder;
-=======
         CatalogBuilder cb = new CatalogBuilder()
         .addSchema(schemaPath)
         .addProcedures(
@@ -1226,6 +1186,5 @@
                 new DeploymentBuilder(),
                 DeploymentBuilder.forHSQLBackend(),
                 new DeploymentBuilder(2, 3, 1));
->>>>>>> f708143e
     }
 }