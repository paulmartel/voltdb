--- conflicted
+++ resolved
@@ -75,36 +75,11 @@
         if (jarFile == null) {
             return false;
         }
-<<<<<<< HEAD
-
-        m_compiled = builder.compile(m_jarFileName, m_siteCount, 1, 0);
-        m_pathToDeployment = builder.getPathToDeployment();
-        m_pathToVoltRoot = builder.getPathToVoltRoot();
-
-        return m_compiled;
-    }
-
-    public boolean compileWithAdminMode(VoltProjectBuilder builder,
-                                        int adminPort, boolean adminOnStartup)
-    {
-        int hostCount = 1;
-        int replication = 0;
-
-        if (m_compiled) {
-            return true;
-        }
-        builder.depBuilder().useCustomAdmin(adminPort, adminOnStartup);
-        m_compiled = builder.compile(m_jarFileName, m_siteCount, hostCount, replication);
-        m_pathToDeployment = builder.getPathToDeployment();
-        return m_compiled;
-
-=======
         m_jarFileName = jarFile.getAbsolutePath();
         m_siteCount = db.sites();
         m_pathToDeployment = db.writeXMLToTempFile();
         m_compiled = true;
         return true;
->>>>>>> f708143e
     }
 
     @Override
