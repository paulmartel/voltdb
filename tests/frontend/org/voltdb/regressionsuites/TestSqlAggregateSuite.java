/* This file is part of VoltDB.
 * Copyright (C) 2008-2015 VoltDB Inc.
 *
 * Permission is hereby granted, free of charge, to any person obtaining
 * a copy of this software and associated documentation files (the
 * "Software"), to deal in the Software without restriction, including
 * without limitation the rights to use, copy, modify, merge, publish,
 * distribute, sublicense, and/or sell copies of the Software, and to
 * permit persons to whom the Software is furnished to do so, subject to
 * the following conditions:
 *
 * The above copyright notice and this permission notice shall be
 * included in all copies or substantial portions of the Software.
 *
 * THE SOFTWARE IS PROVIDED "AS IS", WITHOUT WARRANTY OF ANY KIND,
 * EXPRESS OR IMPLIED, INCLUDING BUT NOT LIMITED TO THE WARRANTIES OF
 * MERCHANTABILITY, FITNESS FOR A PARTICULAR PURPOSE AND NONINFRINGEMENT.
 * IN NO EVENT SHALL THE AUTHORS BE LIABLE FOR ANY CLAIM, DAMAGES OR
 * OTHER LIABILITY, WHETHER IN AN ACTION OF CONTRACT, TORT OR OTHERWISE,
 * ARISING FROM, OUT OF OR IN CONNECTION WITH THE SOFTWARE OR THE USE OR
 * OTHER DEALINGS IN THE SOFTWARE.
 */

package org.voltdb.regressionsuites;

import java.io.IOException;
import java.math.BigDecimal;

import org.voltdb.VoltTable;
import org.voltdb.VoltTableRow;
import org.voltdb.VoltType;
import org.voltdb.client.Client;
import org.voltdb.client.ProcCallException;
import org.voltdb.compiler.CatalogBuilder;
import org.voltdb.compiler.DeploymentBuilder;
import org.voltdb_testprocs.regressionsuites.aggregates.Insert;

/**
 * System tests for basic aggregate and DISTINCT functionality
 */
public class TestSqlAggregateSuite extends RegressionSuite {
    private static final int ROWS = 10;

    public void testDistinct() throws IOException, ProcCallException
    {
        String[] tables = {"P1", "R1"};
        for (String table : tables)
        {
            Client client = getClient();
            for (int i = 0; i < ROWS; ++i)
            {
                client.callProcedure("Insert", table, i, "desc",
                                     new BigDecimal(10.0), i / 2, 14.5);
            }
            String query = String.format("select distinct %s.NUM from %s",
                                         table, table);
            VoltTable[] results = client.callProcedure("@AdHoc", query).getResults();
            // lazy check that we get 5 rows back, put off checking contents
            assertEquals(5, results[0].getRowCount());
        }
    }

    public void testAggregates() throws IOException, ProcCallException
    {
        String[] aggs = {"count", "sum", "min", "max"};
        long[] expected_results = {10,
                                   (0 + 1 + 2 + 3 + 4) * 2,
                                   0,
                                   4};
        String[] tables = {"P1", "R1"};
        for (String table : tables)
        {
            Client client = getClient();
            for (int i = 0; i < ROWS; ++i)
            {
                client.callProcedure("Insert", table, i, "desc",
                                     new BigDecimal(10.0), i / 2, 14.5);
            }
            for (int i = 0; i < aggs.length; ++i)
            {
                String query = String.format("select %s(%s.NUM) from %s",
                                             aggs[i], table, table);
                VoltTable[] results = client.callProcedure("@AdHoc", query).getResults();
                assertEquals(expected_results[i], results[0].asScalarLong());
            }
            // Do avg separately since the column is a float and makes
            // asScalarLong() unhappy
            String query = String.format("select avg(%s.NUM) from %s",
                                         table, table);
            VoltTable[] results = client.callProcedure("@AdHoc", query).getResults();
            results[0].advanceRow();
            assertEquals(2.0,
                         ((Number)results[0].get(0, results[0].getColumnType(0))).doubleValue());
        }
    }

    public void testAggregatesOnEmptyTable() throws IOException, ProcCallException
    {
        String[] aggs = {"count", "sum", "min", "max"};
        String[] tables = {"P1", "R1"};
        for (String table : tables)
        {
            Client client = getClient();
            for (int i = 0; i < aggs.length; ++i)
            {
                String query = String.format("select %s(%s.NUM) from %s",
                                             aggs[i], table, table);
                VoltTable[] results = client.callProcedure("@AdHoc", query).getResults();
                if (aggs[i].equals("count")) {
                    assertEquals(0, results[0].asScalarLong());
                } else {
                    final VoltTableRow row = results[0].fetchRow(0);
                    row.get(0, results[0].getColumnType(0));
                    if (!isHSQL()) {
                        assertTrue(row.wasNull());
                    }
                }
            }
            // Do avg separately since the column is a float and makes
            // asScalarLong() unhappy
            String query = String.format("select avg(%s.NUM) from %s",
                                         table, table);
            VoltTable[] results = client.callProcedure("@AdHoc", query).getResults();
            results[0].advanceRow();
            @SuppressWarnings("unused")
            final double value = ((Number)results[0].get(0, results[0].getColumnType(0))).doubleValue();
            if (!isHSQL()) {
                assertTrue(results[0].wasNull());
            }
        }
    }

    // This test case includes all of the broken cases of sum, min, max, and avg
    // which didn't actually do DISTINCT.
    // This is only visible for sum and avg, of course
    public void testAggregatesWithDistinct()
    throws IOException, ProcCallException
    {
        String[] aggs = {"count", "sum", "min", "max"};
        long[] expected_results = {5,
                                   (0 + 1 + 2 + 3 + 4),
                                   0,
                                   4};
        String[] tables = {"P1", "R1"};
        for (String table : tables)
        {
            Client client = getClient();
            for (int i = 0; i < ROWS; ++i)
            {
                client.callProcedure("Insert", table, i, "desc",
                                     new BigDecimal(10.0), i / 2, 14.5);
            }
            for (int i = 0; i < aggs.length; ++i)
            {
                String query = String.format("select %s(distinct(%s.NUM)) from %s",
                                             aggs[i], table, table);
                VoltTable[] results = client.callProcedure("@AdHoc", query).getResults();
                assertEquals(expected_results[i], results[0].asScalarLong());
            }
            // Do avg separately since the column is a float and makes
            // asScalarLong() unhappy
            String query = String.format("select avg(distinct(%s.NUM)) from %s",
                                         table, table);
            VoltTable[] results = client.callProcedure("@AdHoc", query).getResults();
            results[0].advanceRow();
            assertEquals(2.0,
                         ((Number)results[0].get(0, results[0].getColumnType(0))).doubleValue());
        }
    }

    public void testStringMinMaxAndCount()
    throws IOException, ProcCallException
    {
        String[] tables = {"P1", "R1"};
        for (String table : tables)
        {
            Client client = getClient();
            for (int i = 0; i < ROWS; ++i)
            {
                client.callProcedure("Insert", table, i, String.valueOf(i),
                                     new BigDecimal(10.0), i / 2, 14.5);
            }
            for (int i = ROWS; i < ROWS + 5; ++i)
            {
                client.callProcedure("Insert", table, i, VoltType.NULL_STRING_OR_VARBINARY,
                                     new BigDecimal(10.0), i / 2, 14.5);
            }
            String query = String.format("select MIN(%s.DESC) from %s",
                                         table, table);
            VoltTable[] results = client.callProcedure("@AdHoc", query).getResults();
            results[0].advanceRow();
            assertEquals("0", results[0].getString(0));
            query = String.format("select MAX(%s.DESC) from %s",
                                  table, table);
            results = client.callProcedure("@AdHoc", query).getResults();
            results[0].advanceRow();
            assertEquals("9", results[0].getString(0));
            query = String.format("select COUNT(%s.DESC) from %s",
                                  table, table);
            results = client.callProcedure("@AdHoc", query).getResults();
            assertEquals(ROWS, results[0].asScalarLong());
        }
    }

    public void testAggregatesWithNulls() throws IOException, ProcCallException
    {
        int good_rows = 10;
        int null_rows = 5;

        String[] aggs = {"sum", "min", "max", "avg"};
        long[] expected_int_results = {(0 + 1 + 2 + 3 + 4) * 2,
                                       0,
                                       4,
                                       2};
        double[] expected_float_results = {(0 + 0.5 + 1 + 1.5 + 2 + 2.5 + 3 +
                                            3.5 + 4 + 4.5),
                                           0.0,
                                           4.5,
                                           2.25};
        String[] tables = {"P1", "R1"};
        for (String table : tables)
        {
            Client client = getClient();
            for (int i = 0; i < good_rows; ++i)
            {
                client.callProcedure("Insert", table, i, "desc",
                                     new BigDecimal(i / 2.0), i / 2, i / 2.0);
            }
            for (int i = good_rows; i < good_rows + null_rows; ++i)
            {
                client.callProcedure("Insert", table, i, VoltType.NULL_STRING_OR_VARBINARY,
                                     VoltType.NULL_DECIMAL,
                                     VoltType.NULL_INTEGER,
                                     VoltType.NULL_FLOAT);
            }
            // do count separately since it's always integer return type
            String query = String.format("select count(%s.CASH) from %s",
                                         table, table);
            VoltTable[] results = client.callProcedure("@AdHoc", query).getResults();
            assertEquals(good_rows, results[0].asScalarLong());
            query = String.format("select count(%s.NUM) from %s",
                                         table, table);
            results = client.callProcedure("@AdHoc", query).getResults();
            assertEquals(good_rows, results[0].asScalarLong());
            query = String.format("select count(%s.RATIO) from %s",
                                         table, table);
            results = client.callProcedure("@AdHoc", query).getResults();
            assertEquals(good_rows, results[0].asScalarLong());
            for (int i = 0; i < aggs.length; ++i)
            {
                query = String.format("select %s(%s.CASH) from %s",
                                      aggs[i], table, table);
                results = client.callProcedure("@AdHoc", query).getResults();
                results[0].advanceRow();
                assertEquals(expected_float_results[i],
                             results[0].getDecimalAsBigDecimal(0).doubleValue());
                query = String.format("select %s(%s.NUM) from %s",
                                             aggs[i], table, table);
                results = client.callProcedure("@AdHoc", query).getResults();
                assertEquals(expected_int_results[i], results[0].asScalarLong());
                query = String.format("select %s(%s.RATIO) from %s",
                                             aggs[i], table, table);
                results = client.callProcedure("@AdHoc", query).getResults();
                results[0].advanceRow();
                assertEquals(expected_float_results[i], results[0].getDouble(0));
            }
            // and finish up with count(*) for good measure
            query = String.format("select count(*) from %s", table);
            results = client.callProcedure("@AdHoc", query).getResults();
            results[0].advanceRow();
            assertEquals(good_rows + null_rows, results[0].asScalarLong());
        }
    }

    public void testAggregatesWithOnlyNulls() throws IOException, ProcCallException
    {
        int null_rows = 5;

        String[] aggs = {"sum", "min", "max", "avg"};
        String[] tables = {"P1", "R1"};
        for (String table : tables)
        {
            Client client = getClient();
            for (int i = 0; i < null_rows; ++i)
            {
                client.callProcedure("Insert", table, i, VoltType.NULL_STRING_OR_VARBINARY,
                                     VoltType.NULL_DECIMAL,
                                     VoltType.NULL_INTEGER,
                                     VoltType.NULL_FLOAT);
            }
            // do count separately since it's always integer return type
            String query = String.format("select count(%s.CASH) from %s",
                                         table, table);
            VoltTable[] results = client.callProcedure("@AdHoc", query).getResults();
            assertEquals(0, results[0].asScalarLong());
            query = String.format("select count(%s.NUM) from %s",
                                         table, table);
            results = client.callProcedure("@AdHoc", query).getResults();
            assertEquals(0, results[0].asScalarLong());
            query = String.format("select count(%s.RATIO) from %s",
                                         table, table);
            results = client.callProcedure("@AdHoc", query).getResults();
            assertEquals(0, results[0].asScalarLong());
            for (int i = 0; i < aggs.length; ++i)
            {
                query = String.format("select %s(%s.CASH) from %s",
                                      aggs[i], table, table);
                results = client.callProcedure("@AdHoc", query).getResults();
                results[0].advanceRow();
                @SuppressWarnings("unused")
                BigDecimal dec_val = results[0].getDecimalAsBigDecimal(0);
                assert(results[0].wasNull());
                query = String.format("select %s(%s.NUM) from %s",
                                             aggs[i], table, table);
                results = client.callProcedure("@AdHoc", query).getResults();
                results[0].advanceRow();
                @SuppressWarnings("unused")
                long long_val = results[0].getLong(0);
                if ( ! isHSQL()) {
                    assert(results[0].wasNull());
                }
                query = String.format("select %s(%s.RATIO) from %s",
                        aggs[i], table, table);
                results = client.callProcedure("@AdHoc", query).getResults();
                results[0].advanceRow();
                @SuppressWarnings("unused")
                double doub_val = results[0].getDouble(0);
                if ( ! isHSQL()) {
                    assert(results[0].wasNull());
                }
            }
            // and finish up with count(*) for good measure
            query = String.format("select count(*) from %s", table);
            results = client.callProcedure("@AdHoc", query).getResults();
            results[0].advanceRow();
            assertEquals(null_rows, results[0].asScalarLong());
        }
    }

    // simple test case for eng909
    public void testOneDistinctAggregateAndOneNot() throws IOException, ProcCallException
    {
        String[] aggs = {"count", "sum", "min", "max"};
        long[] expected_distinct_results = {5,
                                            (0 + 1 + 2 + 3 + 4),
                                            0,
                                            4};
        long[] expected_results = {10,
                                   (0 + 1 + 2 + 3 + 4) * 2,
                                   0,
                                   4};
        String[] tables = {"P1", "R1"};
        for (String table : tables)
        {
            Client client = getClient();
            for (int i = 0; i < ROWS; ++i)
            {
                client.callProcedure("Insert", table, i, "desc",
                                     new BigDecimal(10.0), i / 2, 14.5);
            }
            for (int i = 0; i < aggs.length; ++i)
            {
                String query = String.format("select %s(distinct(%s.NUM)), %s(%s.NUM) from %s",
                                             aggs[i], table, aggs[i], table, table);
                VoltTable[] results = client.callProcedure("@AdHoc", query).getResults();
                results[0].advanceRow();
                assertEquals(expected_distinct_results[i], results[0].getLong(0));
                assertEquals(expected_results[i], results[0].getLong(1));
            }
        }
    }

    // simple test case for eng205.  Use the query from above
    // to also test this with distinct applied
    public void testAggregateWithExpression() throws IOException, ProcCallException
    {
        String[] aggs = {"count", "sum", "min", "max"};
        long[] expected_distinct_results = {5,
                                            (0 + 1 + 2 + 3 + 4) * 2,
                                            0,
                                            8};
        long[] expected_results = {10,
                                   (0 + 1 + 2 + 3 + 4) * 4,
                                   0,
                                   8};
        String[] tables = {"P1", "R1"};
        for (String table : tables)
        {
            Client client = getClient();
            for (int i = 0; i < ROWS; ++i)
            {
                client.callProcedure("Insert", table, i, "desc",
                                     new BigDecimal(10.0), i / 2, 14.5);
            }
            for (int i = 0; i < aggs.length; ++i)
            {
                String query = String.format("select %s(distinct(%s.NUM * 2)), %s(%s.NUM * 2) from %s",
                                             aggs[i], table, aggs[i], table, table);
                VoltTable[] results = client.callProcedure("@AdHoc", query).getResults();
                results[0].advanceRow();
                assertEquals(expected_distinct_results[i], results[0].getLong(0));
                assertEquals(expected_results[i], results[0].getLong(1));
            }
        }
    }

    // ENG-3645 crashed on an aggregates memory management issue.
    public void testEng3645() throws IOException, ProcCallException {
        Client client = getClient();
        VoltTable[] results = client.callProcedure("@AdHoc",
                "SELECT SUM(HOURS),AVG(HOURS),MIN(HOURS),MAX(HOURS) FROM ENG3465 WHERE EMPNUM='E1';").getResults();
        assertTrue(results[0].advanceRow());
    }

    //
    // JUnit / RegressionSuite boilerplate
    //
    public TestSqlAggregateSuite(String name) {
        super(name);
    }

    static public junit.framework.Test suite() {
<<<<<<< HEAD
        LocalCluster config = null;
        MultiConfigSuiteBuilder builder =
            new MultiConfigSuiteBuilder(TestSqlAggregateSuite.class);

        VoltProjectBuilder project = new VoltProjectBuilder();
        project.catBuilder().addSchema(Insert.class.getResource("aggregate-sql-ddl.sql"))
        .addPartitionInfo("P1", "ID")
        .addProcedures(PROCEDURES)
        ;
        config = new LocalCluster("sqlaggregate-onesite.jar", 1, 1, 0, BackendTarget.NATIVE_EE_JNI);
        assertTrue(config.compile(project));
        builder.addServerConfig(config);

        config = new LocalCluster("sqlaggregate-twosites.jar", 2, 1, 0, BackendTarget.NATIVE_EE_JNI);
        assertTrue(config.compile(project));
        builder.addServerConfig(config);

        config = new LocalCluster("sqlaggregate-twosites.jar", 2, 3, 1, BackendTarget.NATIVE_EE_JNI);
        assertTrue(config.compile(project));
        builder.addServerConfig(config);

        // HSQL backend testing fails a few cases,
        // probably due to differences in null representation -- it doesn't support MIN_VALUE as null
        // These specific cases are qualified with if ( ! isHSQL()).
        config = new LocalCluster("sqlaggregate-hsql.jar", 1, 1, 0, BackendTarget.HSQLDB_BACKEND);
        assertTrue(config.compile(project));
        builder.addServerConfig(config);

        return builder;
=======
        CatalogBuilder cb = new CatalogBuilder()
        .addSchema(Insert.class.getResource("aggregate-sql-ddl.sql"))
        .addProcedures(Insert.class)
        ;
        return multiClusterSuiteBuilder(TestSqlAggregateSuite.class, cb,
                new DeploymentBuilder(),
                new DeploymentBuilder(2),
                DeploymentBuilder.forHSQLBackend(),
                new DeploymentBuilder(2, 3, 1));
>>>>>>> f708143e
    }

}<|MERGE_RESOLUTION|>--- conflicted
+++ resolved
@@ -420,37 +420,6 @@
     }
 
     static public junit.framework.Test suite() {
-<<<<<<< HEAD
-        LocalCluster config = null;
-        MultiConfigSuiteBuilder builder =
-            new MultiConfigSuiteBuilder(TestSqlAggregateSuite.class);
-
-        VoltProjectBuilder project = new VoltProjectBuilder();
-        project.catBuilder().addSchema(Insert.class.getResource("aggregate-sql-ddl.sql"))
-        .addPartitionInfo("P1", "ID")
-        .addProcedures(PROCEDURES)
-        ;
-        config = new LocalCluster("sqlaggregate-onesite.jar", 1, 1, 0, BackendTarget.NATIVE_EE_JNI);
-        assertTrue(config.compile(project));
-        builder.addServerConfig(config);
-
-        config = new LocalCluster("sqlaggregate-twosites.jar", 2, 1, 0, BackendTarget.NATIVE_EE_JNI);
-        assertTrue(config.compile(project));
-        builder.addServerConfig(config);
-
-        config = new LocalCluster("sqlaggregate-twosites.jar", 2, 3, 1, BackendTarget.NATIVE_EE_JNI);
-        assertTrue(config.compile(project));
-        builder.addServerConfig(config);
-
-        // HSQL backend testing fails a few cases,
-        // probably due to differences in null representation -- it doesn't support MIN_VALUE as null
-        // These specific cases are qualified with if ( ! isHSQL()).
-        config = new LocalCluster("sqlaggregate-hsql.jar", 1, 1, 0, BackendTarget.HSQLDB_BACKEND);
-        assertTrue(config.compile(project));
-        builder.addServerConfig(config);
-
-        return builder;
-=======
         CatalogBuilder cb = new CatalogBuilder()
         .addSchema(Insert.class.getResource("aggregate-sql-ddl.sql"))
         .addProcedures(Insert.class)
@@ -460,7 +429,6 @@
                 new DeploymentBuilder(2),
                 DeploymentBuilder.forHSQLBackend(),
                 new DeploymentBuilder(2, 3, 1));
->>>>>>> f708143e
     }
 
 }