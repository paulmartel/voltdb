/* This file is part of VoltDB.
 * Copyright (C) 2008-2015 VoltDB Inc.
 *
 * Permission is hereby granted, free of charge, to any person obtaining
 * a copy of this software and associated documentation files (the
 * "Software"), to deal in the Software without restriction, including
 * without limitation the rights to use, copy, modify, merge, publish,
 * distribute, sublicense, and/or sell copies of the Software, and to
 * permit persons to whom the Software is furnished to do so, subject to
 * the following conditions:
 *
 * The above copyright notice and this permission notice shall be
 * included in all copies or substantial portions of the Software.
 *
 * THE SOFTWARE IS PROVIDED "AS IS", WITHOUT WARRANTY OF ANY KIND,
 * EXPRESS OR IMPLIED, INCLUDING BUT NOT LIMITED TO THE WARRANTIES OF
 * MERCHANTABILITY, FITNESS FOR A PARTICULAR PURPOSE AND NONINFRINGEMENT.
 * IN NO EVENT SHALL THE AUTHORS BE LIABLE FOR ANY CLAIM, DAMAGES OR
 * OTHER LIABILITY, WHETHER IN AN ACTION OF CONTRACT, TORT OR OTHERWISE,
 * ARISING FROM, OUT OF OR IN CONNECTION WITH THE SOFTWARE OR THE USE OR
 * OTHER DEALINGS IN THE SOFTWARE.
 */

package org.voltdb.regressionsuites;

import java.io.File;
import java.io.FileWriter;
import java.io.IOException;
import java.io.UnsupportedEncodingException;
import java.net.URL;
import java.net.URLDecoder;
import java.net.URLEncoder;
import java.util.HashSet;
import java.util.Random;
import java.util.concurrent.atomic.AtomicInteger;

import junit.framework.Test;
import junit.framework.TestCase;

import org.apache.commons.lang3.RandomStringUtils;
import org.apache.zookeeper_voltpatches.CreateMode;
import org.apache.zookeeper_voltpatches.ZooDefs;
import org.apache.zookeeper_voltpatches.ZooKeeper;
import org.voltcore.zk.ZKUtil;
import org.voltdb.TheHashinator;
import org.voltdb.VoltDB.Configuration;
import org.voltdb.VoltTable;
import org.voltdb.VoltType;
import org.voltdb.VoltZK;
import org.voltdb.benchmark.tpcc.TPCCProjectBuilder;
import org.voltdb.benchmark.tpcc.procedures.InsertNewOrder;
import org.voltdb.benchmark.tpcc.procedures.InsertOrderLineBatched;
import org.voltdb.benchmark.tpcc.procedures.SelectAll;
import org.voltdb.benchmark.tpcc.procedures.delivery;
import org.voltdb.benchmark.tpcc.procedures.neworder;
import org.voltdb.benchmark.tpcc.procedures.ostatByCustomerId;
import org.voltdb.benchmark.tpcc.procedures.ostatByCustomerName;
import org.voltdb.benchmark.tpcc.procedures.paymentByCustomerId;
import org.voltdb.benchmark.tpcc.procedures.paymentByCustomerName;
import org.voltdb.benchmark.tpcc.procedures.slev;
import org.voltdb.client.Client;
import org.voltdb.client.ClientResponse;
import org.voltdb.client.ProcCallException;
import org.voltdb.client.ProcedureCallback;
import org.voltdb.client.SyncCallback;
<<<<<<< HEAD
import org.voltdb.compiler.CatalogBuilder.ProcedureInfo;
import org.voltdb.compiler.CatalogBuilder.RoleInfo;
=======
import org.voltdb.compiler.CatalogBuilder;
import org.voltdb.compiler.CatalogBuilder.ProcedureInfo;
import org.voltdb.compiler.CatalogBuilder.RoleInfo;
import org.voltdb.compiler.DeploymentBuilder;
>>>>>>> f708143e
import org.voltdb.compiler.DeploymentBuilder.UserInfo;
import org.voltdb.types.TimestampType;
import org.voltdb.utils.MiscUtils;

/**
 * Tests a mix of multi-partition and single partition procedures on a
 * mix of replicated and partititioned tables on a mix of single-site and
 * multi-site VoltDB instances.
 *
 */
public class TestCatalogUpdateSuite extends RegressionSuite {
    private static final Class<? extends TestCase> TESTCASECLASS = TestCatalogUpdateSuite.class;

    private static final int SITES_PER_HOST = 2;
    private static final int HOSTS = 2;
    private static final int K = MiscUtils.isPro() ? 1 : 0;

    // procedures used by these tests
    private static Class<?>[] BASEPROCS = { InsertNewOrder.class,
                                    SelectAll.class,
                                    delivery.class };

    private static Class<?>[] BASEPROCS_OPROCS =  { InsertNewOrder.class,
                                            SelectAll.class,
                                            delivery.class,
                                            org.voltdb_testprocs.regressionsuites.orderbyprocs.InsertO1.class};


    private static Class<?>[] EXPANDEDPROCS = { InsertNewOrder.class,
                                        SelectAll.class,
                                        delivery.class,
                                        InsertOrderLineBatched.class };

    private static Class<?>[] CONFLICTPROCS = { org.voltdb.catalog.InsertNewOrder.class,
                                        SelectAll.class,
                                        delivery.class };

    private static Class<?>[] SOMANYPROCS =   { InsertNewOrder.class,
                                        SelectAll.class,
                                        neworder.class,
                                        ostatByCustomerId.class,
                                        ostatByCustomerName.class,
                                        paymentByCustomerId.class,
                                        paymentByCustomerName.class,
                                        slev.class,
                                        delivery.class };

    // testUpdateHonkingBigCatalog constants and statistics. 100/100/40 makes a ~2MB jar.
    private static final int HUGE_TABLES = 100;
    private static final int HUGE_COLUMNS = 100;
    private static final int HUGE_NAME_SIZE = 40;
    private static double hugeCompileElapsed = 0.0;
    private static double hugeTestElapsed = 0.0;
    private static String hugeCatalogXMLPath;
    private static String hugeCatalogJarPath;

    /**
     * Constructor needed for JUnit. Should just pass on parameters to superclass.
     * @param name The name of the method to test. This is just passed to the superclass.
     */
    public TestCatalogUpdateSuite(String name) {
        super(name);
    }

    AtomicInteger m_outstandingCalls = new AtomicInteger(0);

    boolean callbackSuccess;

    class CatTestCallback implements ProcedureCallback {

        final byte m_expectedStatus;

        CatTestCallback(byte expectedStatus) {
            m_expectedStatus = expectedStatus;
            m_outstandingCalls.incrementAndGet();
        }

        @Override
        public void clientCallback(ClientResponse clientResponse) {
            m_outstandingCalls.decrementAndGet();
            if (m_expectedStatus != clientResponse.getStatus()) {
                if (clientResponse.getStatusString() != null)
                    System.err.println(clientResponse.getStatusString());
                callbackSuccess = false;
            }
        }
    }

    public void testUpdateWithNoDeploymentFile() throws Exception {
        System.out.println("\n\n-----\n testUpdateWithNoDeploymentFile \n-----\n\n");
        Client client = getClient();
        String newCatalogURL;
        CatTestCallback callback;

        loadSomeData(client, 0, 25);
        client.drain();
        assertTrue(callbackSuccess);

        negativeTests(client);
        assertTrue(callbackSuccess);

        // asynchronously call some random inserts
        loadSomeData(client, 25, 25);
        assertTrue(callbackSuccess);

        // add a procedure "InsertOrderLineBatched"
        newCatalogURL = Configuration.getPathToCatalogForTest("catalogupdate-cluster-expanded.jar");
        callback = new CatTestCallback(ClientResponse.SUCCESS);
        client.updateApplicationCatalog(callback, new File(newCatalogURL), null);

        // don't care if this succeeds or fails.
        // calling the new proc before the cat change returns is not guaranteed to work
        // we just hope it doesn't crash anything
        int x = 3;
        SyncCallback cb = new SyncCallback();
        client.callProcedure(cb,
                InsertOrderLineBatched.class.getSimpleName(),
                new long[] {x}, new long[] {x}, x, new long[] {x},
                new long[] {x}, new long[] {x}, new TimestampType[] { new TimestampType() }, new long[] {x},
                new double[] {x}, new String[] {"a"});
        cb.waitForResponse();

        // make sure the previous catalog change has completed
        client.drain();
        assertTrue(callbackSuccess);

        // now calling the new proc better work
        x = 2;
        client.callProcedure(InsertOrderLineBatched.class.getSimpleName(),
                new long[] {x}, new long[] {x}, (short)x, new long[] {x},
                new long[] {x}, new long[] {x}, new TimestampType[] { new TimestampType() }, new long[] {x},
                new double[] {x}, new String[] {"a"});

        loadSomeData(client, 50, 5);
        assertTrue(callbackSuccess);
    }

    /**
     * Start with snapshots disabled. Enable them to one directory, check that the snapshot files are created
     * with the correct prefix. Update the catalog to do the snapshots in a different directory with a
     * different prefix and check to make sure they start going to the right place. Update the catalog
     * to disable them and then make sure no snapshots appear.
     * @throws Exception
     */
    public void testEnableModifyDisableSnapshot() throws Exception {
        m_config.deleteDirectory(new File("/tmp/snapshotdir1"));
        m_config.deleteDirectory(new File("/tmp/snapshotdir2"));
        try {
            m_config.createDirectory(new File("/tmp/snapshotdir1"));
            m_config.createDirectory(new File("/tmp/snapshotdir2"));
            Client client = getClient();

            //
            // Test that we can enable snapshots
            //
            String newCatalogURL = Configuration.getPathToCatalogForTest("catalogupdate-cluster-enable_snapshot.jar");
            String deploymentURL = Configuration.getPathToCatalogForTest("catalogupdate-cluster-enable_snapshot.xml");
            VoltTable[] results = client.updateApplicationCatalog(new File(newCatalogURL), new File(deploymentURL)).getResults();
            assertTrue(results.length == 1);
            Thread.sleep(5000);

            //
            // Make sure snapshot files are generated
            //
            for (File f : m_config.listFiles(new File("/tmp/snapshotdir1"))) {
                assertTrue(f.getName().startsWith("foo1"));
            }

            //
            // Test that we can change settings like the path
            //
            newCatalogURL = Configuration.getPathToCatalogForTest("catalogupdate-cluster-change_snapshot.jar");
            deploymentURL = Configuration.getPathToCatalogForTest("catalogupdate-cluster-change_snapshot.xml");
            results = client.updateApplicationCatalog(new File(newCatalogURL), new File(deploymentURL)).getResults();
            assertTrue(results.length == 1);
            Thread.sleep(5000);

            //
            // Check that files are made in the new path
            //
            for (File f : m_config.listFiles(new File("/tmp/snapshotdir2"))) {
                assertTrue(f.getName().startsWith("foo2"));
            }

            //
            // Change the snapshot path to something that doesn't exist, no crashes
            //
            newCatalogURL = Configuration.getPathToCatalogForTest("catalogupdate-cluster-change_snapshot_dir_not_exist.jar");
            deploymentURL = Configuration.getPathToCatalogForTest("catalogupdate-cluster-change_snapshot_dir_not_exist.xml");
            results = client.updateApplicationCatalog(new File(newCatalogURL), new File(deploymentURL)).getResults();
            assertTrue(results.length == 1);

            System.out.println("Waiting for failed snapshots");
            Thread.sleep(5000);

            //
            // Change it back
            //
            newCatalogURL = Configuration.getPathToCatalogForTest("catalogupdate-cluster-base.jar");
            deploymentURL = Configuration.getPathToCatalogForTest("catalogupdate-cluster-base.xml");
            results = client.updateApplicationCatalog(new File(newCatalogURL), new File(deploymentURL)).getResults();
            assertTrue(results.length == 1);
            Thread.sleep(5000);

            //
            // Make sure snapshots resume
            //
            for (File f : m_config.listFiles(new File("/tmp/snapshotdir2"))) {
                assertTrue(f.getName().startsWith("foo2"));
            }

            //
            // Make sure you can disable snapshots
            //
            newCatalogURL = Configuration.getPathToCatalogForTest("catalogupdate-cluster-base.jar");
            deploymentURL = Configuration.getPathToCatalogForTest("catalogupdate-cluster-base.xml");
            results = client.updateApplicationCatalog(new File(newCatalogURL), new File(deploymentURL)).getResults();
            assertTrue(results.length == 1);
            for (File f : m_config.listFiles(new File("/tmp/snapshotdir2"))) {
                f.delete();
            }

            Thread.sleep(5000);

            //
            // Make sure you can reenable snapshot files
            //
            assertEquals( 0, m_config.listFiles(new File("/tmp/snapshotdir2")).size());

            //
            // Test that we can enable snapshots
            //
            newCatalogURL = Configuration.getPathToCatalogForTest("catalogupdate-cluster-enable_snapshot.jar");
            deploymentURL = Configuration.getPathToCatalogForTest("catalogupdate-cluster-enable_snapshot.xml");
            results = client.updateApplicationCatalog(new File(newCatalogURL), new File(deploymentURL)).getResults();
            assertTrue(results.length == 1);
            Thread.sleep(5000);

            //
            // Make sure snapshot files are generated
            //
            for (File f : m_config.listFiles(new File("/tmp/snapshotdir1"))) {
                assertTrue(f.getName().startsWith("foo1"));
            }

            //
            // Turn snapshots off so that we can clean up
            //
            newCatalogURL = Configuration.getPathToCatalogForTest("catalogupdate-cluster-base.jar");
            deploymentURL = Configuration.getPathToCatalogForTest("catalogupdate-cluster-base.xml");
            results = client.updateApplicationCatalog(new File(newCatalogURL), new File(deploymentURL)).getResults();
            assertTrue(results.length == 1);
            Thread.sleep(1000);

            m_config.deleteDirectory(new File("/tmp/snapshotdir1"));
            m_config.deleteDirectory(new File("/tmp/snapshotdir2"));
            m_config.createDirectory(new File("/tmp/snapshotdir1"));
            m_config.createDirectory(new File("/tmp/snapshotdir2"));
            Thread.sleep(5000);
            assertTrue(m_config.listFiles(new File("/tmp/snapshotdir1")).isEmpty());
            assertTrue(m_config.listFiles(new File("/tmp/snapshotdir2")).isEmpty());
        } finally {
            deleteDirectory(new File("/tmp/snapshotdir1"));
            deleteDirectory(new File("/tmp/snapshotdir2"));
        }
    }

    public void testUpdate() throws Exception {
        Client client = getClient();
        String newCatalogURL;
        String deploymentURL;
        VoltTable[] results;
        CatTestCallback callback;

        loadSomeData(client, 0, 25);
        client.drain();
        assertTrue(callbackSuccess);

        negativeTests(client);
        assertTrue(callbackSuccess);

        // asynchronously call some random inserts
        loadSomeData(client, 25, 25);
        assertTrue(callbackSuccess);

        // add a procedure "InsertOrderLineBatched"
        newCatalogURL = Configuration.getPathToCatalogForTest("catalogupdate-cluster-expanded.jar");
        deploymentURL = Configuration.getPathToCatalogForTest("catalogupdate-cluster-expanded.xml");
        callback = new CatTestCallback(ClientResponse.SUCCESS);
        client.updateApplicationCatalog(callback, new File(newCatalogURL), new File(deploymentURL));

        // don't care if this succeeds or fails.
        // calling the new proc before the cat change returns is not guaranteed to work
        // we just hope it doesn't crash anything
        int x = 3;
        SyncCallback cb = new SyncCallback();
        client.callProcedure(cb,
                InsertOrderLineBatched.class.getSimpleName(),
                new long[] {x}, new long[] {x}, x, new long[] {x},
                new long[] {x}, new long[] {x}, new TimestampType[] { new TimestampType() }, new long[] {x},
                new double[] {x}, new String[] {"a"});
        cb.waitForResponse();

        // make sure the previous catalog change has completed
        client.drain();
        assertTrue(callbackSuccess);

        // now calling the new proc better work
        x = 2;
        client.callProcedure(InsertOrderLineBatched.class.getSimpleName(),
                new long[] {x}, new long[] {x}, (short)x, new long[] {x},
                new long[] {x}, new long[] {x}, new TimestampType[] { new TimestampType() }, new long[] {x},
                new double[] {x}, new String[] {"a"});

        loadSomeData(client, 50, 5);
        assertTrue(callbackSuccess);

        // this is a do nothing change... shouldn't affect anything
        newCatalogURL = Configuration.getPathToCatalogForTest("catalogupdate-cluster-expanded.jar");
        deploymentURL = Configuration.getPathToCatalogForTest("catalogupdate-cluster-expanded.xml");
        results = client.updateApplicationCatalog(new File(newCatalogURL), new File(deploymentURL)).getResults();
        assertTrue(results.length == 1);
        client.drain();
        assertTrue(callbackSuccess);

        // now calling the new proc better work
        x = 4;
        client.callProcedure(InsertOrderLineBatched.class.getSimpleName(),
                new long[] {x}, new long[] {x}, (short)x, new long[] {x},
                new long[] {x}, new long[] {x}, new TimestampType[] { new TimestampType() }, new long[] {x},
                new double[] {x}, new String[] {"a"});

        loadSomeData(client, 55, 5);

        // remove the procedure we just added async
        newCatalogURL = Configuration.getPathToCatalogForTest("catalogupdate-cluster-base.jar");
        deploymentURL = Configuration.getPathToCatalogForTest("catalogupdate-cluster-base.xml");
        callback = new CatTestCallback(ClientResponse.SUCCESS);
        client.updateApplicationCatalog(new File(newCatalogURL), new File(deploymentURL));

        // don't care if this works now
        x = 4;
        cb = new SyncCallback();
        client.callProcedure(cb,
                InsertOrderLineBatched.class.getSimpleName(),
                new long[] {x}, new long[] {x}, (short)x, new long[] {x},
                new long[] {x}, new long[] {x}, new TimestampType[] { new TimestampType() }, new long[] {x},
                new double[] {x}, new String[] {"a"});
        cb.waitForResponse();

        // make sure the previous catalog change has completed
        client.drain();
        assertTrue(callbackSuccess);

        // now calling the new proc better fail
        x = 5;
        cb = new SyncCallback();
        client.callProcedure(cb,
                InsertOrderLineBatched.class.getSimpleName(),
                new long[] {x}, new long[] {x}, (short)x, new long[] {x},
                new long[] {x}, new long[] {x}, new TimestampType[] { new TimestampType() }, new long[] {x},
                new double[] {x}, new String[] {"a"});
        cb.waitForResponse();
        assertNotSame(cb.getResponse().getStatus(), ClientResponse.SUCCESS);

        loadSomeData(client, 60, 5);

        // change the insert new order procedure
        newCatalogURL = Configuration.getPathToCatalogForTest("catalogupdate-cluster-conflict.jar");
        deploymentURL = Configuration.getPathToCatalogForTest("catalogupdate-cluster-conflict.xml");
        results = client.updateApplicationCatalog(new File(newCatalogURL), new File(deploymentURL)).getResults();
        assertTrue(results.length == 1);

        // call the new proc and make sure the one we want gets run
        results = client.callProcedure(InsertNewOrder.class.getSimpleName(), 100, 100, 100, 100, (short)100, 100, 1.0, "a").getResults();
        assertEquals(1, results.length);
        assertEquals(1776, results[0].asScalarLong());

        // load a big catalog change just to make sure nothing fails horribly
        newCatalogURL = Configuration.getPathToCatalogForTest("catalogupdate-cluster-many.jar");
        deploymentURL = Configuration.getPathToCatalogForTest("catalogupdate-cluster-many.xml");
        results = client.updateApplicationCatalog(new File(newCatalogURL), new File(deploymentURL)).getResults();
        assertTrue(results.length == 1);

        loadSomeData(client, 65, 5);

        //Check that if a catalog update blocker exists the catalog update fails
        ZooKeeper zk = ZKUtil.getClient(((LocalCluster) m_config).zkinterface(0), 10000, new HashSet<Long>());
        final String catalogUpdateBlockerPath = zk.create(
                VoltZK.elasticJoinActiveBlocker,
                null,
                ZooDefs.Ids.OPEN_ACL_UNSAFE,
                CreateMode.EPHEMERAL_SEQUENTIAL );
        try {
            /*
             * Update the catalog and expect failure
             */
            newCatalogURL = Configuration.getPathToCatalogForTest("catalogupdate-cluster-base.jar");
            deploymentURL = Configuration.getPathToCatalogForTest("catalogupdate-cluster-base.xml");
            boolean threw = false;
            try {
                client.updateApplicationCatalog(new File(newCatalogURL), new File(deploymentURL));
            } catch (ProcCallException e) {
                e.printStackTrace();
                threw = true;
            }
            assertTrue(threw);
        }
        finally {
            zk.delete(catalogUpdateBlockerPath, -1);
        }

        //Expect success
        client.updateApplicationCatalog(new File(newCatalogURL), new File(deploymentURL));

        client.drain();
        assertTrue(callbackSuccess);
        assertTrue(true);
    }

    public void testEnableSecurityAndHeartbeatTimeoutChange()
    throws IOException, ProcCallException, InterruptedException
    {
        System.out.println("\n\n-----\n testEnabledSecurity \n-----\n\n");
        Client client = getClient();
        loadSomeData(client, 0, 10);
        client.drain();
        assertTrue(callbackSuccess);

        String newCatalogURL = Configuration.getPathToCatalogForTest("catalogupdate-cluster-base-secure.jar");
        String deploymentURL = Configuration.getPathToCatalogForTest("catalogupdate-cluster-base-secure.xml");
        VoltTable[] results = client.updateApplicationCatalog(new File(newCatalogURL), new File(deploymentURL)).getResults();
        assertTrue(results.length == 1);

        // a new client should need a username/password other than the regression suite default.
        boolean caught = false;
        try {
            getClient();
        } catch (IOException e) {
            caught = true;
        }
        assertTrue(caught);

        // create a valid client and call some procedures
        this.m_username = "user1";
        this.m_password = "userpass1";
        Client client3 = getClient();
        loadSomeData(client3, 50, 10);
        client3.drain();
        assertTrue(callbackSuccess);

        // the old client should not work because the user has been removed.
        loadSomeData(client, 100, 10);
        client.drain();
        assertFalse(callbackSuccess);
        callbackSuccess = true;

        checkDeploymentPropertyValue(client3, "heartbeattimeout", "6000");
    }

    private void loadSomeData(Client client, int start, int count) throws IOException, ProcCallException {
        for (int i = start; i < (start + count); i++) {
            CatTestCallback callback = new CatTestCallback(ClientResponse.SUCCESS);
            client.callProcedure(callback, InsertNewOrder.class.getSimpleName(), i, i, (short)i);
        }
    }

    public void negativeTests(Client client) throws UnsupportedEncodingException {
        // this fails because the catalog URL isn't a real thing but needs to point at
        // a file that actually exists.  Point to the compiled java class for this suite
        URL url = TestCatalogUpdateSuite.class.getResource("TestCatalogUpdateSuite.class");
        String newCatalogURL = URLDecoder.decode(url.getPath(), "UTF-8");
        String deploymentURL = Configuration.getPathToCatalogForTest("catalogupdate-cluster-addtables.xml");
        try {
            client.updateApplicationCatalog(new File(newCatalogURL), new File(deploymentURL));
            fail();
        }
        catch (Exception e) {
            assertTrue(e.getMessage().startsWith("Database catalog not found"));
        }
    }

    public static long indexEntryCountFromStats(Client client, String tableName, String indexName) throws Exception {
        ClientResponse callProcedure = client.callProcedure("@Statistics", "INDEX", 0);
        assertTrue(callProcedure.getResults().length == 1);
        assertTrue(callProcedure.getStatus() == ClientResponse.SUCCESS);
        VoltTable result = callProcedure.getResults()[0];
        long tupleCount = 0;
        while (result.advanceRow()) {
            if (result.getString("TABLE_NAME").equals(tableName) && result.getString("INDEX_NAME").equals(indexName)) {
                tupleCount += result.getLong("ENTRY_COUNT");
            }
        }
        return tupleCount;
    }

    public void testAddDropIndex() throws Exception
    {
        ClientResponse callProcedure;
        String explanation;
        VoltTable result;

        Client client = getClient();
        loadSomeData(client, 0, 10);
        client.drain();
        assertTrue(callbackSuccess);

        // check that no index was used by checking the plan itself
        callProcedure = client.callProcedure("@Explain", "select * from NEW_ORDER where NO_O_ID = 5;");
        explanation = callProcedure.getResults()[0].fetchRow(0).getString(0);
        assertFalse(explanation.contains("INDEX SCAN"));

        // add index to NEW_ORDER
        String newCatalogURL = Configuration.getPathToCatalogForTest("catalogupdate-cluster-addindex.jar");
        String deploymentURL = Configuration.getPathToCatalogForTest("catalogupdate-cluster-addindex.xml");
        VoltTable[] results = client.updateApplicationCatalog(new File(newCatalogURL), new File(deploymentURL)).getResults();
        assertTrue(results.length == 1);

        // check the index for non-zero size

        long tupleCount = -1;
        while (tupleCount <= 0) {
            tupleCount = indexEntryCountFromStats(client, "NEW_ORDER", "NEWINDEX");
        }
        assertTrue(tupleCount > 0);

        // verify that the new table(s) support an insert
        callProcedure = client.callProcedure("@AdHoc", "insert into NEW_ORDER values (-1, -1, -1);");
        assertTrue(callProcedure.getResults().length == 1);
        assertTrue(callProcedure.getStatus() == ClientResponse.SUCCESS);

        // do a call that uses the index
        callProcedure = client.callProcedure("@AdHoc", "select * from NEW_ORDER where NO_O_ID = 5;");
        result = callProcedure.getResults()[0];
        result.advanceRow();
        assertEquals(5, result.getLong("NO_O_ID"));

        // check that an index was used by checking the plan itself
        callProcedure = client.callProcedure("@Explain", "select * from NEW_ORDER where NO_O_ID = 5;");
        explanation = callProcedure.getResults()[0].fetchRow(0).getString(0);
        assertTrue(explanation.contains("INDEX SCAN"));

        // tables can still be accessed
        loadSomeData(client, 20, 10);
        client.drain();
        assertTrue(callbackSuccess);

        // check table for the right number of tuples
        callProcedure = client.callProcedure("@AdHoc", "select count(*) from NEW_ORDER;");
        long rowCount = callProcedure.getResults()[0].asScalarLong();
        // check the index for even biggerer size from stats
        long newTupleCount = indexEntryCountFromStats(client, "NEW_ORDER", "NEWINDEX");
        while (newTupleCount != (rowCount * (K + 1))) {
            newTupleCount = indexEntryCountFromStats(client, "NEW_ORDER", "NEWINDEX");
        }
        assertTrue(newTupleCount > tupleCount);
        assertEquals(newTupleCount, rowCount * (K + 1)); // index count is double for k=1

        // revert to the original schema
        newCatalogURL = Configuration.getPathToCatalogForTest("catalogupdate-cluster-base.jar");
        deploymentURL = Configuration.getPathToCatalogForTest("catalogupdate-cluster-base.xml");
        results = client.updateApplicationCatalog(new File(newCatalogURL), new File(deploymentURL)).getResults();
        assertTrue(results.length == 1);

        // do a call that uses the index
        callProcedure = client.callProcedure("@AdHoc", "select * from NEW_ORDER where NO_O_ID = 5;");
        result = callProcedure.getResults()[0];
        result.advanceRow();
        assertEquals(5, result.getLong("NO_O_ID"));

        // check that no index was used by checking the plan itself
        callProcedure = client.callProcedure("@Explain", "select * from NEW_ORDER where NO_O_ID = 5;");
        explanation = callProcedure.getResults()[0].fetchRow(0).getString(0);
        assertFalse(explanation.contains("INDEX SCAN"));

        // and loading still succeeds
        loadSomeData(client, 30, 10);
        client.drain();
        assertTrue(callbackSuccess);
    }

    public void testAddDropExpressionIndex() throws Exception
    {
        ClientResponse callProcedure;
        String explanation;
        VoltTable result;

        Client client = getClient();
        loadSomeData(client, 0, 10);
        client.drain();
        assertTrue(callbackSuccess);

        // check that no index was used by checking the plan itself
        callProcedure = client.callProcedure("@Explain", "select * from NEW_ORDER where (NO_O_ID+NO_O_ID)-NO_O_ID = 5;");
        explanation = callProcedure.getResults()[0].fetchRow(0).getString(0);
        assertFalse(explanation.contains("INDEX SCAN"));

        // add index to NEW_ORDER
        String newCatalogURL = Configuration.getPathToCatalogForTest("catalogupdate-cluster-addexpressindex.jar");
        String deploymentURL = Configuration.getPathToCatalogForTest("catalogupdate-cluster-addexpressindex.xml");
        VoltTable[] results = client.updateApplicationCatalog(new File(newCatalogURL), new File(deploymentURL)).getResults();
        assertTrue(results.length == 1);

        // check the index for non-zero size

        long tupleCount = -1;
        while (tupleCount <= 0) {
            tupleCount = indexEntryCountFromStats(client, "NEW_ORDER", "NEWEXPRESSINDEX");
        }
        assertTrue(tupleCount > 0);

        // verify that the new table(s) support an insert
        callProcedure = client.callProcedure("@AdHoc", "insert into NEW_ORDER values (-1, -1, -1);");
        assertTrue(callProcedure.getResults().length == 1);
        assertTrue(callProcedure.getStatus() == ClientResponse.SUCCESS);

        // do a call that uses the index
        callProcedure = client.callProcedure("@AdHoc", "select * from NEW_ORDER where (NO_O_ID+NO_O_ID)-NO_O_ID = 5;");
        result = callProcedure.getResults()[0];
        result.advanceRow();
        assertEquals(5, result.getLong("NO_O_ID"));

        // check that an index was used by checking the plan itself
        callProcedure = client.callProcedure("@Explain", "select * from NEW_ORDER where (NO_O_ID+NO_O_ID)-NO_O_ID = 5;");
        explanation = callProcedure.getResults()[0].fetchRow(0).getString(0);
        assertTrue(explanation.contains("INDEX SCAN"));

        // tables can still be accessed
        loadSomeData(client, 20, 10);
        client.drain();
        assertTrue(callbackSuccess);


        // check table for the right number of tuples
        callProcedure = client.callProcedure("@AdHoc", "select count(*) from NEW_ORDER;");
        long rowCount = callProcedure.getResults()[0].asScalarLong();
        // check the index for even biggerer size from stats
        long newTupleCount = -1;
        while (newTupleCount != (rowCount * (K + 1))) {
            newTupleCount = indexEntryCountFromStats(client, "NEW_ORDER", "NEWEXPRESSINDEX");
        }
        assertTrue(newTupleCount > tupleCount);
        assertEquals(newTupleCount, rowCount * (K + 1)); // index count is double for k=1

        // revert to the original schema
        newCatalogURL = Configuration.getPathToCatalogForTest("catalogupdate-cluster-base.jar");
        deploymentURL = Configuration.getPathToCatalogForTest("catalogupdate-cluster-base.xml");
        results = client.updateApplicationCatalog(new File(newCatalogURL), new File(deploymentURL)).getResults();
        assertTrue(results.length == 1);

        // do a call that uses the index
        callProcedure = client.callProcedure("@AdHoc", "select * from NEW_ORDER where (NO_O_ID+NO_O_ID)-NO_O_ID = 5;");
        result = callProcedure.getResults()[0];
        result.advanceRow();
        assertEquals(5, result.getLong("NO_O_ID"));

        // check that no index was used by checking the plan itself
        callProcedure = client.callProcedure("@Explain", "select * from NEW_ORDER where (NO_O_ID+NO_O_ID)-NO_O_ID = 5;");
        explanation = callProcedure.getResults()[0].fetchRow(0).getString(0);
        assertFalse(explanation.contains("INDEX SCAN"));

        // and loading still succeeds
        loadSomeData(client, 30, 10);
        client.drain();
        assertTrue(callbackSuccess);
    }

    public void testAddDropTable() throws IOException, ProcCallException, InterruptedException
    {
        Client client = getClient();
        loadSomeData(client, 0, 10);
        client.drain();
        assertTrue(callbackSuccess);

        // verify that an insert w/o a table fails.
        try {
            client.callProcedure("@AdHoc", "insert into O1 values (1, 1, 'foo', 'foobar');");
            fail();
        }
        catch (ProcCallException e) {
        }

        // Also can't call this not-yet-existing stored procedure
        try {
            client.callProcedure("InsertO1", new Integer(100), new Integer(200), "foo", "bar");
            fail();
        }
        catch (ProcCallException e) {
        }

        // add tables O1, O2, O3
        String newCatalogURL = Configuration.getPathToCatalogForTest("catalogupdate-cluster-addtables.jar");
        String deploymentURL = Configuration.getPathToCatalogForTest("catalogupdate-cluster-addtables.xml");
        VoltTable[] results = client.updateApplicationCatalog(new File(newCatalogURL), new File(deploymentURL)).getResults();
        assertTrue(results.length == 1);

        // verify that the new table(s) support an insert
        ClientResponse callProcedure = client.callProcedure("@AdHoc", "insert into O1 values (1, 1, 'foo', 'foobar');");
        assertTrue(callProcedure.getResults().length == 1);
        assertTrue(callProcedure.getStatus() == ClientResponse.SUCCESS);

        callProcedure = client.callProcedure("@AdHoc", "insert into O2 values (1, 1, 'foo', 'foobar');");
        assertTrue(callProcedure.getResults().length == 1);
        assertTrue(callProcedure.getStatus() == ClientResponse.SUCCESS);

        callProcedure = client.callProcedure("@AdHoc", "select * from O1");
        VoltTable result = callProcedure.getResults()[0];
        result.advanceRow();
        assertTrue(result.get(2, VoltType.STRING).equals("foo"));

        // old tables can still be accessed
        loadSomeData(client, 20, 10);
        client.drain();
        assertTrue(callbackSuccess);

        // and this new procedure is happy like clams
        callProcedure = client.callProcedure("InsertO1", new Integer(100), new Integer(200), "foo", "bar");
        assertTrue(callProcedure.getResults().length == 1);
        assertTrue(callProcedure.getStatus() == ClientResponse.SUCCESS);

        // revert to the original schema
        newCatalogURL = Configuration.getPathToCatalogForTest("catalogupdate-cluster-base.jar");
        deploymentURL = Configuration.getPathToCatalogForTest("catalogupdate-cluster-base.xml");
        results = client.updateApplicationCatalog(new File(newCatalogURL), new File(deploymentURL)).getResults();
        assertTrue(results.length == 1);

        // requests to the dropped table should fail
        try {
            client.callProcedure("@AdHoc", "insert into O1 values (1, 1, 'foo', 'foobar');");
            fail();
        }
        catch (ProcCallException e) {
        }

        try {
            client.callProcedure("InsertO1", new Integer(100), new Integer(200), "foo", "bar");
            fail();
        }
        catch (ProcCallException e) {
        }

        // and other requests still succeed
        loadSomeData(client, 30, 10);
        client.drain();
        assertTrue(callbackSuccess);
    }

    public void testAddTableWithMatView() throws IOException, ProcCallException, InterruptedException {
        Client client = getClient();
        loadSomeData(client, 0, 10);
        client.drain();
        assertTrue(callbackSuccess);

        // add new tables and materialized view
        String newCatalogURL = Configuration.getPathToCatalogForTest("catalogupdate-cluster-addtableswithmatview.jar");
        String deploymentURL = Configuration.getPathToCatalogForTest("catalogupdate-cluster-addtableswithmatview.xml");
        VoltTable[] results = client.updateApplicationCatalog(new File(newCatalogURL), new File(deploymentURL)).getResults();
        assertTrue(results.length == 1);

        // verify that the new table(s) support an insert
        for (int i=0; i < 10; ++i) {
            ClientResponse callProcedure = client.callProcedure("@AdHoc", "insert into O1 values (" + i + ", " + i % 2 + ", 'foo', 'foobar');");
            assertTrue(callProcedure.getResults().length == 1);
            assertTrue(callProcedure.getStatus() == ClientResponse.SUCCESS);
        }

        // read it - expect 10 rows
        ClientResponse callProcedure = client.callProcedure("@AdHoc", "select * from O1");
        VoltTable result = callProcedure.getResults()[0];
        assertTrue(result.getRowCount() == 10);

        // read the mat view. expect two rows (grouped on x % 2)
        callProcedure = client.callProcedure("@AdHoc", "select C1,NUM from MATVIEW_O1 order by C1");
        result = callProcedure.getResults()[0];

        System.out.println("MATVIEW:"); System.out.println(result);
        assertEquals(10, result.getRowCount());
    }

    private void loadSomeDataForNewTable(Client client, int start, int count) throws IOException, ProcCallException {
        for (int i = start; i < (start + count); i++) {
            CatTestCallback callback = new CatTestCallback(ClientResponse.SUCCESS);
            client.callProcedure(callback, "O1.insert", i, i, "abcdefg", "voltdb is a great startup with potential success in future");
        }
    }

    public void testAddDropTableRepeat() throws Exception {
        Client client = getClient();
        loadSomeData(client, 0, 10);
        client.drain();
        assertTrue(callbackSuccess);

        /*
         * Reduced from 100 to 30 so that it doesn't take quite as long
         * We run tests often enough that this will get plenty of fuzzing.
         */
        for (int i=0; i < 30; i++)
        {
            // add tables O1, O2, O3
            String newCatalogURL = Configuration.getPathToCatalogForTest("catalogupdate-cluster-addtables.jar");
            String deploymentURL = Configuration.getPathToCatalogForTest("catalogupdate-cluster-addtables.xml");
            VoltTable[] results = client.updateApplicationCatalog(new File(newCatalogURL), new File(deploymentURL)).getResults();
            assertTrue(results.length == 1);

            // Thread.sleep(2000);
            // Load table into the new added tables
            loadSomeDataForNewTable(client, 0, 1000 *10);
            client.drain();

            // revert to the original schema
            newCatalogURL = Configuration.getPathToCatalogForTest("catalogupdate-cluster-base.jar");
            deploymentURL = Configuration.getPathToCatalogForTest("catalogupdate-cluster-base.xml");
            results = client.updateApplicationCatalog(new File(newCatalogURL), new File(deploymentURL)).getResults();
            assertTrue(results.length == 1);
        }
    }

    public void testUpdateHonkingBigCatalog() throws IOException, ProcCallException, InterruptedException {
        System.out.println("\n\n-----\n testUpdateHonkingBigCatalog\n");
        System.out.printf("jar: %s (%.2f MB)\n", hugeCatalogJarPath, new File(hugeCatalogJarPath).length() / 1048576.0);
        System.out.printf("compile: %.2f seconds (%.2f/second)\n", hugeCompileElapsed, HUGE_TABLES / hugeCompileElapsed);
        long t = System.currentTimeMillis();
        Client client = getClient();
        loadSomeData(client, 0, 10);
        client.drain();
        assertTrue(callbackSuccess);

        try {
            VoltTable[] results = client.updateApplicationCatalog(new File(hugeCatalogJarPath), new File(hugeCatalogXMLPath)).getResults();
            assertTrue(results.length == 1);
        }
        catch (ProcCallException e) {
            fail(String.format("@UpdateApplicationCatalog: ProcCallException: %s", e.getLocalizedMessage()));
        }
        hugeTestElapsed = (System.currentTimeMillis() - t) / 1000.0;
        System.out.printf("test: %.2f seconds (%.2f/second)\n", hugeTestElapsed, HUGE_TABLES / hugeTestElapsed);
        System.out.println("-----\n\n");
    }

    public void testSystemSettingsUpdateTimeout() throws IOException, ProcCallException, InterruptedException  {
        Client client = getClient();
        String newCatalogURL, deploymentURL;
        VoltTable[] results;

        // check the catalog update with query timeout
        String key = "querytimeout";
        checkDeploymentPropertyValue(client, key, "0"); // check default value

        newCatalogURL = Configuration.getPathToCatalogForTest("catalogupdate-cluster-timeout-1000.jar");
        deploymentURL = Configuration.getPathToCatalogForTest("catalogupdate-cluster-timeout-1000.xml");
        results = client.updateApplicationCatalog(new File(newCatalogURL), new File(deploymentURL)).getResults();
        assertTrue(results.length == 1);
        checkDeploymentPropertyValue(client, key, "1000");

        newCatalogURL = Configuration.getPathToCatalogForTest("catalogupdate-cluster-timeout-5000.jar");
        deploymentURL = Configuration.getPathToCatalogForTest("catalogupdate-cluster-timeout-5000.xml");
        results = client.updateApplicationCatalog(new File(newCatalogURL), new File(deploymentURL)).getResults();
        assertTrue(results.length == 1);
        checkDeploymentPropertyValue(client, key, "5000");

        newCatalogURL = Configuration.getPathToCatalogForTest("catalogupdate-cluster-timeout-600.jar");
        deploymentURL = Configuration.getPathToCatalogForTest("catalogupdate-cluster-timeout-600.xml");
        results = client.updateApplicationCatalog(new File(newCatalogURL), new File(deploymentURL)).getResults();
        assertTrue(results.length == 1);
        checkDeploymentPropertyValue(client, key, "600");

        newCatalogURL = Configuration.getPathToCatalogForTest("catalogupdate-cluster-base.jar");
        deploymentURL = Configuration.getPathToCatalogForTest("catalogupdate-cluster-base.xml");
        results = client.updateApplicationCatalog(new File(newCatalogURL), new File(deploymentURL)).getResults();
        assertTrue(results.length == 1);
        checkDeploymentPropertyValue(client, key, "0"); // check default value

        // check the catalog update with elastic duration and throughput
        String duration = "elasticduration", throughput = "elasticthroughput";
        checkDeploymentPropertyValue(client, duration, "50"); // check default value
        checkDeploymentPropertyValue(client, throughput, "2"); // check default value

        newCatalogURL = Configuration.getPathToCatalogForTest("catalogupdate-cluster-elastic-100-5.jar");
        deploymentURL = Configuration.getPathToCatalogForTest("catalogupdate-cluster-elastic-100-5.xml");
        results = client.updateApplicationCatalog(new File(newCatalogURL), new File(deploymentURL)).getResults();
        assertTrue(results.length == 1);
        checkDeploymentPropertyValue(client, duration, "100");
        checkDeploymentPropertyValue(client, throughput, "5");
    }

    private void deleteDirectory(File dir) {
        if (!dir.exists() || !dir.isDirectory()) {
            return;
        }

        for (File f : dir.listFiles()) {
            assertTrue(f.delete());
        }
        assertTrue(dir.delete());
    }

    private static String generateRandomDDL(String name, int ntables, int ncols, int width)
            throws IOException {
        // Generate huge DDL file. Make it relatively uncompressible with randomness.
        File temp = File.createTempFile(name, ".sql");
        temp.deleteOnExit();
        FileWriter out = new FileWriter(temp);
        char[] charset = "abcdefghijklmnopqrstuvwxyzABCDEFGHIJKLMNOPQRSTUVWXYZ0123456789_".toCharArray();
        Random random = new Random(99);
        for (int itable = 0; itable < ntables; itable++) {
            out.write(String.format("\nCREATE TABLE HUGE_TABLE_%d (\n", itable));
            out.write("C_FIRST INTEGER,\n");
            for (int icolumn = 0; icolumn < ncols; icolumn++) {
                String columnID = RandomStringUtils.random(width,
                                                           0,
                                                           charset.length,
                                                           false,
                                                           false,
                                                           charset,
                                                           random);
                out.write(String.format("C_%s INTEGER,\n", columnID));
            }
            out.write("PRIMARY KEY (C_FIRST));\n");
        }
        out.close();
        return URLEncoder.encode(temp.getAbsolutePath(), "UTF-8");
    }

    private static void writeAltConfigFiles(String string,
            CatalogBuilder altCb, DeploymentBuilder altDb) {
        // TODO Auto-generated method stub
    }

    /**
     * Build a list of the tests that will be run when TestTPCCSuite gets run by JUnit.
     * Use helper classes that are part of the RegressionSuite framework.
     * This particular class runs all tests on the the local JNI backend with both
     * one and two partition configurations, as well as on the hsql backend.
     *
     * @return The TestSuite containing all the tests to be run.
     * @throws Exception
     */
    static public Test suite() throws Exception {
        TheHashinator.initializeAsConfiguredForPartitions(2);

<<<<<<< HEAD
        // get a server config for the native backend with one sites/partitions
        LocalCluster config = new LocalCluster("catalogupdate-cluster-base.jar", SITES_PER_HOST, HOSTS, K, BackendTarget.NATIVE_EE_JNI);

        // Catalog upgrade test(s) sporadically fail if there's a local server because
        // a file pipe isn't available for grepping local server output.
        config.setHasLocalServer(true);

        // build up a project builder for the workload
        TPCCProjectBuilder project = new TPCCProjectBuilder();
        project.addDefaultSchema();
        project.addDefaultPartitioning();
        project.catBuilder().addProcedures(BASEPROCS);
        // build the jarfile
        boolean basecompile = config.compile(project);
        assertTrue(basecompile);
        MiscUtils.copyFile(project.getPathToDeployment(), Configuration.getPathToCatalogForTest("catalogupdate-cluster-base.xml"));

        // add this config to the set of tests to run
        builder.addServerConfig(config);
=======
        CatalogBuilder cb = TPCCProjectBuilder.catalogBuilderNoProcs()
        .addProcedures(BASEPROCS)
        ;
        DeploymentBuilder db = new DeploymentBuilder(SITES_PER_HOST, HOSTS, K);
        LocalCluster cluster = LocalCluster.configure(TESTCASECLASS.getSimpleName(), cb, db);
        assertNotNull("LocalCluster failed to compile", cluster);
>>>>>>> f708143e

        /////////////////////////////////////////////////////////////
        // DELTA CATALOGS FOR TESTING
        /////////////////////////////////////////////////////////////

        CatalogBuilder altCb;
        DeploymentBuilder altDb;
        // As catalogupdate-cluster-base but with security enabled. This requires users and groups..
        // We piggy-back the heartbeat change here.
<<<<<<< HEAD
        ProcedureInfo procInfo = new ProcedureInfo(InsertNewOrder.class, "group1");

        config = new LocalCluster("catalogupdate-cluster-base-secure.jar", SITES_PER_HOST, HOSTS, K, BackendTarget.NATIVE_EE_JNI);
        project = new TPCCProjectBuilder();
        project.addDefaultSchema();
        project.addDefaultPartitioning();

        project.depBuilder().addUsers(new UserInfo("user1", "userpass1", "group1"))
        .setSecurityEnabled(true, true).setDeadHostTimeout(6000);

        project.catBuilder().addRoles(new RoleInfo("group1", false, false, true, false, false, false))
        .addProcedures(procInfo);

        assertTrue(config.compile(project));
        MiscUtils.copyFile(project.getPathToDeployment(), Configuration.getPathToCatalogForTest("catalogupdate-cluster-base-secure.xml"));

        config = new LocalCluster("catalogupdate-cluster-addtables.jar", SITES_PER_HOST, HOSTS, K, BackendTarget.NATIVE_EE_JNI);
        project = new TPCCProjectBuilder();
        project.depBuilder().setElasticDuration(100).setElasticThroughput(50);

        project.addDefaultSchema();
        project.addDefaultPartitioning();
        project.catBuilder().addSchema(TestCatalogUpdateSuite.class.getResource("testorderby-ddl.sql").getPath())
        .addProcedures(BASEPROCS_OPROCS);

        assertTrue(config.compile(project));
        MiscUtils.copyFile(project.getPathToDeployment(), Configuration.getPathToCatalogForTest("catalogupdate-cluster-addtables.xml"));

        // as above but also with a materialized view added to O1
        try {
            config = new LocalCluster("catalogupdate-cluster-addtableswithmatview.jar", SITES_PER_HOST, HOSTS, K, BackendTarget.NATIVE_EE_JNI);
            project = new TPCCProjectBuilder();
            project.addDefaultSchema();
            project.addDefaultPartitioning();
            project.catBuilder().addSchema(TestCatalogUpdateSuite.class.getResource("testorderby-ddl.sql").getPath())
            .addLiteralSchema("CREATE VIEW MATVIEW_O1(C1, C2, NUM) AS SELECT A_INT, PKEY, COUNT(*) FROM O1 GROUP BY A_INT, PKEY;")
            .addProcedures(BASEPROCS_OPROCS);
            assertTrue(config.compile(project));
            MiscUtils.copyFile(project.getPathToDeployment(), Configuration.getPathToCatalogForTest("catalogupdate-cluster-addtableswithmatview.xml"));
        } catch (IOException e) {
            fail();
        }

        config = new LocalCluster("catalogupdate-cluster-addindex.jar", SITES_PER_HOST, HOSTS, K, BackendTarget.NATIVE_EE_JNI);
        project = new TPCCProjectBuilder();
        project.addDefaultSchema();
        project.addDefaultPartitioning();
        project.catBuilder().addLiteralSchema("CREATE INDEX NEWINDEX ON NEW_ORDER (NO_O_ID);")
=======
        RoleInfo group1 = new RoleInfo("group1", false, false, true, false, false, false);
        ProcedureInfo procInfo = new ProcedureInfo(InsertNewOrder.class, group1);

        altCb = TPCCProjectBuilder.catalogBuilderNoProcs()
        .addRoles(group1)
        .addProcedures(procInfo)
        ;
        altDb = new DeploymentBuilder(SITES_PER_HOST, HOSTS, K)
        .addUsers(new UserInfo("user1", "userpass1", "group1"))
        .setSecurityEnabled(true, true)
        .setDeadHostTimeout(6000)
        ;
        writeAltConfigFiles("-secure", altCb, altDb);

        altCb = TPCCProjectBuilder.catalogBuilderNoProcs()
                .addSchema(TestCatalogUpdateSuite.class.getResource("testorderby-ddl.sql").getPath())
                .addProcedures(BASEPROCS_OPROCS)
                ;
        altDb = new DeploymentBuilder(SITES_PER_HOST, HOSTS, K)
        .setElasticDuration(100)
        .setElasticThroughput(50)
        ;
        writeAltConfigFiles("-addtables", altCb, altDb);

        // as above but also with a materialized view added to O1
        altCb.addSchema(TestCatalogUpdateSuite.class.getResource("testorderby-ddl.sql").getPath())
        .addLiteralSchema(
                "CREATE VIEW MATVIEW_O1(C1, C2, NUM)" +
                " AS SELECT A_INT, PKEY, COUNT(*) FROM O1 GROUP BY A_INT, PKEY;")
        .addProcedures(BASEPROCS_OPROCS);
        writeAltConfigFiles("-addtableswithmatview", altCb, altDb);

        altCb = TPCCProjectBuilder.catalogBuilderNoProcs()
        .addLiteralSchema("CREATE INDEX NEWINDEX ON NEW_ORDER (NO_O_ID);")
>>>>>>> f708143e
        // history is good because this new index is the only one (no pkey)
        .addLiteralSchema("CREATE INDEX NEWINDEX2 ON HISTORY (H_C_ID);")
        // unique index
        .addLiteralSchema("CREATE UNIQUE INDEX NEWINDEX3 ON STOCK (S_I_ID, S_W_ID, S_QUANTITY);")
        .addProcedures(BASEPROCS);
<<<<<<< HEAD

        assertTrue(config.compile(project));
        MiscUtils.copyFile(project.getPathToDeployment(), Configuration.getPathToCatalogForTest("catalogupdate-cluster-addindex.xml"));

        config = new LocalCluster("catalogupdate-cluster-addexpressindex.jar", SITES_PER_HOST, HOSTS, K, BackendTarget.NATIVE_EE_JNI);
        project = new TPCCProjectBuilder();
        project.addDefaultSchema();
        project.addDefaultPartitioning();
        project.catBuilder().addLiteralSchema("CREATE INDEX NEWEXPRESSINDEX ON NEW_ORDER ((NO_O_ID+NO_O_ID)-NO_O_ID);")
=======
        writeAltConfigFiles("-addindex", altCb, altDb);

        altCb = TPCCProjectBuilder.catalogBuilderNoProcs()
        .addLiteralSchema("CREATE INDEX NEWEXPRESSINDEX ON NEW_ORDER ((NO_O_ID+NO_O_ID)-NO_O_ID);")
>>>>>>> f708143e
        // history is good because this new index is the only one (no pkey)
        .addLiteralSchema("CREATE INDEX NEWEXPRESSINDEX2 ON HISTORY ((H_C_ID+H_C_ID)-H_C_ID);")
        // unique index
        // This needs to wait until the test for unique index coverage for indexed expressions can parse out any simple column expressions
        // and discover a unique index on some subset.
        //TODO: .addLiteralSchema("CREATE UNIQUE INDEX NEWEXPRESSINDEX3 ON STOCK (S_I_ID, S_W_ID, S_QUANTITY+S_QUANTITY-S_QUANTITY);");
        .addProcedures(BASEPROCS)
        ;
<<<<<<< HEAD
        assertTrue(config.compile(project));
        MiscUtils.copyFile(project.getPathToDeployment(), Configuration.getPathToCatalogForTest("catalogupdate-cluster-addexpressindex.xml"));

        config = new LocalCluster("catalogupdate-cluster-expanded.jar", SITES_PER_HOST, HOSTS, K, BackendTarget.NATIVE_EE_JNI);
        project = new TPCCProjectBuilder();
        project.addDefaultSchema();
        project.addDefaultPartitioning();
        project.catBuilder().addProcedures(EXPANDEDPROCS);
        assertTrue(config.compile(project));
        MiscUtils.copyFile(project.getPathToDeployment(), Configuration.getPathToCatalogForTest("catalogupdate-cluster-expanded.xml"));

        config = new LocalCluster("catalogupdate-cluster-conflict.jar", SITES_PER_HOST, HOSTS, K, BackendTarget.NATIVE_EE_JNI);
        project = new TPCCProjectBuilder();
        project.addDefaultSchema();
        project.addDefaultPartitioning();
        project.catBuilder().addProcedures(CONFLICTPROCS);
        assertTrue(config.compile(project));
        MiscUtils.copyFile(project.getPathToDeployment(), Configuration.getPathToCatalogForTest("catalogupdate-cluster-conflict.xml"));

        config = new LocalCluster("catalogupdate-cluster-many.jar", SITES_PER_HOST, HOSTS, K, BackendTarget.NATIVE_EE_JNI);
        project = new TPCCProjectBuilder();
        project.addDefaultSchema();
        project.addDefaultPartitioning();
        project.catBuilder().addProcedures(SOMANYPROCS);
        assertTrue(config.compile(project));
        MiscUtils.copyFile(project.getPathToDeployment(), Configuration.getPathToCatalogForTest("catalogupdate-cluster-many.xml"));
=======
        writeAltConfigFiles("-addexpressindex", altCb, altDb);

        altCb = TPCCProjectBuilder.catalogBuilderNoProcs()
        .addProcedures(EXPANDEDPROCS);
        writeAltConfigFiles("-expanded", altCb, altDb);

        altCb = TPCCProjectBuilder.catalogBuilderNoProcs()
        .addProcedures(CONFLICTPROCS);
        writeAltConfigFiles("-conflict", altCb, altDb);
>>>>>>> f708143e

        altCb = TPCCProjectBuilder.catalogBuilderNoProcs()
        .addProcedures(SOMANYPROCS);
        writeAltConfigFiles("-many", altCb, altDb);

        // A catalog change that enables snapshots
<<<<<<< HEAD
        config = new LocalCluster("catalogupdate-cluster-enable_snapshot.jar", SITES_PER_HOST, HOSTS, K, BackendTarget.NATIVE_EE_JNI);
        project = new TPCCProjectBuilder();
        project.addDefaultSchema();
        project.addDefaultPartitioning();
        project.catBuilder().addProcedures(BASEPROCS);
        project.depBuilder().setSnapshotSettings( "1s", 3, "/tmp/snapshotdir1", "foo1");
        // build the jarfile
        assertTrue(config.compile(project));
        MiscUtils.copyFile(project.getPathToDeployment(), Configuration.getPathToCatalogForTest("catalogupdate-cluster-enable_snapshot.xml"));

        //Another catalog change to modify the schedule
        config = new LocalCluster("catalogupdate-cluster-change_snapshot.jar", SITES_PER_HOST, HOSTS, K, BackendTarget.NATIVE_EE_JNI);
        project = new TPCCProjectBuilder();
        project.addDefaultSchema();
        project.addDefaultPartitioning();
        project.catBuilder().addProcedures(BASEPROCS);
        project.depBuilder().setSnapshotSettings( "1s", 3, "/tmp/snapshotdir2", "foo2");
        // build the jarfile
        assertTrue(config.compile(project));
        MiscUtils.copyFile(project.getPathToDeployment(), Configuration.getPathToCatalogForTest("catalogupdate-cluster-change_snapshot.xml"));

        //Another catalog change to modify the schedule
        config = new LocalCluster("catalogupdate-cluster-change_snapshot_dir_not_exist.jar", SITES_PER_HOST, HOSTS, K, BackendTarget.NATIVE_EE_JNI);
        project = new TPCCProjectBuilder().addDefaultSchema().addDefaultPartitioning();
        project.catBuilder().addProcedures(BASEPROCS);
        project.setSnapshotSettings( "1s", 3, "/tmp/snapshotdirasda2", "foo2");
        // build the jarfile
        assertTrue(config.compile(project));
        MiscUtils.copyFile(project.getPathToDeployment(), Configuration.getPathToCatalogForTest("catalogupdate-cluster-change_snapshot_dir_not_exist.xml"));

        //A huge catalog update to test size limits
        config = new LocalCluster("catalogupdate-cluster-huge.jar", SITES_PER_HOST, HOSTS, K, BackendTarget.NATIVE_EE_JNI);
        project = new TPCCProjectBuilder().addDefaultSchema().addDefaultPartitioning();
        long t = System.currentTimeMillis();
        String hugeSchemaURL = generateRandomDDL("catalogupdate-cluster-huge",
                                                  HUGE_TABLES, HUGE_COLUMNS, HUGE_NAME_SIZE);
        project.catBuilder().addSchema(hugeSchemaURL)
        .addProcedures(BASEPROCS);
        assertTrue(config.compile(project));
        hugeCompileElapsed = (System.currentTimeMillis() - t) / 1000.0;
        hugeCatalogXMLPath = Configuration.getPathToCatalogForTest("catalogupdate-cluster-huge.xml");
        hugeCatalogJarPath = Configuration.getPathToCatalogForTest("catalogupdate-cluster-huge.jar");
        MiscUtils.copyFile(project.getPathToDeployment(), hugeCatalogXMLPath);

        config = new LocalCluster("catalogupdate-cluster-change_snapshot_dir_not_exist.jar", SITES_PER_HOST, HOSTS, K, BackendTarget.NATIVE_EE_JNI);
        project = new TPCCProjectBuilder().addDefaultSchema().addDefaultPartitioning();
        project.catBuilder().addProcedures(BASEPROCS);
        project.depBuilder().setSnapshotSettings("1s", 3, "/tmp/snapshotdirasda2", "foo2");
        // build the jarfile
        assertTrue(config.compile(project));
        MiscUtils.copyFile(project.getPathToDeployment(), Configuration.getPathToCatalogForTest("catalogupdate-cluster-change_snapshot_dir_not_exist.xml"));

        // Catalogs with different system settings on query time out
        config = new LocalCluster("catalogupdate-cluster-timeout-1000.jar", SITES_PER_HOST, HOSTS, K, BackendTarget.NATIVE_EE_JNI);
        project = new TPCCProjectBuilder();
        project.addDefaultSchema();
        project.setQueryTimeout(1000);
        assertTrue(config.compile(project));
        MiscUtils.copyFile(project.getPathToDeployment(), Configuration.getPathToCatalogForTest("catalogupdate-cluster-timeout-1000.xml"));

        config = new LocalCluster("catalogupdate-cluster-timeout-5000.jar", SITES_PER_HOST, HOSTS, K, BackendTarget.NATIVE_EE_JNI);
        project = new TPCCProjectBuilder();
        project.addDefaultSchema();
        project.setQueryTimeout(5000);
        assertTrue(config.compile(project));
        MiscUtils.copyFile(project.getPathToDeployment(), Configuration.getPathToCatalogForTest("catalogupdate-cluster-timeout-5000.xml"));

        config = new LocalCluster("catalogupdate-cluster-timeout-600.jar", SITES_PER_HOST, HOSTS, K, BackendTarget.NATIVE_EE_JNI);
        project = new TPCCProjectBuilder();
        project.addDefaultSchema();
        project.setQueryTimeout(600);
        assertTrue(config.compile(project));
        MiscUtils.copyFile(project.getPathToDeployment(), Configuration.getPathToCatalogForTest("catalogupdate-cluster-timeout-600.xml"));

        // elastic duration and throughput catalog update tests
        config = new LocalCluster("catalogupdate-cluster-elastic-100-5.jar", SITES_PER_HOST, HOSTS, K, BackendTarget.NATIVE_EE_JNI);
        project = new TPCCProjectBuilder();
        project.addDefaultSchema();
        // build the jarfile
        project.setElasticDuration(100);
        project.setElasticThroughput(5);
        assertTrue(config.compile(project));
        MiscUtils.copyFile(project.getPathToDeployment(), Configuration.getPathToCatalogForTest("catalogupdate-cluster-elastic-100-5.xml"));
=======
        altCb = TPCCProjectBuilder.catalogBuilderNoProcs()
        .addProcedures(BASEPROCS);
        altDb = new DeploymentBuilder(SITES_PER_HOST, HOSTS, K)
        .setSnapshotSettings( "1s", 3, "/tmp/snapshotdir1", "foo1");
        // build the jarfile
        writeAltConfigFiles("-enable-snapshot", altCb, altDb);

        //Another catalog change to modify the schedule
        altCb = TPCCProjectBuilder.catalogBuilderNoProcs()
        .addProcedures(BASEPROCS);
        altDb = new DeploymentBuilder(SITES_PER_HOST, HOSTS, K)
        .setSnapshotSettings( "1s", 3, "/tmp/snapshotdir2", "foo2");
        writeAltConfigFiles("-change-snapshot", altCb, altDb);

        //Another catalog change to modify the schedule
        altCb = TPCCProjectBuilder.catalogBuilderNoProcs()
        .addProcedures(BASEPROCS);
        altDb = new DeploymentBuilder(SITES_PER_HOST, HOSTS, K)
        .setSnapshotSettings("1s", 3, "/tmp/snapshotdirasda2", "foo2");
        writeAltConfigFiles("-change-snapshot-dir-not-exist", altCb, altDb);

        //A huge catalog update to test size limits
        long t = System.currentTimeMillis();
        String hugeSchemaURL = generateRandomDDL("catalogupdate-cluster-huge",
                                                  HUGE_TABLES, HUGE_COLUMNS, HUGE_NAME_SIZE);
        altCb = TPCCProjectBuilder.catalogBuilderNoProcs()
        .addSchema(hugeSchemaURL)
        .addProcedures(BASEPROCS);
        hugeCompileElapsed = (System.currentTimeMillis() - t) / 1000.0;
        writeAltConfigFiles("-huge", altCb, altDb);

        // Catalogs with different system settings on query time out
        altCb = TPCCProjectBuilder.catalogBuilderNoProcs();
        altDb = new DeploymentBuilder(SITES_PER_HOST, HOSTS, K)
        .setQueryTimeout(1000);
        writeAltConfigFiles("-timeout-1000", altCb, altDb);

        altDb.setQueryTimeout(5000);
        writeAltConfigFiles("-timeout-5000", altCb, altDb);

        altDb.setQueryTimeout(600);
        writeAltConfigFiles("-timeout-600", altCb, altDb);

        // elastic duration and throughput catalog update tests
        altDb = new DeploymentBuilder(SITES_PER_HOST, HOSTS, K)
        .setElasticDuration(100)
        .setElasticThroughput(5);
        writeAltConfigFiles("-elastic-100-5", altCb, altDb);
>>>>>>> f708143e

        return new MultiConfigSuiteBuilder(TESTCASECLASS, cluster);

    }

    @Override
    public void tearDown() throws Exception {
        super.tearDown();
        assertTrue(callbackSuccess);
    }

    @Override
    public void setUp() throws Exception {
        super.setUp();
        callbackSuccess = true;
    }
}<|MERGE_RESOLUTION|>--- conflicted
+++ resolved
@@ -63,15 +63,10 @@
 import org.voltdb.client.ProcCallException;
 import org.voltdb.client.ProcedureCallback;
 import org.voltdb.client.SyncCallback;
-<<<<<<< HEAD
-import org.voltdb.compiler.CatalogBuilder.ProcedureInfo;
-import org.voltdb.compiler.CatalogBuilder.RoleInfo;
-=======
 import org.voltdb.compiler.CatalogBuilder;
 import org.voltdb.compiler.CatalogBuilder.ProcedureInfo;
 import org.voltdb.compiler.CatalogBuilder.RoleInfo;
 import org.voltdb.compiler.DeploymentBuilder;
->>>>>>> f708143e
 import org.voltdb.compiler.DeploymentBuilder.UserInfo;
 import org.voltdb.types.TimestampType;
 import org.voltdb.utils.MiscUtils;
@@ -1012,34 +1007,12 @@
     static public Test suite() throws Exception {
         TheHashinator.initializeAsConfiguredForPartitions(2);
 
-<<<<<<< HEAD
-        // get a server config for the native backend with one sites/partitions
-        LocalCluster config = new LocalCluster("catalogupdate-cluster-base.jar", SITES_PER_HOST, HOSTS, K, BackendTarget.NATIVE_EE_JNI);
-
-        // Catalog upgrade test(s) sporadically fail if there's a local server because
-        // a file pipe isn't available for grepping local server output.
-        config.setHasLocalServer(true);
-
-        // build up a project builder for the workload
-        TPCCProjectBuilder project = new TPCCProjectBuilder();
-        project.addDefaultSchema();
-        project.addDefaultPartitioning();
-        project.catBuilder().addProcedures(BASEPROCS);
-        // build the jarfile
-        boolean basecompile = config.compile(project);
-        assertTrue(basecompile);
-        MiscUtils.copyFile(project.getPathToDeployment(), Configuration.getPathToCatalogForTest("catalogupdate-cluster-base.xml"));
-
-        // add this config to the set of tests to run
-        builder.addServerConfig(config);
-=======
         CatalogBuilder cb = TPCCProjectBuilder.catalogBuilderNoProcs()
         .addProcedures(BASEPROCS)
         ;
         DeploymentBuilder db = new DeploymentBuilder(SITES_PER_HOST, HOSTS, K);
         LocalCluster cluster = LocalCluster.configure(TESTCASECLASS.getSimpleName(), cb, db);
         assertNotNull("LocalCluster failed to compile", cluster);
->>>>>>> f708143e
 
         /////////////////////////////////////////////////////////////
         // DELTA CATALOGS FOR TESTING
@@ -1049,56 +1022,6 @@
         DeploymentBuilder altDb;
         // As catalogupdate-cluster-base but with security enabled. This requires users and groups..
         // We piggy-back the heartbeat change here.
-<<<<<<< HEAD
-        ProcedureInfo procInfo = new ProcedureInfo(InsertNewOrder.class, "group1");
-
-        config = new LocalCluster("catalogupdate-cluster-base-secure.jar", SITES_PER_HOST, HOSTS, K, BackendTarget.NATIVE_EE_JNI);
-        project = new TPCCProjectBuilder();
-        project.addDefaultSchema();
-        project.addDefaultPartitioning();
-
-        project.depBuilder().addUsers(new UserInfo("user1", "userpass1", "group1"))
-        .setSecurityEnabled(true, true).setDeadHostTimeout(6000);
-
-        project.catBuilder().addRoles(new RoleInfo("group1", false, false, true, false, false, false))
-        .addProcedures(procInfo);
-
-        assertTrue(config.compile(project));
-        MiscUtils.copyFile(project.getPathToDeployment(), Configuration.getPathToCatalogForTest("catalogupdate-cluster-base-secure.xml"));
-
-        config = new LocalCluster("catalogupdate-cluster-addtables.jar", SITES_PER_HOST, HOSTS, K, BackendTarget.NATIVE_EE_JNI);
-        project = new TPCCProjectBuilder();
-        project.depBuilder().setElasticDuration(100).setElasticThroughput(50);
-
-        project.addDefaultSchema();
-        project.addDefaultPartitioning();
-        project.catBuilder().addSchema(TestCatalogUpdateSuite.class.getResource("testorderby-ddl.sql").getPath())
-        .addProcedures(BASEPROCS_OPROCS);
-
-        assertTrue(config.compile(project));
-        MiscUtils.copyFile(project.getPathToDeployment(), Configuration.getPathToCatalogForTest("catalogupdate-cluster-addtables.xml"));
-
-        // as above but also with a materialized view added to O1
-        try {
-            config = new LocalCluster("catalogupdate-cluster-addtableswithmatview.jar", SITES_PER_HOST, HOSTS, K, BackendTarget.NATIVE_EE_JNI);
-            project = new TPCCProjectBuilder();
-            project.addDefaultSchema();
-            project.addDefaultPartitioning();
-            project.catBuilder().addSchema(TestCatalogUpdateSuite.class.getResource("testorderby-ddl.sql").getPath())
-            .addLiteralSchema("CREATE VIEW MATVIEW_O1(C1, C2, NUM) AS SELECT A_INT, PKEY, COUNT(*) FROM O1 GROUP BY A_INT, PKEY;")
-            .addProcedures(BASEPROCS_OPROCS);
-            assertTrue(config.compile(project));
-            MiscUtils.copyFile(project.getPathToDeployment(), Configuration.getPathToCatalogForTest("catalogupdate-cluster-addtableswithmatview.xml"));
-        } catch (IOException e) {
-            fail();
-        }
-
-        config = new LocalCluster("catalogupdate-cluster-addindex.jar", SITES_PER_HOST, HOSTS, K, BackendTarget.NATIVE_EE_JNI);
-        project = new TPCCProjectBuilder();
-        project.addDefaultSchema();
-        project.addDefaultPartitioning();
-        project.catBuilder().addLiteralSchema("CREATE INDEX NEWINDEX ON NEW_ORDER (NO_O_ID);")
-=======
         RoleInfo group1 = new RoleInfo("group1", false, false, true, false, false, false);
         ProcedureInfo procInfo = new ProcedureInfo(InsertNewOrder.class, group1);
 
@@ -1133,28 +1056,15 @@
 
         altCb = TPCCProjectBuilder.catalogBuilderNoProcs()
         .addLiteralSchema("CREATE INDEX NEWINDEX ON NEW_ORDER (NO_O_ID);")
->>>>>>> f708143e
         // history is good because this new index is the only one (no pkey)
         .addLiteralSchema("CREATE INDEX NEWINDEX2 ON HISTORY (H_C_ID);")
         // unique index
         .addLiteralSchema("CREATE UNIQUE INDEX NEWINDEX3 ON STOCK (S_I_ID, S_W_ID, S_QUANTITY);")
         .addProcedures(BASEPROCS);
-<<<<<<< HEAD
-
-        assertTrue(config.compile(project));
-        MiscUtils.copyFile(project.getPathToDeployment(), Configuration.getPathToCatalogForTest("catalogupdate-cluster-addindex.xml"));
-
-        config = new LocalCluster("catalogupdate-cluster-addexpressindex.jar", SITES_PER_HOST, HOSTS, K, BackendTarget.NATIVE_EE_JNI);
-        project = new TPCCProjectBuilder();
-        project.addDefaultSchema();
-        project.addDefaultPartitioning();
-        project.catBuilder().addLiteralSchema("CREATE INDEX NEWEXPRESSINDEX ON NEW_ORDER ((NO_O_ID+NO_O_ID)-NO_O_ID);")
-=======
         writeAltConfigFiles("-addindex", altCb, altDb);
 
         altCb = TPCCProjectBuilder.catalogBuilderNoProcs()
         .addLiteralSchema("CREATE INDEX NEWEXPRESSINDEX ON NEW_ORDER ((NO_O_ID+NO_O_ID)-NO_O_ID);")
->>>>>>> f708143e
         // history is good because this new index is the only one (no pkey)
         .addLiteralSchema("CREATE INDEX NEWEXPRESSINDEX2 ON HISTORY ((H_C_ID+H_C_ID)-H_C_ID);")
         // unique index
@@ -1163,34 +1073,6 @@
         //TODO: .addLiteralSchema("CREATE UNIQUE INDEX NEWEXPRESSINDEX3 ON STOCK (S_I_ID, S_W_ID, S_QUANTITY+S_QUANTITY-S_QUANTITY);");
         .addProcedures(BASEPROCS)
         ;
-<<<<<<< HEAD
-        assertTrue(config.compile(project));
-        MiscUtils.copyFile(project.getPathToDeployment(), Configuration.getPathToCatalogForTest("catalogupdate-cluster-addexpressindex.xml"));
-
-        config = new LocalCluster("catalogupdate-cluster-expanded.jar", SITES_PER_HOST, HOSTS, K, BackendTarget.NATIVE_EE_JNI);
-        project = new TPCCProjectBuilder();
-        project.addDefaultSchema();
-        project.addDefaultPartitioning();
-        project.catBuilder().addProcedures(EXPANDEDPROCS);
-        assertTrue(config.compile(project));
-        MiscUtils.copyFile(project.getPathToDeployment(), Configuration.getPathToCatalogForTest("catalogupdate-cluster-expanded.xml"));
-
-        config = new LocalCluster("catalogupdate-cluster-conflict.jar", SITES_PER_HOST, HOSTS, K, BackendTarget.NATIVE_EE_JNI);
-        project = new TPCCProjectBuilder();
-        project.addDefaultSchema();
-        project.addDefaultPartitioning();
-        project.catBuilder().addProcedures(CONFLICTPROCS);
-        assertTrue(config.compile(project));
-        MiscUtils.copyFile(project.getPathToDeployment(), Configuration.getPathToCatalogForTest("catalogupdate-cluster-conflict.xml"));
-
-        config = new LocalCluster("catalogupdate-cluster-many.jar", SITES_PER_HOST, HOSTS, K, BackendTarget.NATIVE_EE_JNI);
-        project = new TPCCProjectBuilder();
-        project.addDefaultSchema();
-        project.addDefaultPartitioning();
-        project.catBuilder().addProcedures(SOMANYPROCS);
-        assertTrue(config.compile(project));
-        MiscUtils.copyFile(project.getPathToDeployment(), Configuration.getPathToCatalogForTest("catalogupdate-cluster-many.xml"));
-=======
         writeAltConfigFiles("-addexpressindex", altCb, altDb);
 
         altCb = TPCCProjectBuilder.catalogBuilderNoProcs()
@@ -1200,98 +1082,12 @@
         altCb = TPCCProjectBuilder.catalogBuilderNoProcs()
         .addProcedures(CONFLICTPROCS);
         writeAltConfigFiles("-conflict", altCb, altDb);
->>>>>>> f708143e
 
         altCb = TPCCProjectBuilder.catalogBuilderNoProcs()
         .addProcedures(SOMANYPROCS);
         writeAltConfigFiles("-many", altCb, altDb);
 
         // A catalog change that enables snapshots
-<<<<<<< HEAD
-        config = new LocalCluster("catalogupdate-cluster-enable_snapshot.jar", SITES_PER_HOST, HOSTS, K, BackendTarget.NATIVE_EE_JNI);
-        project = new TPCCProjectBuilder();
-        project.addDefaultSchema();
-        project.addDefaultPartitioning();
-        project.catBuilder().addProcedures(BASEPROCS);
-        project.depBuilder().setSnapshotSettings( "1s", 3, "/tmp/snapshotdir1", "foo1");
-        // build the jarfile
-        assertTrue(config.compile(project));
-        MiscUtils.copyFile(project.getPathToDeployment(), Configuration.getPathToCatalogForTest("catalogupdate-cluster-enable_snapshot.xml"));
-
-        //Another catalog change to modify the schedule
-        config = new LocalCluster("catalogupdate-cluster-change_snapshot.jar", SITES_PER_HOST, HOSTS, K, BackendTarget.NATIVE_EE_JNI);
-        project = new TPCCProjectBuilder();
-        project.addDefaultSchema();
-        project.addDefaultPartitioning();
-        project.catBuilder().addProcedures(BASEPROCS);
-        project.depBuilder().setSnapshotSettings( "1s", 3, "/tmp/snapshotdir2", "foo2");
-        // build the jarfile
-        assertTrue(config.compile(project));
-        MiscUtils.copyFile(project.getPathToDeployment(), Configuration.getPathToCatalogForTest("catalogupdate-cluster-change_snapshot.xml"));
-
-        //Another catalog change to modify the schedule
-        config = new LocalCluster("catalogupdate-cluster-change_snapshot_dir_not_exist.jar", SITES_PER_HOST, HOSTS, K, BackendTarget.NATIVE_EE_JNI);
-        project = new TPCCProjectBuilder().addDefaultSchema().addDefaultPartitioning();
-        project.catBuilder().addProcedures(BASEPROCS);
-        project.setSnapshotSettings( "1s", 3, "/tmp/snapshotdirasda2", "foo2");
-        // build the jarfile
-        assertTrue(config.compile(project));
-        MiscUtils.copyFile(project.getPathToDeployment(), Configuration.getPathToCatalogForTest("catalogupdate-cluster-change_snapshot_dir_not_exist.xml"));
-
-        //A huge catalog update to test size limits
-        config = new LocalCluster("catalogupdate-cluster-huge.jar", SITES_PER_HOST, HOSTS, K, BackendTarget.NATIVE_EE_JNI);
-        project = new TPCCProjectBuilder().addDefaultSchema().addDefaultPartitioning();
-        long t = System.currentTimeMillis();
-        String hugeSchemaURL = generateRandomDDL("catalogupdate-cluster-huge",
-                                                  HUGE_TABLES, HUGE_COLUMNS, HUGE_NAME_SIZE);
-        project.catBuilder().addSchema(hugeSchemaURL)
-        .addProcedures(BASEPROCS);
-        assertTrue(config.compile(project));
-        hugeCompileElapsed = (System.currentTimeMillis() - t) / 1000.0;
-        hugeCatalogXMLPath = Configuration.getPathToCatalogForTest("catalogupdate-cluster-huge.xml");
-        hugeCatalogJarPath = Configuration.getPathToCatalogForTest("catalogupdate-cluster-huge.jar");
-        MiscUtils.copyFile(project.getPathToDeployment(), hugeCatalogXMLPath);
-
-        config = new LocalCluster("catalogupdate-cluster-change_snapshot_dir_not_exist.jar", SITES_PER_HOST, HOSTS, K, BackendTarget.NATIVE_EE_JNI);
-        project = new TPCCProjectBuilder().addDefaultSchema().addDefaultPartitioning();
-        project.catBuilder().addProcedures(BASEPROCS);
-        project.depBuilder().setSnapshotSettings("1s", 3, "/tmp/snapshotdirasda2", "foo2");
-        // build the jarfile
-        assertTrue(config.compile(project));
-        MiscUtils.copyFile(project.getPathToDeployment(), Configuration.getPathToCatalogForTest("catalogupdate-cluster-change_snapshot_dir_not_exist.xml"));
-
-        // Catalogs with different system settings on query time out
-        config = new LocalCluster("catalogupdate-cluster-timeout-1000.jar", SITES_PER_HOST, HOSTS, K, BackendTarget.NATIVE_EE_JNI);
-        project = new TPCCProjectBuilder();
-        project.addDefaultSchema();
-        project.setQueryTimeout(1000);
-        assertTrue(config.compile(project));
-        MiscUtils.copyFile(project.getPathToDeployment(), Configuration.getPathToCatalogForTest("catalogupdate-cluster-timeout-1000.xml"));
-
-        config = new LocalCluster("catalogupdate-cluster-timeout-5000.jar", SITES_PER_HOST, HOSTS, K, BackendTarget.NATIVE_EE_JNI);
-        project = new TPCCProjectBuilder();
-        project.addDefaultSchema();
-        project.setQueryTimeout(5000);
-        assertTrue(config.compile(project));
-        MiscUtils.copyFile(project.getPathToDeployment(), Configuration.getPathToCatalogForTest("catalogupdate-cluster-timeout-5000.xml"));
-
-        config = new LocalCluster("catalogupdate-cluster-timeout-600.jar", SITES_PER_HOST, HOSTS, K, BackendTarget.NATIVE_EE_JNI);
-        project = new TPCCProjectBuilder();
-        project.addDefaultSchema();
-        project.setQueryTimeout(600);
-        assertTrue(config.compile(project));
-        MiscUtils.copyFile(project.getPathToDeployment(), Configuration.getPathToCatalogForTest("catalogupdate-cluster-timeout-600.xml"));
-
-        // elastic duration and throughput catalog update tests
-        config = new LocalCluster("catalogupdate-cluster-elastic-100-5.jar", SITES_PER_HOST, HOSTS, K, BackendTarget.NATIVE_EE_JNI);
-        project = new TPCCProjectBuilder();
-        project.addDefaultSchema();
-        // build the jarfile
-        project.setElasticDuration(100);
-        project.setElasticThroughput(5);
-        assertTrue(config.compile(project));
-        MiscUtils.copyFile(project.getPathToDeployment(), Configuration.getPathToCatalogForTest("catalogupdate-cluster-elastic-100-5.xml"));
-=======
         altCb = TPCCProjectBuilder.catalogBuilderNoProcs()
         .addProcedures(BASEPROCS);
         altDb = new DeploymentBuilder(SITES_PER_HOST, HOSTS, K)
@@ -1340,7 +1136,6 @@
         .setElasticDuration(100)
         .setElasticThroughput(5);
         writeAltConfigFiles("-elastic-100-5", altCb, altDb);
->>>>>>> f708143e
 
         return new MultiConfigSuiteBuilder(TESTCASECLASS, cluster);
 
