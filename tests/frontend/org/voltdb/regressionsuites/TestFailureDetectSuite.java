/* This file is part of VoltDB.
 * Copyright (C) 2008-2015 VoltDB Inc.
 *
 * Permission is hereby granted, free of charge, to any person obtaining
 * a copy of this software and associated documentation files (the
 * "Software"), to deal in the Software without restriction, including
 * without limitation the rights to use, copy, modify, merge, publish,
 * distribute, sublicense, and/or sell copies of the Software, and to
 * permit persons to whom the Software is furnished to do so, subject to
 * the following conditions:
 *
 * The above copyright notice and this permission notice shall be
 * included in all copies or substantial portions of the Software.
 *
 * THE SOFTWARE IS PROVIDED "AS IS", WITHOUT WARRANTY OF ANY KIND,
 * EXPRESS OR IMPLIED, INCLUDING BUT NOT LIMITED TO THE WARRANTIES OF
 * MERCHANTABILITY, FITNESS FOR A PARTICULAR PURPOSE AND NONINFRINGEMENT.
 * IN NO EVENT SHALL THE AUTHORS BE LIABLE FOR ANY CLAIM, DAMAGES OR
 * OTHER LIABILITY, WHETHER IN AN ACTION OF CONTRACT, TORT OR OTHERWISE,
 * ARISING FROM, OUT OF OR IN CONNECTION WITH THE SOFTWARE OR THE USE OR
 * OTHER DEALINGS IN THE SOFTWARE.
 */
package org.voltdb.regressionsuites;

import org.voltdb.VoltTable;
import org.voltdb.client.Client;
import org.voltdb.compiler.CatalogBuilder;
import org.voltdb.compiler.DeploymentBuilder;
import org.voltdb_testprocs.regressionsuites.replication.SelectEmptyTable;

public class TestFailureDetectSuite extends RegressionSuite {
    public void testMultiPartitionTxnAfterFailure()
    throws Exception
    {
        Client client = getClient();
        VoltTable[] results = client.callProcedure("InsertMultiPart", 1,
                                                   "desc", 100, 14.5).getResults();
        assertEquals(1, results[0].asScalarLong());
        results = client.callProcedure("SelectMultiPart").getResults();
        System.out.println(results[0].toString());
        assertEquals(1, results[0].getRowCount());
        LocalCluster config = (LocalCluster) m_config;
        config.killSingleHost(0);
        for (int i = 0; i < 100; i++)
        {
            results = client.callProcedure("SelectMultiPart").getResults();
            assertEquals(1, results[0].getRowCount());
        }
    }

    public void testSinglePartitionTxnAfterFailure()
    throws Exception
    {
        Client client = getClient();
        VoltTable[] results = client.callProcedure("InsertSinglePart", 1,
                                                   "desc", 100, 14.5).getResults();
        assertEquals(1, results[0].asScalarLong());
        results = client.callProcedure("SelectSinglePart", 1).getResults();
        System.out.println(results[0].toString());
        assertEquals(1, results[0].getRowCount());
        LocalCluster config = (LocalCluster) m_config;
        config.killSingleHost(0);
        // It takes a few transactions for the external volt process to actually
        // die, so we'll just try to do a bunch of transactions, and this will
        // be roughly like pulling the plug
        for (int i = 0; i < 100; i++)
        {
            results = client.callProcedure("UpdateSinglePart", 1, 200).getResults();
            assertEquals(1, results[0].getRowCount());
        }
    }

    public TestFailureDetectSuite(String name)
    {
        super(name);
    }

    static public junit.framework.Test suite()
    {
<<<<<<< HEAD
        VoltServerConfig config = null;
        MultiConfigSuiteBuilder builder =
            new MultiConfigSuiteBuilder(TestFailureDetectSuite.class);

        VoltProjectBuilder project = new VoltProjectBuilder();
        project.catBuilder().addSchema(SelectEmptyTable.class.getResource("replication-ddl.sql"))
        .addPartitionInfo("P1", "ID")
        .addStmtProcedure("InsertSinglePart", "INSERT INTO P1 VALUES (?, ?, ?, ?);", "P1.ID: 0")
        .addStmtProcedure("UpdateSinglePart", "UPDATE P1 SET P1.NUM = ? WHERE P1.ID = ?", "P1.ID: 0")
        .addStmtProcedure("SelectSinglePart", "SELECT * FROM P1 WHERE P1.ID = ?", "P1.ID: 0")
=======
        CatalogBuilder cb = new CatalogBuilder()
        .addSchema(SelectEmptyTable.class.getResource("replication-ddl.sql"))
        .addPartitionInfo("P1", "ID")
        .addStmtProcedure("InsertSinglePart", "INSERT INTO P1 VALUES (?, ?, ?, ?);", "P1.ID", 0)
        .addStmtProcedure("UpdateSinglePart", "UPDATE P1 SET P1.NUM = ? WHERE P1.ID = ?", "P1.ID", 0)
        .addStmtProcedure("SelectSinglePart", "SELECT * FROM P1 WHERE P1.ID = ?", "P1.ID", 0)
>>>>>>> f708143e
        .addStmtProcedure("InsertMultiPart", "INSERT INTO P1 VALUES (?, ?, ?, ?);")
        .addStmtProcedure("SelectMultiPart", "SELECT * FROM P1")
        .addStmtProcedure("UpdateMultiPart", "UPDATE P1 SET P1.NUM = ?")
        .addStmtProcedure("InsertMultiPartRepl", "INSERT INTO R1 VALUES (?, ?, ?, ?);")
        .addStmtProcedure("SelectMultiPartRepl", "SELECT * FROM R1")
        .addStmtProcedure("UpdateMultiPartRepl", "UPDATE R1 SET R1.NUM = ?")
        ;
<<<<<<< HEAD

        // CLUSTER, two hosts, each with two sites, replication of 1
        config = new LocalCluster("replication-1-cluster.jar", 2, 2, 1, BackendTarget.NATIVE_EE_JNI);
        assertTrue(config.compile(project));
        builder.addServerConfig(config);

        // CLUSTER, three hosts, each with two sites, replication of 2
        config = new LocalCluster("replication-2-cluster.jar", 2, 3, 2, BackendTarget.NATIVE_EE_JNI);
        assertTrue(config.compile(project));
        builder.addServerConfig(config);

//        // CLUSTER, four hosts, each with three sites, replication of 2
//        config = new LocalCluster("replication-2-cluster.jar", 3, 4, 2, BackendTarget.NATIVE_EE_JNI);
//        assertTrue(config.compile(project));
//        builder.addServerConfig(config);
//
//        // CLUSTER, 3 hosts, each with one site, replication of 1
//        config = new LocalCluster("replication-odd-cluster.jar", 1, 3, 1, BackendTarget.NATIVE_EE_JNI);
//        assertTrue(config.compile(project));
//        builder.addServerConfig(config);

        return builder;
=======
        return multiClusterSuiteBuilder(TestFailureDetectSuite.class, cb,
                // CLUSTER, two hosts, each with two sites, replication of 1
                new DeploymentBuilder(2, 2),
                // CLUSTER, four hosts, each with three sites, replication of 2
//                new DeploymentBuilder(3, 4, 2),
                // CLUSTER, 3 hosts, each with one site, replication of 1
//                new DeploymentBuilder(1, 3, 1),
                // CLUSTER, three hosts, each with two sites, replication of 2
                new DeploymentBuilder(2, 3, 2));
>>>>>>> f708143e
    }
}<|MERGE_RESOLUTION|>--- conflicted
+++ resolved
@@ -77,25 +77,12 @@
 
     static public junit.framework.Test suite()
     {
-<<<<<<< HEAD
-        VoltServerConfig config = null;
-        MultiConfigSuiteBuilder builder =
-            new MultiConfigSuiteBuilder(TestFailureDetectSuite.class);
-
-        VoltProjectBuilder project = new VoltProjectBuilder();
-        project.catBuilder().addSchema(SelectEmptyTable.class.getResource("replication-ddl.sql"))
-        .addPartitionInfo("P1", "ID")
-        .addStmtProcedure("InsertSinglePart", "INSERT INTO P1 VALUES (?, ?, ?, ?);", "P1.ID: 0")
-        .addStmtProcedure("UpdateSinglePart", "UPDATE P1 SET P1.NUM = ? WHERE P1.ID = ?", "P1.ID: 0")
-        .addStmtProcedure("SelectSinglePart", "SELECT * FROM P1 WHERE P1.ID = ?", "P1.ID: 0")
-=======
         CatalogBuilder cb = new CatalogBuilder()
         .addSchema(SelectEmptyTable.class.getResource("replication-ddl.sql"))
         .addPartitionInfo("P1", "ID")
         .addStmtProcedure("InsertSinglePart", "INSERT INTO P1 VALUES (?, ?, ?, ?);", "P1.ID", 0)
         .addStmtProcedure("UpdateSinglePart", "UPDATE P1 SET P1.NUM = ? WHERE P1.ID = ?", "P1.ID", 0)
         .addStmtProcedure("SelectSinglePart", "SELECT * FROM P1 WHERE P1.ID = ?", "P1.ID", 0)
->>>>>>> f708143e
         .addStmtProcedure("InsertMultiPart", "INSERT INTO P1 VALUES (?, ?, ?, ?);")
         .addStmtProcedure("SelectMultiPart", "SELECT * FROM P1")
         .addStmtProcedure("UpdateMultiPart", "UPDATE P1 SET P1.NUM = ?")
@@ -103,30 +90,6 @@
         .addStmtProcedure("SelectMultiPartRepl", "SELECT * FROM R1")
         .addStmtProcedure("UpdateMultiPartRepl", "UPDATE R1 SET R1.NUM = ?")
         ;
-<<<<<<< HEAD
-
-        // CLUSTER, two hosts, each with two sites, replication of 1
-        config = new LocalCluster("replication-1-cluster.jar", 2, 2, 1, BackendTarget.NATIVE_EE_JNI);
-        assertTrue(config.compile(project));
-        builder.addServerConfig(config);
-
-        // CLUSTER, three hosts, each with two sites, replication of 2
-        config = new LocalCluster("replication-2-cluster.jar", 2, 3, 2, BackendTarget.NATIVE_EE_JNI);
-        assertTrue(config.compile(project));
-        builder.addServerConfig(config);
-
-//        // CLUSTER, four hosts, each with three sites, replication of 2
-//        config = new LocalCluster("replication-2-cluster.jar", 3, 4, 2, BackendTarget.NATIVE_EE_JNI);
-//        assertTrue(config.compile(project));
-//        builder.addServerConfig(config);
-//
-//        // CLUSTER, 3 hosts, each with one site, replication of 1
-//        config = new LocalCluster("replication-odd-cluster.jar", 1, 3, 1, BackendTarget.NATIVE_EE_JNI);
-//        assertTrue(config.compile(project));
-//        builder.addServerConfig(config);
-
-        return builder;
-=======
         return multiClusterSuiteBuilder(TestFailureDetectSuite.class, cb,
                 // CLUSTER, two hosts, each with two sites, replication of 1
                 new DeploymentBuilder(2, 2),
@@ -136,6 +99,5 @@
 //                new DeploymentBuilder(1, 3, 1),
                 // CLUSTER, three hosts, each with two sites, replication of 2
                 new DeploymentBuilder(2, 3, 2));
->>>>>>> f708143e
     }
 }