/* This file is part of VoltDB.
 * Copyright (C) 2008-2015 VoltDB Inc.
 *
 * Permission is hereby granted, free of charge, to any person obtaining
 * a copy of this software and associated documentation files (the
 * "Software"), to deal in the Software without restriction, including
 * without limitation the rights to use, copy, modify, merge, publish,
 * distribute, sublicense, and/or sell copies of the Software, and to
 * permit persons to whom the Software is furnished to do so, subject to
 * the following conditions:
 *
 * The above copyright notice and this permission notice shall be
 * included in all copies or substantial portions of the Software.
 *
 * THE SOFTWARE IS PROVIDED "AS IS", WITHOUT WARRANTY OF ANY KIND,
 * EXPRESS OR IMPLIED, INCLUDING BUT NOT LIMITED TO THE WARRANTIES OF
 * MERCHANTABILITY, FITNESS FOR A PARTICULAR PURPOSE AND NONINFRINGEMENT.
 * IN NO EVENT SHALL THE AUTHORS BE LIABLE FOR ANY CLAIM, DAMAGES OR
 * OTHER LIABILITY, WHETHER IN AN ACTION OF CONTRACT, TORT OR OTHERWISE,
 * ARISING FROM, OUT OF OR IN CONNECTION WITH THE SOFTWARE OR THE USE OR
 * OTHER DEALINGS IN THE SOFTWARE.
 */

package org.voltdb.catalog;

import java.io.File;
import java.io.IOException;

import junit.framework.TestCase;

import org.voltdb.TableHelper;
import org.voltdb.VoltTable;
import org.voltdb.benchmark.tpcc.TPCCProjectBuilder;
import org.voltdb.compiler.CatalogBuilder;
import org.voltdb.compiler.CatalogBuilder.RoleInfo;
<<<<<<< HEAD
import org.voltdb.compiler.DeploymentBuilder.UserInfo;
import org.voltdb.compiler.VoltProjectBuilder;
=======
>>>>>>> f708143e
import org.voltdb.utils.BuildDirectoryUtils;
import org.voltdb.utils.CatalogUtil;
import org.voltdb.utils.MiscUtils;

public class TestCatalogDiffs extends TestCase {

    private static final RoleInfo[] NO_GROUPS = { };

    private static final RoleInfo[] ONE_GROUP = {
        new RoleInfo("group1", true, true, true, true, false, false) };

    private static final RoleInfo[] SOME_GROUPS = {
        new RoleInfo("group1", true, true, true, true, false, false),
        new RoleInfo("group2", true, true, true, true, false, true) };

    private static final Class<?>[] BASEPROCS = {
            org.voltdb.benchmark.tpcc.procedures.InsertNewOrder.class,
            org.voltdb.benchmark.tpcc.procedures.delivery.class };

<<<<<<< HEAD
    protected String compile(String name, Class<?>... procList) {
        return compileWithGroups(false, null, null, null, name, procList);
    }

    protected String compileWithGroups(
            boolean securityEnabled, String securityProvider,
            RoleInfo[] gi, UserInfo[] ui,
            String name, Class<?>... procList) {
        TPCCProjectBuilder builder = new TPCCProjectBuilder();
        builder.addDefaultSchema();
        builder.addDefaultPartitioning();
        builder.catBuilder().addProcedures(procList);
        builder.depBuilder().setSecurityEnabled(securityEnabled, true);

        if (gi != null && gi.length > 0) {
            builder.catBuilder().addRoles(gi);
        }
        if (ui != null && ui.length > 0) {
            builder.depBuilder().addUsers(ui);
        }
=======
    private static final Class<?>[] EXPANDEDPROCS = {
            org.voltdb.benchmark.tpcc.procedures.InsertNewOrder.class,
            org.voltdb.benchmark.tpcc.procedures.delivery.class,
            org.voltdb.benchmark.tpcc.procedures.slev.class };

    private static final Class<?>[] FEWERPROCS = {
        org.voltdb.benchmark.tpcc.procedures.InsertNewOrder.class };

    private static final Class<?>[] CONFLICTPROCS = {
            org.voltdb.catalog.InsertNewOrder.class,
            org.voltdb.benchmark.tpcc.procedures.delivery.class };

    private static String testDir = BuildDirectoryUtils.getBuildDirectoryPath();
>>>>>>> f708143e

    private static String compile(String name, RoleInfo[] gi, Class<?>... procList) {
        CatalogBuilder cb = TPCCProjectBuilder.catalogBuilderNoProcs()
        .addProcedures(procList)
        .addRoles(gi)
        ;
        String testDir = BuildDirectoryUtils.getBuildDirectoryPath();
        String retval = testDir + File.separator + "tpcc-catalogcheck-" + name + ".jar";
        assertTrue(cb.compile(retval));
        return retval;
    }

    private static Catalog catalogForJar(String pathToJar) throws IOException {
        byte[] bytes = MiscUtils.fileToBytes(new File(pathToJar));
        Catalog catalog = CatalogUtil.deserializeCatalogFromJarFileBytes(bytes);
        assertNotNull(catalog);
        return catalog;
    }

    private Catalog catalogViaJar(CatalogBuilder cb, String name) throws IOException {
        String path = testDir + File.separator + name + ".jar";
        assertTrue(cb.compile(path));
        return catalogForJar(path);
    }

    private static String verifyDiff(
            Catalog catOriginal,
            Catalog catUpdated)
    {
        return verifyDiff(catOriginal, catUpdated, null, null);
    }

    private static String verifyDiff(
            Catalog catOriginal,
            Catalog catUpdated,
            Boolean expectSnapshotIsolation,
            Boolean worksWithElastic)
    {
        CatalogDiffEngine diff = new CatalogDiffEngine(catOriginal, catUpdated);
        String commands = diff.commands();
        System.out.println("DIFF COMMANDS:");
        System.out.println(commands);
        catOriginal.execute(commands);
        assertTrue(diff.supported());
        if (expectSnapshotIsolation != null) {
            assertEquals((boolean) expectSnapshotIsolation, diff.requiresSnapshotIsolation());
        }
        if (worksWithElastic != null) {
            assertEquals((boolean)worksWithElastic, diff.worksWithElastic());
        }
        String updatedOriginalSerialized = catOriginal.serialize();
        assertEquals(updatedOriginalSerialized, catUpdated.serialize());

        String desc = diff.getDescriptionOfChanges();

        System.out.println("========================");
        System.out.println(desc);
        System.out.println("========================");

        return desc;
    }

    private static void verifyDiffRejected(Catalog catOriginal, Catalog catUpdated)
    {
        CatalogDiffEngine diff = new CatalogDiffEngine(catOriginal, catUpdated);
        String originalSerialized = catOriginal.serialize();
        catOriginal.execute(diff.commands());
        String updatedOriginalSerialized = catOriginal.serialize();
        if (diff.supported()) {
            System.out.println("TCD DEBUG Unexpectedly accepted difference:\n");
            System.out.println("TCD DEBUG BEFORE: " + originalSerialized);
            System.out.println("TCD DEBUG  AFTER: " + updatedOriginalSerialized);
        }
        assertFalse(diff.supported());
        assertEquals(updatedOriginalSerialized, catUpdated.serialize());
    }

    private static void verifyDiffIfEmptyTable(Catalog catOriginal,Catalog catUpdated)
    {
        CatalogDiffEngine diff = new CatalogDiffEngine(catOriginal, catUpdated);
        //*/ enable for debug */ String originalSerialized = catOriginal.serialize();
        catOriginal.execute(diff.commands());
        String updatedOriginalSerialized = catOriginal.serialize();
        assertTrue(diff.supported());
        assertTrue(diff.tablesThatMustBeEmpty().length > 0);
        assertEquals(updatedOriginalSerialized, catUpdated.serialize());
    }


    public void testAddProcedure() throws IOException {
        String original = compile("base", NO_GROUPS, BASEPROCS);
        Catalog catOriginal = catalogForJar(original);
        String updated = compile("expanded", NO_GROUPS, EXPANDEDPROCS);
        Catalog catUpdated = catalogForJar(updated);

        String report = verifyDiff(catOriginal, catUpdated);
        assertTrue(report.contains("Procedure slev added."));
    }

    public void testModifyProcedureCode() throws IOException {
        String original = compile("base", NO_GROUPS, BASEPROCS);
        Catalog catOriginal = catalogForJar(original);
        String updated = compile("conflict", NO_GROUPS, CONFLICTPROCS);
        Catalog catUpdated = catalogForJar(updated);

        String report = verifyDiff(catOriginal, catUpdated);
        assertTrue(report.contains("Procedure InsertNewOrder has been modified."));
    }

    public void testDeleteProcedure() throws IOException {
        String original = compile("base", NO_GROUPS, BASEPROCS);
        Catalog catOriginal = catalogForJar(original);
        String updated = compile("fewer", NO_GROUPS, FEWERPROCS);
        Catalog catUpdated = catalogForJar(updated);

        String report = verifyDiff(catOriginal, catUpdated);
        assertTrue(report.contains("Procedure delivery dropped."));
    }

    public void testAddGroup() throws IOException {
        String original = compile("base", NO_GROUPS, BASEPROCS);
        Catalog catOriginal = catalogForJar(original);

        String updated = compile("group", ONE_GROUP, BASEPROCS);
        Catalog catUpdated = catalogForJar(updated);

        verifyDiff(catOriginal, catUpdated);
    }

    public void testAddSecondGroup() throws IOException {
        String original = compile("base", ONE_GROUP, BASEPROCS);
        Catalog catOriginal = catalogForJar(original);

        String updated = compile("groups", SOME_GROUPS, BASEPROCS);
        Catalog catUpdated = catalogForJar(updated);

        verifyDiff(catOriginal, catUpdated);
    }

    public void testDeleteGroup() throws IOException {
        String original = compile("base", ONE_GROUP, BASEPROCS);
        Catalog catOriginal = catalogForJar(original);

        // no groups or users this time
        String updated = compile("base", NO_GROUPS, BASEPROCS);
        Catalog catUpdated = catalogForJar(updated);

        verifyDiff(catOriginal, catUpdated);
    }

<<<<<<< HEAD
    public void testChangeUsersAssignedGroups() throws IOException {
        RoleInfo gi[] = new RoleInfo[2];
        gi[0] = new RoleInfo("group1", true, true, true, true, false, false);
        gi[1] = new RoleInfo("group2", true, true, true, true, false, true);

        UserInfo ui[] = new UserInfo[2];
        ui[0] = new UserInfo("user1", "password", new String[] {"group1"});
        ui[1] = new UserInfo("user2", "password", new String[] {"group2"});

        String original = compileWithGroups(false, null, gi, ui, "base", BASEPROCS);
        Catalog catOriginal = catalogForJar(original);

        // swap the user's group assignments
        ui[0] = new UserInfo("user1", "password", new String[] {"group2"});
        ui[1] = new UserInfo("user2", "password", new String[] {"group1"});
        String updated = compileWithGroups(false, null, gi, ui, "base", BASEPROCS);
        Catalog catUpdated = catalogForJar(updated);

        verifyDiff(catOriginal, catUpdated);
    }

    public void testChangeSecurityEnabled() throws IOException {
        RoleInfo gi[] = new RoleInfo[2];
        gi[0] = new RoleInfo("group1", true, true, true, true, false, true);
        gi[1] = new RoleInfo("group2", true, true, true, true, false, false);

        UserInfo ui[] = new UserInfo[2];
        ui[0] = new UserInfo("user1", "password", new String[] {"group1"});
        ui[1] = new UserInfo("user2", "password", new String[] {"group2"});

        String original = compileWithGroups(false, null, gi, ui, "base", BASEPROCS);
        Catalog catOriginal = catalogForJar(original);

        // just turn on security
        String updated = compileWithGroups(true, "hash", gi, ui, "base", BASEPROCS);
        Catalog catUpdated = catalogForJar(updated);

        verifyDiff (catOriginal, catUpdated);
    }

    public void testChangeSecurityProvider() throws IOException {
        RoleInfo gi[] = new RoleInfo[2];
        gi[0] = new RoleInfo("group1", true, true, true, true, false, false);
        gi[1] = new RoleInfo("group2", true, true, true, true, false, false);

        UserInfo ui[] = new UserInfo[2];
        ui[0] = new UserInfo("user1", "password", new String[] {"group1"});
        ui[1] = new UserInfo("user2", "password", new String[] {"group2"});

        String original = compileWithGroups(true, "hash", gi, ui, "base", BASEPROCS);
        Catalog catOriginal = catalogForJar(original);

        // just turn on security
        String updated = compileWithGroups(true, "kerberos", gi, ui, "base", BASEPROCS);
        Catalog catUpdated = catalogForJar(updated);

        verifyDiff (catOriginal, catUpdated);
    }

    public void testAdminStartupChange() throws IOException {
        String testDir = BuildDirectoryUtils.getBuildDirectoryPath();

        VoltProjectBuilder builder = new VoltProjectBuilder();
        builder.addLiteralSchema("\nCREATE TABLE A (C1 BIGINT NOT NULL, C2 BIGINT NOT NULL);");
        builder.addPartitionInfo("A", "C1");
        builder.useCustomAdmin(1000, true); // Currently a one-way transition for VoltProjectBuilder
        builder.compile(testDir + File.separator + "adminstartup1.jar", 1, 1, 0);
        Catalog catOriginal = catalogForJar(testDir + File.separator + "adminstartup1.jar");

        builder.useCustomAdmin(1000, false); // setting adminstartup to false is the test
        builder.compile(testDir + File.separator + "adminstartup2.jar", 1, 1, 0);
        Catalog catUpdated = catalogForJar(testDir + File.separator + "adminstartup2.jar");

        verifyDiff(catOriginal, catUpdated);
    }

=======
>>>>>>> f708143e
    public void testDiffOfIdenticalCatalogs() throws IOException {
        CatalogBuilder cb = new CatalogBuilder(
                "\nCREATE TABLE A (C1 BIGINT NOT NULL, C2 BIGINT NOT NULL);" +
                "\nCREATE VIEW MATVIEW(C1, NUM) AS " +
                "\n    SELECT C1, COUNT(*) FROM A GROUP BY C1;" +
                "\nPARTITION TABLE A ON COLUMN C1;" +
                "")
        .addProcedures(ProcedureA.class)
        ;
        Catalog c3 = catalogViaJar(cb, "identical3");

        cb = new CatalogBuilder(
                "\nCREATE TABLE A (C1 BIGINT NOT NULL, C2 BIGINT NOT NULL);" +
                "\nCREATE VIEW MATVIEW(C1, NUM) AS " +
                "\n    SELECT C1, COUNT(*) FROM A GROUP BY C1;" +
                "\nPARTITION TABLE A ON COLUMN C1;" +
                "")
        .addProcedures(ProcedureA.class)
        ;
        Catalog c4 = catalogViaJar(cb, "identical4");

        CatalogDiffEngine diff = new CatalogDiffEngine(c3, c4);
        // don't reach this point.
        c3.execute(diff.commands());
        assertTrue(diff.supported());
        String updatedOriginalSerialized = c3.serialize();
        assertEquals(updatedOriginalSerialized, c4.serialize());
    }

    // N.B. Some of the testcases assume this exact table structure... if you change it,
    // check the callers.
    Catalog getCatalogForTable(String tableName, String catname) throws IOException {
        CatalogBuilder cb = new CatalogBuilder(
                "\nCREATE TABLE " + tableName + " (C1 BIGINT NOT NULL, PRIMARY KEY(C1));" +
                "\nPARTITION TABLE " + tableName + " ON COLUMN C1;")
        .addProcedures(tableName.equals("A") ? ProcedureA.class : ProcedureB.class)
        ;
        return catalogViaJar(cb, "test-" + catname);
    }

    Catalog getCatalogForTable(String tableName, String catname, VoltTable t) throws IOException {
        return getCatalogForTable(tableName, catname, t, false);
    }

    Catalog getExportCatalogForTable(String tableName, String catname, VoltTable t) throws IOException {
        return getCatalogForTable(tableName, catname, t, true);
    }

    private Catalog getCatalogForTable(String tableName, String catname, VoltTable t, boolean export) throws IOException {
        CatalogBuilder cb = new CatalogBuilder(TableHelper.ddlForTable(t));
        if (export) {
            cb.addLiteralSchema("EXPORT TABLE " + TableHelper.getTableName(t) + ";");
        }
        return catalogViaJar(cb, "test-" + catname);
    }


    // N.B. Some of the testcases assume this exact table structure .. if you change it,
    // check the callers...
    private Catalog get2ColumnCatalogForTable(String tableName, String catname) throws IOException {
        CatalogBuilder cb = new CatalogBuilder(
                "CREATE TABLE " + tableName +
                " (C1 BIGINT NOT NULL, C2 BIGINT DEFAULT 0 NOT NULL, PRIMARY KEY(C1));" +
                "\nPARTITION TABLE " + tableName + " ON COLUMN C1;" +
                "")
        .addProcedures(tableName.equals("A") ? ProcedureA.class : ProcedureB.class)
        ;
        return catalogViaJar(cb, "test-" + catname);
    }


    public void testAddTable() throws IOException {
        // Start with table A.
        CatalogBuilder cb = new CatalogBuilder(
                "CREATE TABLE A (C1 BIGINT NOT NULL, PRIMARY KEY(C1));" +
                "\nPARTITION TABLE A ON COLUMN C1;")
        .addProcedures(ProcedureA.class)
        ;
        Catalog catOriginal = catalogViaJar(cb, "testaddtable1");

        // Add table B and recompile
        cb.addLiteralSchema(
                "CREATE TABLE B (C1 BIGINT NOT NULL, PRIMARY KEY(C1));" +
                "\nPARTITION TABLE B ON COLUMN C1;")
        .addProcedures(ProcedureB.class)
        ;
        Catalog catUpdated = catalogViaJar(cb, "testaddtable2");

        verifyDiff(catOriginal, catUpdated, false, null);
    }

    public void testDropTable() throws IOException {
        // Start with table A and B.
        CatalogBuilder cb = new CatalogBuilder(
                "\nCREATE TABLE A (C1 BIGINT NOT NULL, PRIMARY KEY(C1));" +
                "\nCREATE TABLE B (C1 BIGINT NOT NULL, PRIMARY KEY(C1));" +
                "\nPARTITION TABLE A ON COLUMN C1;" +
                "\nPARTITION TABLE B ON COLUMN C1;")
        .addProcedures(ProcedureA.class, ProcedureB.class)
        ;
        Catalog catOriginal = catalogViaJar(cb, "testdroptable1");

        // Create a catalog with just table A
        Catalog catUpdated = getCatalogForTable("A", "droptable2");

        verifyDiff(catOriginal, catUpdated, false, null);
    }

    public void testViewConversion() throws IOException {
        // Start with table A.
        CatalogBuilder cb = new CatalogBuilder(
                "\nCREATE TABLE A (C1 BIGINT NOT NULL, C2 BIGINT NOT NULL);" +
                "\nCREATE VIEW MATVIEW(C1, NUM) AS SELECT C1, COUNT(*) FROM A GROUP BY C1;" +
                "\nPARTITION TABLE A ON COLUMN C1;")
        ;
        Catalog catOriginal = catalogViaJar(cb, "convertmatview1");

        // Add table B and recompile
        cb = new CatalogBuilder(
                "\nCREATE TABLE A (C1 BIGINT NOT NULL, C2 BIGINT NOT NULL);" +
                "\nCREATE TABLE MATVIEW(C1 BIGINT NOT NULL, NUM INTEGER);" +
                "\nPARTITION TABLE A ON COLUMN C1;")
        ;
        Catalog catUpdated = catalogViaJar(cb, "convertmatview2");

        verifyDiffRejected(catOriginal, catUpdated);
    }

    public void testAddTableColumn() throws IOException {
        Catalog catOriginal = getCatalogForTable("A", "addtablecolumnrejected1");
        Catalog catUpdated = get2ColumnCatalogForTable("A", "addtablecolumnrejected2");
        verifyDiff(catOriginal, catUpdated, true, null);
    }

    public void testRemoveTableColumn() throws IOException {
        Catalog catOriginal = get2ColumnCatalogForTable("A", "removetablecolumn2");
        Catalog catUpdated = getCatalogForTable("A", "removetablecolumn1");
        verifyDiff(catOriginal, catUpdated, true, null);
    }

    public void testModifyTableColumn() throws IOException {
        // should pass
        VoltTable t1 = TableHelper.quickTable("(SMALLINT, VARCHAR30, VARCHAR80)");
        VoltTable t2 = TableHelper.quickTable("(INTEGER, VARCHAR40, VARCHAR120)");
        Catalog catOriginal = getCatalogForTable("A", "modtablecolumn1", t1);
        Catalog catUpdated = getCatalogForTable("A", "modtablecolumn2", t2);
        verifyDiff(catOriginal, catUpdated, true, null);

        // even pass when crossing the inline/out-of-line boundary
        t1 = TableHelper.quickTable("(VARBINARY30)");
        t2 = TableHelper.quickTable("(VARBINARY70)");
        catOriginal = getCatalogForTable("A", "modtablecolumn1", t1);
        catUpdated = getCatalogForTable("A", "modtablecolumn2", t2);
        verifyDiff(catOriginal, catUpdated, true, null);

        // fail integer contraction if non-empty empty
        t1 = TableHelper.quickTable("(BIGINT)");
        t2 = TableHelper.quickTable("(INTEGER)");
        catOriginal = getCatalogForTable("A", "modtablecolumn1", t1);
        catUpdated = getCatalogForTable("A", "modtablecolumn2", t2);
        verifyDiffIfEmptyTable(catOriginal, catUpdated);

        // fail string contraction if non-empty table
        t1 = TableHelper.quickTable("(VARCHAR35)");
        t2 = TableHelper.quickTable("(VARCHAR34)");
        catOriginal = getCatalogForTable("A", "modtablecolumn1", t1);
        catUpdated = getCatalogForTable("A", "modtablecolumn2", t2);
        verifyDiffIfEmptyTable(catOriginal, catUpdated);

        // fail - change export schema if non-empty
        t1 = TableHelper.quickTable("(VARCHAR35)");
        t2 = TableHelper.quickTable("(VARCHAR34)");
        catOriginal = getExportCatalogForTable("A", "modtablecolumn1", t1);
        catUpdated = getExportCatalogForTable("A", "modtablecolumn2", t2);
        verifyDiffRejected(catOriginal, catUpdated);
    }

    public void testModifyVarcharColumns() throws IOException {
        Catalog catOriginal, catUpdated;
        CatalogBuilder cb;
        String report;

         // start with a table
        cb = new CatalogBuilder(
                "\nCREATE TABLE A (C1 BIGINT, v1 varchar(  5      ), v2 varchar(5 BYTES) ) ;");
        catOriginal = catalogViaJar(cb, "testVarchar0");

        // change from character to bytes
        cb = new CatalogBuilder(
                "\nCREATE TABLE A (C1 BIGINT, v1 varchar( 20 BYTES), v2 varchar(5 BYTES) );");
        catUpdated = catalogViaJar(cb, "testVarchar1");
        report = verifyDiff(catOriginal, catUpdated);
        assertTrue(report.contains("Table A has been modified."));

        // size not satisfied if non-empty table
        cb = new CatalogBuilder(
                "\nCREATE TABLE A (C1 BIGINT, v1 varchar( 15 BYTES), v2 varchar(5 BYTES) );");
        catUpdated = catalogViaJar(cb, "testVarchar2");
        verifyDiffIfEmptyTable(catOriginal, catUpdated);

        // inline character to not in line bytes.
        cb = new CatalogBuilder(
                "\nCREATE TABLE A (C1 BIGINT, v1 varchar(100 BYTES), v2 varchar(5 BYTES) );");
        catUpdated = catalogViaJar(cb, "testVarchar3");
        report = verifyDiff(catOriginal, catUpdated);
        assertTrue(report.contains("Table A has been modified."));

        // bytes to character
        cb = new CatalogBuilder(
                "\nCREATE TABLE A (C1 BIGINT, v1 varchar(  5      ), v2 varchar(  5 BYTES) ) ;");
        catOriginal = catalogViaJar(cb, "testVarchar0");

        cb = new CatalogBuilder(
                "\nCREATE TABLE A (C1 BIGINT, v1 varchar(  5      ), v2 varchar(  5) );");
        catUpdated = catalogViaJar(cb, "testVarchar4");
        report = verifyDiff(catOriginal, catUpdated);
        assertTrue(report.contains("Table A has been modified."));

        cb = new CatalogBuilder(
                "\nCREATE TABLE A (C1 BIGINT, v1 varchar(  5      ), v2 varchar( 15) );");
        catUpdated = catalogViaJar(cb, "testVarchar5");
        report = verifyDiff(catOriginal, catUpdated);
        assertTrue(report.contains("Table A has been modified."));

        cb = new CatalogBuilder(
                "\nCREATE TABLE A (C1 BIGINT, v1 varchar(  5      ), v2 varchar(150) );");
        catUpdated = catalogViaJar(cb, "testVarchar6");
        report = verifyDiff(catOriginal, catUpdated);
        assertTrue(report.contains("Table A has been modified."));

        cb = new CatalogBuilder(
                "\nCREATE TABLE A (C1 BIGINT, v1 varchar(  5      ), v2 varchar(  3) );");
        catUpdated = catalogViaJar(cb, "testVarchar6");
        verifyDiffIfEmptyTable(catOriginal, catUpdated);
    }

    public void testAddNonNullityRejected() throws IOException {
        // start with a table
        CatalogBuilder cb = new CatalogBuilder(
                "\nCREATE TABLE A (C1 BIGINT NOT NULL, C2 BIGINT         , PRIMARY KEY(C1));" +
                "\nPARTITION TABLE A ON COLUMN C1;")
        .addProcedures(ProcedureA.class)
        ;
        Catalog catOriginal = catalogViaJar(cb, "testAddNonNullity1");

        // add a non-null constraint
        cb = new CatalogBuilder(
                "\nCREATE TABLE A (C1 BIGINT NOT NULL, C2 BIGINT NOT NULL, PRIMARY KEY(C1));" +
                "\nPARTITION TABLE A ON COLUMN C1;")
        .addProcedures(ProcedureA.class)
        ;
        Catalog catUpdated = catalogViaJar(cb, "testAddNonNullity2");

        verifyDiffIfEmptyTable(catOriginal, catUpdated);
    }

    public void testDropNonNullity() throws IOException {
        // start with a table
        CatalogBuilder cb = new CatalogBuilder(
                "\nCREATE TABLE A (C1 BIGINT NOT NULL, C2 BIGINT NOT NULL, PRIMARY KEY(C1));" +
                "\nPARTITION TABLE A ON COLUMN C1;")
        .addProcedures(ProcedureA.class)
        ;
        Catalog catOriginal = catalogViaJar(cb, "testDropNonNullity1");

        // add a non-null constraint
        cb = new CatalogBuilder(
                "\nCREATE TABLE A (C1 BIGINT NOT NULL, C2 BIGINT         , PRIMARY KEY(C1));" +
                "\nPARTITION TABLE A ON COLUMN C1;")
        .addProcedures(ProcedureA.class)
        ;
        Catalog catUpdated = catalogViaJar(cb, "testDropNonNullity2");

        String report = verifyDiff(catOriginal, catUpdated);
        assertTrue(report.contains("Table A has been modified."));
    }

    public void testAddUniqueCoveringTableIndex() throws IOException {
        // start with a table
        CatalogBuilder cb = new CatalogBuilder(
                "\nCREATE TABLE A (C1 BIGINT NOT NULL, C2 BIGINT NOT NULL, PRIMARY KEY(C1));" +
                "\nPARTITION TABLE A ON COLUMN C1;")
        .addProcedures(ProcedureA.class)
        ;
        Catalog catOriginal = catalogViaJar(cb, "testAddUniqueCoveringTableIndex1");

        // add an index
        cb.addLiteralSchema("\nCREATE UNIQUE INDEX IDX ON A(C1,C2);");
        Catalog catUpdated = catalogViaJar(cb, "testAddUniqueCoveringTableIndex2");

        verifyDiff(catOriginal, catUpdated, false, null);
    }

    public void testAddUniqueNonCoveringTableIndexRejectedIfNotEmpty() throws IOException {
        // start with a table
        CatalogBuilder cb = new CatalogBuilder(
                "\nCREATE TABLE A (C1 BIGINT NOT NULL, C2 BIGINT NOT NULL, PRIMARY KEY(C1));" +
                "\nPARTITION TABLE A ON COLUMN C1;")
        .addProcedures(ProcedureA.class)
        ;
        Catalog catOriginal = catalogViaJar(cb, "testAddUniqueNonCoveringTableIndexRejected1");

        // add an index
        cb.addLiteralSchema("\nCREATE ASSUMEUNIQUE INDEX IDX ON A(C2);");
        Catalog catUpdated = catalogViaJar(cb, "testAddUniqueNonCoveringTableIndexRejected2");

        verifyDiffIfEmptyTable(catOriginal, catUpdated);
    }

    public void testShrinkUniqueNonCoveringTableIndexRejectedIfNonEmpty() throws IOException {
        // start with a table
        CatalogBuilder cb = new CatalogBuilder(
                "\nCREATE TABLE A (C1 BIGINT NOT NULL, C2 BIGINT NOT NULL, PRIMARY KEY(C1, C2));" +
                "\nPARTITION TABLE A ON COLUMN C1;")
        .addProcedures(ProcedureA.class)
        ;
        Catalog catOriginal = catalogViaJar(cb, "testAddUniqueNonCoveringTableIndexRejected1");

        // shrink the pkey index
        cb = new CatalogBuilder(
                "\nCREATE TABLE A (C1 BIGINT NOT NULL, C2 BIGINT NOT NULL, PRIMARY KEY(C1));" +
                "\nPARTITION TABLE A ON COLUMN C1;")
        .addProcedures(ProcedureA.class)
        ;
        Catalog catUpdated = catalogViaJar(cb, "testAddUniqueNonCoveringTableIndexRejected2");

        verifyDiffIfEmptyTable(catOriginal, catUpdated);
    }

    public void testExpandUniqueNonCoveringTableIndex() throws IOException {
        // start with a table
        CatalogBuilder cb = new CatalogBuilder(
                "\nCREATE TABLE A (C1 BIGINT NOT NULL, C2 BIGINT NOT NULL, PRIMARY KEY(C1));" +
                "\nPARTITION TABLE A ON COLUMN C1;")
        .addProcedures(ProcedureA.class)
        ;
        Catalog catOriginal = catalogViaJar(cb, "testAddUniqueNonCoveringTableIndexRejected1");

        // shrink the pkey index
        cb = new CatalogBuilder(
                "\nCREATE TABLE A (C1 BIGINT NOT NULL, C2 BIGINT NOT NULL, PRIMARY KEY(C1, C2));" +
                                 "PARTITION TABLE A ON COLUMN C1;")
        .addProcedures(ProcedureA.class)
        ;
        Catalog catUpdated = catalogViaJar(cb, "testAddUniqueNonCoveringTableIndexRejected2");

        verifyDiff(catOriginal, catUpdated);
    }

    public void testAddNonUniqueTableIndex() throws IOException {
        // start with a table
        CatalogBuilder cb = new CatalogBuilder(
                "\nCREATE TABLE A (C1 BIGINT NOT NULL, C2 BIGINT NOT NULL, PRIMARY KEY(C1));" +
                                 "PARTITION TABLE A ON COLUMN C1;")
        .addProcedures(ProcedureA.class)
        ;
        Catalog catOriginal = catalogViaJar(cb, "testAddNonUniqueTableIndex1");

        // add an index
        cb.addLiteralSchema("\nCREATE INDEX IDX ON A(C1,C2);");
        Catalog catUpdated = catalogViaJar(cb, "testAddNonUniqueTableIndex2");

        verifyDiff(catOriginal, catUpdated);
    }

    private void renameUniqueIndexes() throws IOException {
        // start with a table
        CatalogBuilder cb = new CatalogBuilder(
                "\nCREATE TABLE A (C1 BIGINT NOT NULL, C2 BIGINT NOT NULL, PRIMARY KEY(C1));" +
                "\nCREATE UNIQUE INDEX IDX ON A(C1,C2);" +
                "\nCREATE INDEX IDX2 ON A(C2);" +
                "\nPARTITION TABLE A ON COLUMN C1;")
        .addProcedures(ProcedureA.class)
        ;
        Catalog catOriginal = catalogViaJar(cb, "renameUniqueIndexes1");

        // rename an index
        cb = new CatalogBuilder(
                "\nCREATE TABLE A (C1 BIGINT NOT NULL, C2 BIGINT NOT NULL, PRIMARY KEY(C1));" +
                "\nCREATE UNIQUE INDEX RYANLIKETHEYANKEES ON A(C1,C2);" +
                "\nCREATE INDEX GAGNAMSTYLE ON A(C2);" +
                "\nPARTITION TABLE A ON COLUMN C1;")
        .addProcedures(ProcedureA.class)
        ;
        Catalog catUpdated = catalogViaJar(cb, "renameUniqueIndexes2");

        verifyDiff(catOriginal, catUpdated);
    }

    public void testRemoveUniqueIndex() throws IOException {
        // start with a table with an index
        CatalogBuilder cb = new CatalogBuilder(
                "\nCREATE TABLE A (C1 BIGINT NOT NULL, C2 BIGINT NOT NULL, PRIMARY KEY(C1));" +
                "\nCREATE UNIQUE INDEX IDX ON A(C1,C2);" +
                "\nPARTITION TABLE A ON COLUMN C1;")
        .addProcedures(ProcedureA.class)
        ;
        Catalog catOriginal = catalogViaJar(cb, "testRemoveUniqueIndex1");

        // remove the index
        Catalog catUpdated = get2ColumnCatalogForTable("A", "testRemoveUniqueIndex2");
        verifyDiff(catOriginal, catUpdated);
    }

    public void testRemoveNonUniqueIndex() throws IOException {
        // start with a table with an index
        CatalogBuilder cb = new CatalogBuilder(
                "\nCREATE TABLE A (C1 BIGINT NOT NULL, C2 BIGINT NOT NULL, PRIMARY KEY(C1));" +
                "\nCREATE INDEX IDX ON A(C1,C2);" +
                "\nPARTITION TABLE A ON COLUMN C1;")
        .addProcedures(ProcedureA.class)
        ;
        Catalog catOriginal = catalogViaJar(cb, "testRemoveNonUniqueIndex1");

        // remove the index
        Catalog catUpdated = get2ColumnCatalogForTable("A", "testRemoveNonUniqueIndex2");
        verifyDiff(catOriginal, catUpdated);
    }

    public void testAddTableConstraintRejectedIfNotEmpty() throws IOException {
        // start with a table without a PKEY
        CatalogBuilder cb = new CatalogBuilder(
                "\nCREATE TABLE A (C1 BIGINT NOT NULL, C2 BIGINT NOT NULL);" +
                "\nPARTITION TABLE A ON COLUMN C1;")
        .addProcedures(ProcedureA.class)
        ;
        Catalog catOriginal = catalogViaJar(cb, "testAddTableConstraintRejected1");

        // add a constraint (this function creates a primary key)
        Catalog catUpdated = getCatalogForTable("A", "testAddTableConstraintRejected2");
        verifyDiffIfEmptyTable(catOriginal, catUpdated);
    }

    public void testRemoveTableConstraint() throws IOException {
        // with the primary key
        Catalog catOriginal = getCatalogForTable("A", "dropconstraint1");

        // without the primary key
        CatalogBuilder cb = new CatalogBuilder(
                "\nCREATE TABLE A (C1 BIGINT NOT NULL, C2 BIGINT DEFAULT 0 NOT NULL);" +
                "\nPARTITION TABLE A ON COLUMN C1;")
        .addProcedures(ProcedureA.class)
        ;
        Catalog catUpdated = catalogViaJar(cb, "dropconstraint2");

        verifyDiff(catOriginal, catUpdated);
    }

    public void testAddMaterializedView() throws IOException {
        CatalogBuilder cb = new CatalogBuilder(
                "\nCREATE TABLE A (C1 BIGINT NOT NULL, C2 BIGINT NOT NULL);" +
                "\nPARTITION TABLE A ON COLUMN C1;")
        .addProcedures(ProcedureA.class)
        ;
        Catalog catOriginal = catalogViaJar(cb, "addmatview1");

        cb.addLiteralSchema(
                "\nCREATE VIEW MATVIEW(C1, NUM) AS " +
                "\n    SELECT C1, COUNT(*) FROM A GROUP BY C1;");
        Catalog catUpdated = catalogViaJar(cb, "addmatview2");

        verifyDiff(catOriginal, catUpdated);
    }

    public void testRemoveMaterializedView() throws IOException {
        // with a view
        CatalogBuilder cb = new CatalogBuilder(
                "\nCREATE TABLE A (C1 BIGINT NOT NULL, C2 BIGINT NOT NULL);" +
                "\nCREATE VIEW MATVIEW(C1, NUM) AS " +
                "\n    SELECT C1, COUNT(*) FROM A GROUP BY C1;" +
                "\nPARTITION TABLE A ON COLUMN C1;")
        .addProcedures(ProcedureA.class)
        ;
        Catalog catOriginal = catalogViaJar(cb, "remmatview1");

        // without a view
        cb = new CatalogBuilder(
                "\nCREATE TABLE A (C1 BIGINT NOT NULL, C2 BIGINT NOT NULL);" +
                "\nPARTITION TABLE A ON COLUMN C1;")
        .addProcedures(ProcedureA.class)
        ;
        Catalog catUpdated = catalogViaJar(cb, "remmatview2");

        verifyDiff(catOriginal, catUpdated);
    }

    public void testModifyMaterializedViewColumnRejected() throws IOException {
        // with a view
        CatalogBuilder cb = new CatalogBuilder(
                "\nCREATE TABLE A (C1 BIGINT NOT NULL, C2 BIGINT NOT NULL, C3 BIGINT NOT NULL);" +
                "\nCREATE VIEW MATVIEW(C, NUM) AS " +
                "\n    SELECT C3, COUNT(*) FROM A GROUP BY C3;" +
                "\nPARTITION TABLE A ON COLUMN C1;")
        .addProcedures(ProcedureA.class)
        ;
        Catalog catOriginal = catalogViaJar(cb, "modmatview1");

        // with a slightly different view
        cb = new CatalogBuilder(
                "\nCREATE TABLE A (C1 BIGINT NOT NULL, C2 BIGINT NOT NULL, C3 BIGINT NOT NULL);" +
                "\nCREATE VIEW MATVIEW(C, NUM) AS " +
                "\n    SELECT C2, COUNT(*) FROM A GROUP BY C2;" +
                "\nPARTITION TABLE A ON COLUMN C1;")
        .addProcedures(ProcedureA.class)
        ;
        Catalog catUpdated = catalogViaJar(cb, "modmatview2");

        verifyDiffRejected(catOriginal, catUpdated);
    }

    public void testModifyMaterializedViewStructureRejectedIfEmpty() throws IOException {
        // with a view
        CatalogBuilder cb = new CatalogBuilder(
                "\nCREATE TABLE A (C1 BIGINT NOT NULL, C2 BIGINT NOT NULL);" +
                "\nCREATE VIEW MATVIEW(C1, NUM) AS " +
                "\n    SELECT C1, COUNT(*) FROM A GROUP BY C1;" +
                "\nPARTITION TABLE A ON COLUMN C1;")
        .addProcedures(ProcedureA.class)
        ;
        Catalog catOriginal = catalogViaJar(cb, "modmatview1");

        // with a quite different view
        cb = new CatalogBuilder(
                "\nCREATE TABLE A (C1 BIGINT NOT NULL, C2 BIGINT NOT NULL);" +
                "\nCREATE VIEW MATVIEW(C2, C1, NUM) AS " +
                "\n    SELECT C2, C1, COUNT(*) FROM A GROUP BY C2, C1;" +
                "PARTITION TABLE A ON COLUMN C1;")
        .addProcedures(ProcedureA.class)
        ;
        Catalog catUpdated = catalogViaJar(cb, "modmatview2");

        verifyDiffIfEmptyTable(catOriginal, catUpdated);
    }

    public void testModifyMaterializedViewAddPredicateRejected() throws IOException {
        // with a view
        CatalogBuilder cb = new CatalogBuilder(
                "\nCREATE TABLE A (C1 BIGINT NOT NULL, C2 BIGINT NOT NULL);" +
                "\nCREATE VIEW MATVIEW(C1, NUM) AS " +
                "\n    SELECT C1, COUNT(*) FROM A GROUP BY C1;" +
                "\nPARTITION TABLE A ON COLUMN C1;")
        .addProcedures(ProcedureA.class)
        ;
        Catalog catOriginal = catalogViaJar(cb, "addpredmatview1");

        // without a view
        cb = new CatalogBuilder(
                "\nCREATE TABLE A (C1 BIGINT NOT NULL, C2 BIGINT NOT NULL);" +
                "\nCREATE VIEW MATVIEW(C1, NUM) AS " +
                "\n    SELECT C1, COUNT(*) FROM A WHERE C1 > 0 GROUP BY C1;" +
                "\nPARTITION TABLE A ON COLUMN C1;")
        .addProcedures(ProcedureA.class);
        Catalog catUpdated = catalogViaJar(cb, "addpredmatview2");

        verifyDiffRejected(catOriginal, catUpdated);
    }

    public void testModifyMaterializedViewDropPredicateRejected() throws IOException {
        // with a view
        CatalogBuilder cb = new CatalogBuilder(
                "\nCREATE TABLE A (C1 BIGINT NOT NULL, C2 BIGINT NOT NULL);" +
                "\nCREATE VIEW MATVIEW(C1, NUM) AS " +
                "\n    SELECT C1, COUNT(*) FROM A WHERE C1 > 0 GROUP BY C1;" +
                "\nPARTITION TABLE A ON COLUMN C1;")
        .addProcedures(ProcedureA.class);
        Catalog catOriginal = catalogViaJar(cb, "droppredmatview1");

        // without a view
        cb = new CatalogBuilder(
                "\nCREATE TABLE A (C1 BIGINT NOT NULL, C2 BIGINT NOT NULL);" +
                "\nCREATE VIEW MATVIEW(C1, NUM) AS " +
                "\n    SELECT C1, COUNT(*) FROM A GROUP BY C1;" +
                "\nPARTITION TABLE A ON COLUMN C1;")
        .addProcedures(ProcedureA.class);
        Catalog catUpdated = catalogViaJar(cb, "droppredmatview2");

        verifyDiffRejected(catOriginal, catUpdated);
    }

    public void testModifyMaterializedViewPredicateRejected() throws IOException {
        // with a view
        CatalogBuilder cb = new CatalogBuilder(
                "\nCREATE TABLE A (C1 BIGINT NOT NULL, C2 BIGINT NOT NULL);" +
                "\nCREATE VIEW MATVIEW(C1, NUM) AS " +
                "\n    SELECT C1, COUNT(*) FROM A WHERE C1 < 0 GROUP BY C1;" +
                "\nPARTITION TABLE A ON COLUMN C1;")
        .addProcedures(ProcedureA.class);
        Catalog catOriginal = catalogViaJar(cb, "modpredmatview1");

        // without a view
        cb = new CatalogBuilder(
                "\nCREATE TABLE A (C1 BIGINT NOT NULL, C2 BIGINT NOT NULL);" +
                "\nCREATE VIEW MATVIEW(C1, NUM) AS " +
                "\n    SELECT C1, COUNT(*) FROM A WHERE C1 > 0 GROUP BY C1;" +
                "\nPARTITION TABLE A ON COLUMN C1;")
        .addProcedures(ProcedureA.class);
        Catalog catUpdated = catalogViaJar(cb, "modpredmatview2");

        verifyDiffRejected(catOriginal, catUpdated);
    }

    public void testModifyMaterializedViewSourceRejectedIfEmpty() throws IOException {
        // with a view
        CatalogBuilder cb = new CatalogBuilder(
                "\nCREATE TABLE A (C1 BIGINT NOT NULL, C2 BIGINT NOT NULL);" +
                "\nCREATE VIEW MATVIEW(C1, NUM) AS " +
                "\n    SELECT C1, COUNT(*) FROM A GROUP BY C1;" +
                "\nPARTITION TABLE A ON COLUMN C1;")
        .addProcedures(ProcedureA.class);
        Catalog catOriginal = catalogViaJar(cb, "resrcmatview1");

        // without an added column (should work with empty table)
        cb = new CatalogBuilder(
                "\nCREATE TABLE A (C1 BIGINT NOT NULL, C2 BIGINT NOT NULL, C3 BIGINT NOT NULL);" +
                "\nCREATE VIEW MATVIEW(C1, NUM) AS " +
                "\n    SELECT C1, COUNT(*) FROM A GROUP BY C1;" +
                "\nPARTITION TABLE A ON COLUMN C1;")
        .addProcedures(ProcedureA.class);
        Catalog catUpdated = catalogViaJar(cb, "resrcmatview2");

        verifyDiffIfEmptyTable(catOriginal, catUpdated);
    }

    public void testRemoveTableAndMaterializedView() throws IOException {
        // with a view
        CatalogBuilder cb = new CatalogBuilder(
                "\nCREATE TABLE A (C1 BIGINT NOT NULL, C2 BIGINT NOT NULL);" +
                "\nCREATE VIEW MATVIEW(C1, NUM) AS " +
                "\n    SELECT C1, COUNT(*) FROM A GROUP BY C1;" +
                "\nPARTITION TABLE A ON COLUMN C1;")
        .addProcedures(ProcedureA.class);
        Catalog catOriginal = catalogViaJar(cb, "remtablematview1");

        // without a view
        cb = new CatalogBuilder(
                "\nCREATE TABLE B (C1 BIGINT NOT NULL, C2 BIGINT NOT NULL);" +
                "\nPARTITION TABLE B ON COLUMN C1;")
        .addProcedures(ProcedureB.class)
        ;
        Catalog catUpdated = catalogViaJar(cb, "remtablematview2");

        verifyDiff(catOriginal, catUpdated);
    }

    public void testChangeTableReplicationSetting() throws IOException {
        CatalogBuilder cb = new CatalogBuilder(
                "\nCREATE TABLE A (C1 BIGINT NOT NULL, C2 BIGINT NOT NULL);")
        .addStmtProcedure("the_requisite_procedure", "select * from A;")
        ;
        Catalog catOriginal = catalogViaJar(cb, "addpart1");

        cb.addLiteralSchema("PARTITION TABLE A ON COLUMN C1;");
        Catalog catUpdated = catalogViaJar(cb, "addpart2");
        verifyDiff(catOriginal, catUpdated);
    }

    public void testChangeTableReplicationSettingOfExportTable() throws IOException {
        CatalogBuilder cb = new CatalogBuilder(
                "\nCREATE TABLE A (C1 BIGINT NOT NULL, C2 BIGINT NOT NULL);" +
                "\nEXPORT TABLE A;")
        .addStmtProcedure("the_requisite_procedure", "insert into A values (?, ?);")
        ;
        Catalog catOriginal = catalogViaJar(cb, "elastic1a");

        cb.addLiteralSchema("PARTITION TABLE A ON COLUMN C1;");
        Catalog catUpdated = catalogViaJar(cb, "elastic2a");
        verifyDiffRejected(catOriginal, catUpdated);
    }

}<|MERGE_RESOLUTION|>--- conflicted
+++ resolved
@@ -33,11 +33,6 @@
 import org.voltdb.benchmark.tpcc.TPCCProjectBuilder;
 import org.voltdb.compiler.CatalogBuilder;
 import org.voltdb.compiler.CatalogBuilder.RoleInfo;
-<<<<<<< HEAD
-import org.voltdb.compiler.DeploymentBuilder.UserInfo;
-import org.voltdb.compiler.VoltProjectBuilder;
-=======
->>>>>>> f708143e
 import org.voltdb.utils.BuildDirectoryUtils;
 import org.voltdb.utils.CatalogUtil;
 import org.voltdb.utils.MiscUtils;
@@ -57,28 +52,6 @@
             org.voltdb.benchmark.tpcc.procedures.InsertNewOrder.class,
             org.voltdb.benchmark.tpcc.procedures.delivery.class };
 
-<<<<<<< HEAD
-    protected String compile(String name, Class<?>... procList) {
-        return compileWithGroups(false, null, null, null, name, procList);
-    }
-
-    protected String compileWithGroups(
-            boolean securityEnabled, String securityProvider,
-            RoleInfo[] gi, UserInfo[] ui,
-            String name, Class<?>... procList) {
-        TPCCProjectBuilder builder = new TPCCProjectBuilder();
-        builder.addDefaultSchema();
-        builder.addDefaultPartitioning();
-        builder.catBuilder().addProcedures(procList);
-        builder.depBuilder().setSecurityEnabled(securityEnabled, true);
-
-        if (gi != null && gi.length > 0) {
-            builder.catBuilder().addRoles(gi);
-        }
-        if (ui != null && ui.length > 0) {
-            builder.depBuilder().addUsers(ui);
-        }
-=======
     private static final Class<?>[] EXPANDEDPROCS = {
             org.voltdb.benchmark.tpcc.procedures.InsertNewOrder.class,
             org.voltdb.benchmark.tpcc.procedures.delivery.class,
@@ -92,7 +65,6 @@
             org.voltdb.benchmark.tpcc.procedures.delivery.class };
 
     private static String testDir = BuildDirectoryUtils.getBuildDirectoryPath();
->>>>>>> f708143e
 
     private static String compile(String name, RoleInfo[] gi, Class<?>... procList) {
         CatalogBuilder cb = TPCCProjectBuilder.catalogBuilderNoProcs()
@@ -243,85 +215,6 @@
         verifyDiff(catOriginal, catUpdated);
     }
 
-<<<<<<< HEAD
-    public void testChangeUsersAssignedGroups() throws IOException {
-        RoleInfo gi[] = new RoleInfo[2];
-        gi[0] = new RoleInfo("group1", true, true, true, true, false, false);
-        gi[1] = new RoleInfo("group2", true, true, true, true, false, true);
-
-        UserInfo ui[] = new UserInfo[2];
-        ui[0] = new UserInfo("user1", "password", new String[] {"group1"});
-        ui[1] = new UserInfo("user2", "password", new String[] {"group2"});
-
-        String original = compileWithGroups(false, null, gi, ui, "base", BASEPROCS);
-        Catalog catOriginal = catalogForJar(original);
-
-        // swap the user's group assignments
-        ui[0] = new UserInfo("user1", "password", new String[] {"group2"});
-        ui[1] = new UserInfo("user2", "password", new String[] {"group1"});
-        String updated = compileWithGroups(false, null, gi, ui, "base", BASEPROCS);
-        Catalog catUpdated = catalogForJar(updated);
-
-        verifyDiff(catOriginal, catUpdated);
-    }
-
-    public void testChangeSecurityEnabled() throws IOException {
-        RoleInfo gi[] = new RoleInfo[2];
-        gi[0] = new RoleInfo("group1", true, true, true, true, false, true);
-        gi[1] = new RoleInfo("group2", true, true, true, true, false, false);
-
-        UserInfo ui[] = new UserInfo[2];
-        ui[0] = new UserInfo("user1", "password", new String[] {"group1"});
-        ui[1] = new UserInfo("user2", "password", new String[] {"group2"});
-
-        String original = compileWithGroups(false, null, gi, ui, "base", BASEPROCS);
-        Catalog catOriginal = catalogForJar(original);
-
-        // just turn on security
-        String updated = compileWithGroups(true, "hash", gi, ui, "base", BASEPROCS);
-        Catalog catUpdated = catalogForJar(updated);
-
-        verifyDiff (catOriginal, catUpdated);
-    }
-
-    public void testChangeSecurityProvider() throws IOException {
-        RoleInfo gi[] = new RoleInfo[2];
-        gi[0] = new RoleInfo("group1", true, true, true, true, false, false);
-        gi[1] = new RoleInfo("group2", true, true, true, true, false, false);
-
-        UserInfo ui[] = new UserInfo[2];
-        ui[0] = new UserInfo("user1", "password", new String[] {"group1"});
-        ui[1] = new UserInfo("user2", "password", new String[] {"group2"});
-
-        String original = compileWithGroups(true, "hash", gi, ui, "base", BASEPROCS);
-        Catalog catOriginal = catalogForJar(original);
-
-        // just turn on security
-        String updated = compileWithGroups(true, "kerberos", gi, ui, "base", BASEPROCS);
-        Catalog catUpdated = catalogForJar(updated);
-
-        verifyDiff (catOriginal, catUpdated);
-    }
-
-    public void testAdminStartupChange() throws IOException {
-        String testDir = BuildDirectoryUtils.getBuildDirectoryPath();
-
-        VoltProjectBuilder builder = new VoltProjectBuilder();
-        builder.addLiteralSchema("\nCREATE TABLE A (C1 BIGINT NOT NULL, C2 BIGINT NOT NULL);");
-        builder.addPartitionInfo("A", "C1");
-        builder.useCustomAdmin(1000, true); // Currently a one-way transition for VoltProjectBuilder
-        builder.compile(testDir + File.separator + "adminstartup1.jar", 1, 1, 0);
-        Catalog catOriginal = catalogForJar(testDir + File.separator + "adminstartup1.jar");
-
-        builder.useCustomAdmin(1000, false); // setting adminstartup to false is the test
-        builder.compile(testDir + File.separator + "adminstartup2.jar", 1, 1, 0);
-        Catalog catUpdated = catalogForJar(testDir + File.separator + "adminstartup2.jar");
-
-        verifyDiff(catOriginal, catUpdated);
-    }
-
-=======
->>>>>>> f708143e
     public void testDiffOfIdenticalCatalogs() throws IOException {
         CatalogBuilder cb = new CatalogBuilder(
                 "\nCREATE TABLE A (C1 BIGINT NOT NULL, C2 BIGINT NOT NULL);" +
