/* This file is part of VoltDB.
 * Copyright (C) 2008-2015 VoltDB Inc.
 *
 * Permission is hereby granted, free of charge, to any person obtaining
 * a copy of this software and associated documentation files (the
 * "Software"), to deal in the Software without restriction, including
 * without limitation the rights to use, copy, modify, merge, publish,
 * distribute, sublicense, and/or sell copies of the Software, and to
 * permit persons to whom the Software is furnished to do so, subject to
 * the following conditions:
 *
 * The above copyright notice and this permission notice shall be
 * included in all copies or substantial portions of the Software.
 *
 * THE SOFTWARE IS PROVIDED "AS IS", WITHOUT WARRANTY OF ANY KIND,
 * EXPRESS OR IMPLIED, INCLUDING BUT NOT LIMITED TO THE WARRANTIES OF
 * MERCHANTABILITY, FITNESS FOR A PARTICULAR PURPOSE AND NONINFRINGEMENT.
 * IN NO EVENT SHALL THE AUTHORS BE LIABLE FOR ANY CLAIM, DAMAGES OR
 * OTHER LIABILITY, WHETHER IN AN ACTION OF CONTRACT, TORT OR OTHERWISE,
 * ARISING FROM, OUT OF OR IN CONNECTION WITH THE SOFTWARE OR THE USE OR
 * OTHER DEALINGS IN THE SOFTWARE.
 */

package org.voltdb.catalog;

import java.io.File;
import java.io.IOException;

import junit.framework.TestCase;

import org.voltdb.TableHelper;
import org.voltdb.VoltTable;
import org.voltdb.benchmark.tpcc.TPCCProjectBuilder;
import org.voltdb.compiler.CatalogBuilder;
import org.voltdb.compiler.CatalogBuilder.RoleInfo;
import org.voltdb.utils.BuildDirectoryUtils;
import org.voltdb.utils.CatalogUtil;
import org.voltdb.utils.MiscUtils;

public class TestCatalogDiffs extends TestCase {

    private static final RoleInfo[] NO_GROUPS = { };

    private static final RoleInfo[] ONE_GROUP = {
        new RoleInfo("group1", true, true, true, true, false, false) };

    private static final RoleInfo[] SOME_GROUPS = {
        new RoleInfo("group1", true, true, true, true, false, false),
        new RoleInfo("group2", true, true, true, true, false, true) };

    private static final Class<?>[] BASEPROCS = {
            org.voltdb.benchmark.tpcc.procedures.InsertNewOrder.class,
            org.voltdb.benchmark.tpcc.procedures.delivery.class };

    private static final Class<?>[] EXPANDEDPROCS = {
            org.voltdb.benchmark.tpcc.procedures.InsertNewOrder.class,
            org.voltdb.benchmark.tpcc.procedures.delivery.class,
            org.voltdb.benchmark.tpcc.procedures.slev.class };

    private static final Class<?>[] FEWERPROCS = {
        org.voltdb.benchmark.tpcc.procedures.InsertNewOrder.class };

    private static final Class<?>[] CONFLICTPROCS = {
            org.voltdb.catalog.InsertNewOrder.class,
            org.voltdb.benchmark.tpcc.procedures.delivery.class };

    private static String testDir = BuildDirectoryUtils.getBuildDirectoryPath();

    private static String compile(String name, RoleInfo[] gi, Class<?>... procList) {
        CatalogBuilder cb = TPCCProjectBuilder.catalogBuilderNoProcs()
        .addProcedures(procList)
        .addRoles(gi)
        ;
        String testDir = BuildDirectoryUtils.getBuildDirectoryPath();
        String retval = testDir + File.separator + "tpcc-catalogcheck-" + name + ".jar";
        assertTrue(cb.compile(retval));
        return retval;
    }

    private static Catalog catalogForJar(String pathToJar) throws IOException {
        byte[] bytes = MiscUtils.fileToBytes(new File(pathToJar));
        Catalog catalog = CatalogUtil.deserializeCatalogFromJarFileBytes(bytes);
        assertNotNull(catalog);
        return catalog;
    }

    private Catalog catalogViaJar(CatalogBuilder cb, String name) throws IOException {
        String path = testDir + File.separator + name + ".jar";
        assertTrue(cb.compile(path));
        return catalogForJar(path);
    }

    private static String verifyDiff(
            Catalog catOriginal,
            Catalog catUpdated)
    {
        return verifyDiff(catOriginal, catUpdated, null, null);
    }

    private static String verifyDiff(
            Catalog catOriginal,
            Catalog catUpdated,
            Boolean expectSnapshotIsolation,
            Boolean worksWithElastic)
    {
        CatalogDiffEngine diff = new CatalogDiffEngine(catOriginal, catUpdated);
        String commands = diff.commands();
        System.out.println("DIFF COMMANDS:");
        System.out.println(commands);
        catOriginal.execute(commands);
        assertTrue(diff.supported());
        if (expectSnapshotIsolation != null) {
            assertEquals((boolean) expectSnapshotIsolation, diff.requiresSnapshotIsolation());
        }
        if (worksWithElastic != null) {
            assertEquals((boolean)worksWithElastic, diff.worksWithElastic());
        }
        String updatedOriginalSerialized = catOriginal.serialize();
        assertEquals(updatedOriginalSerialized, catUpdated.serialize());

        String desc = diff.getDescriptionOfChanges();

        System.out.println("========================");
        System.out.println(desc);
        System.out.println("========================");

        return desc;
    }

    private static void verifyDiffRejected(Catalog catOriginal, Catalog catUpdated)
    {
        CatalogDiffEngine diff = new CatalogDiffEngine(catOriginal, catUpdated);
        String originalSerialized = catOriginal.serialize();
        catOriginal.execute(diff.commands());
        String updatedOriginalSerialized = catOriginal.serialize();
        if (diff.supported()) {
            System.out.println("TCD DEBUG Unexpectedly accepted difference:\n");
            System.out.println("TCD DEBUG BEFORE: " + originalSerialized);
            System.out.println("TCD DEBUG  AFTER: " + updatedOriginalSerialized);
        }
        assertFalse(diff.supported());
        assertEquals(updatedOriginalSerialized, catUpdated.serialize());
    }

    private static void verifyDiffIfEmptyTable(Catalog catOriginal,Catalog catUpdated)
    {
        CatalogDiffEngine diff = new CatalogDiffEngine(catOriginal, catUpdated);
<<<<<<< HEAD
        //*/ enable for debug */ String originalSerialized = catOriginal.serialize();
=======
>>>>>>> 40cef010
        catOriginal.execute(diff.commands());
        String updatedOriginalSerialized = catOriginal.serialize();
        assertTrue(diff.supported());
        assertTrue(diff.tablesThatMustBeEmpty().length > 0);
        assertEquals(updatedOriginalSerialized, catUpdated.serialize());
    }


    public void testAddProcedure() throws IOException {
        String original = compile("base", NO_GROUPS, BASEPROCS);
        Catalog catOriginal = catalogForJar(original);
        String updated = compile("expanded", NO_GROUPS, EXPANDEDPROCS);
        Catalog catUpdated = catalogForJar(updated);

        String report = verifyDiff(catOriginal, catUpdated);
        assertTrue(report.contains("Procedure slev added."));
    }

    public void testModifyProcedureCode() throws IOException {
        String original = compile("base", NO_GROUPS, BASEPROCS);
        Catalog catOriginal = catalogForJar(original);
        String updated = compile("conflict", NO_GROUPS, CONFLICTPROCS);
        Catalog catUpdated = catalogForJar(updated);

        String report = verifyDiff(catOriginal, catUpdated);
        assertTrue(report.contains("Procedure InsertNewOrder has been modified."));
    }

    public void testDeleteProcedure() throws IOException {
        String original = compile("base", NO_GROUPS, BASEPROCS);
        Catalog catOriginal = catalogForJar(original);
        String updated = compile("fewer", NO_GROUPS, FEWERPROCS);
        Catalog catUpdated = catalogForJar(updated);

        String report = verifyDiff(catOriginal, catUpdated);
        assertTrue(report.contains("Procedure delivery dropped."));
    }

    public void testAddGroup() throws IOException {
        String original = compile("base", NO_GROUPS, BASEPROCS);
        Catalog catOriginal = catalogForJar(original);

        String updated = compile("group", ONE_GROUP, BASEPROCS);
        Catalog catUpdated = catalogForJar(updated);

        verifyDiff(catOriginal, catUpdated);
    }

    public void testAddSecondGroup() throws IOException {
        String original = compile("base", ONE_GROUP, BASEPROCS);
        Catalog catOriginal = catalogForJar(original);

        String updated = compile("groups", SOME_GROUPS, BASEPROCS);
        Catalog catUpdated = catalogForJar(updated);

        verifyDiff(catOriginal, catUpdated);
    }

    public void testDeleteGroup() throws IOException {
        String original = compile("base", ONE_GROUP, BASEPROCS);
        Catalog catOriginal = catalogForJar(original);

        // no groups or users this time
        String updated = compile("base", NO_GROUPS, BASEPROCS);
        Catalog catUpdated = catalogForJar(updated);

        verifyDiff(catOriginal, catUpdated);
    }

    public void testDiffOfIdenticalCatalogs() throws IOException {
        CatalogBuilder cb = new CatalogBuilder(
                "\nCREATE TABLE A (C1 BIGINT NOT NULL, C2 BIGINT NOT NULL);" +
                "\nCREATE VIEW MATVIEW(C1, NUM) AS " +
                "\n    SELECT C1, COUNT(*) FROM A GROUP BY C1;" +
                "\nPARTITION TABLE A ON COLUMN C1;" +
                "")
        .addProcedures(ProcedureA.class)
        ;
        Catalog c3 = catalogViaJar(cb, "identical3");

        cb = new CatalogBuilder(
                "\nCREATE TABLE A (C1 BIGINT NOT NULL, C2 BIGINT NOT NULL);" +
                "\nCREATE VIEW MATVIEW(C1, NUM) AS " +
                "\n    SELECT C1, COUNT(*) FROM A GROUP BY C1;" +
                "\nPARTITION TABLE A ON COLUMN C1;" +
                "")
        .addProcedures(ProcedureA.class)
        ;
        Catalog c4 = catalogViaJar(cb, "identical4");

        CatalogDiffEngine diff = new CatalogDiffEngine(c3, c4);
        // don't reach this point.
        c3.execute(diff.commands());
        assertTrue(diff.supported());
        String updatedOriginalSerialized = c3.serialize();
        assertEquals(updatedOriginalSerialized, c4.serialize());
    }

    // N.B. Some of the testcases assume this exact table structure... if you change it,
    // check the callers.
    Catalog getCatalogForTable(String tableName, String catname) throws IOException {
        CatalogBuilder cb = new CatalogBuilder(
                "\nCREATE TABLE " + tableName + " (C1 BIGINT NOT NULL, PRIMARY KEY(C1));" +
                "\nPARTITION TABLE " + tableName + " ON COLUMN C1;")
        .addProcedures(tableName.equals("A") ? ProcedureA.class : ProcedureB.class)
        ;
        return catalogViaJar(cb, "test-" + catname);
    }

    Catalog getCatalogForTable(String tableName, String catname, VoltTable t) throws IOException {
        return getCatalogForTable(tableName, catname, t, false);
    }

    Catalog getExportCatalogForTable(String tableName, String catname, VoltTable t) throws IOException {
        return getCatalogForTable(tableName, catname, t, true);
    }

    private Catalog getCatalogForTable(String tableName, String catname, VoltTable t, boolean export) throws IOException {
        CatalogBuilder cb = new CatalogBuilder(TableHelper.ddlForTable(t));
        if (export) {
            cb.addLiteralSchema("EXPORT TABLE " + TableHelper.getTableName(t) + ";");
        }
        return catalogViaJar(cb, "test-" + catname);
    }


    // N.B. Some of the testcases assume this exact table structure .. if you change it,
    // check the callers...
    private Catalog get2ColumnCatalogForTable(String tableName, String catname) throws IOException {
        CatalogBuilder cb = new CatalogBuilder(
                "CREATE TABLE " + tableName +
                " (C1 BIGINT NOT NULL, C2 BIGINT DEFAULT 0 NOT NULL, PRIMARY KEY(C1));" +
                "\nPARTITION TABLE " + tableName + " ON COLUMN C1;" +
                "")
        .addProcedures(tableName.equals("A") ? ProcedureA.class : ProcedureB.class)
        ;
        return catalogViaJar(cb, "test-" + catname);
    }


    public void testAddTable() throws IOException {
        // Start with table A.
        CatalogBuilder cb = new CatalogBuilder(
                "CREATE TABLE A (C1 BIGINT NOT NULL, PRIMARY KEY(C1));" +
                "\nPARTITION TABLE A ON COLUMN C1;")
        .addProcedures(ProcedureA.class)
        ;
        Catalog catOriginal = catalogViaJar(cb, "testaddtable1");

        // Add table B and recompile
        cb.addLiteralSchema(
                "CREATE TABLE B (C1 BIGINT NOT NULL, PRIMARY KEY(C1));" +
                "\nPARTITION TABLE B ON COLUMN C1;")
        .addProcedures(ProcedureB.class)
        ;
        Catalog catUpdated = catalogViaJar(cb, "testaddtable2");

        verifyDiff(catOriginal, catUpdated, false, null);
    }

    public void testDropTable() throws IOException {
        // Start with table A and B.
        CatalogBuilder cb = new CatalogBuilder(
                "\nCREATE TABLE A (C1 BIGINT NOT NULL, PRIMARY KEY(C1));" +
                "\nCREATE TABLE B (C1 BIGINT NOT NULL, PRIMARY KEY(C1));" +
                "\nPARTITION TABLE A ON COLUMN C1;" +
                "\nPARTITION TABLE B ON COLUMN C1;")
        .addProcedures(ProcedureA.class, ProcedureB.class)
        ;
        Catalog catOriginal = catalogViaJar(cb, "testdroptable1");

        // Create a catalog with just table A
        Catalog catUpdated = getCatalogForTable("A", "droptable2");

        verifyDiff(catOriginal, catUpdated, false, null);
    }

    public void testViewConversion() throws IOException {
        // Start with table A.
        CatalogBuilder cb = new CatalogBuilder(
                "\nCREATE TABLE A (C1 BIGINT NOT NULL, C2 BIGINT NOT NULL);" +
                "\nCREATE VIEW MATVIEW(C1, NUM) AS SELECT C1, COUNT(*) FROM A GROUP BY C1;" +
                "\nPARTITION TABLE A ON COLUMN C1;")
        ;
        Catalog catOriginal = catalogViaJar(cb, "convertmatview1");

        // Add table B and recompile
        cb = new CatalogBuilder(
                "\nCREATE TABLE A (C1 BIGINT NOT NULL, C2 BIGINT NOT NULL);" +
                "\nCREATE TABLE MATVIEW(C1 BIGINT NOT NULL, NUM INTEGER);" +
                "\nPARTITION TABLE A ON COLUMN C1;")
        ;
        Catalog catUpdated = catalogViaJar(cb, "convertmatview2");

        verifyDiffRejected(catOriginal, catUpdated);
    }

    public void testAddTableColumn() throws IOException {
        Catalog catOriginal = getCatalogForTable("A", "addtablecolumnrejected1");
        Catalog catUpdated = get2ColumnCatalogForTable("A", "addtablecolumnrejected2");
        verifyDiff(catOriginal, catUpdated, true, null);
    }

    public void testRemoveTableColumn() throws IOException {
        Catalog catOriginal = get2ColumnCatalogForTable("A", "removetablecolumn2");
        Catalog catUpdated = getCatalogForTable("A", "removetablecolumn1");
        verifyDiff(catOriginal, catUpdated, true, null);
    }

    public void testModifyTableColumn() throws IOException {
        // should pass
        VoltTable t1 = TableHelper.quickTable("(SMALLINT, VARCHAR30, VARCHAR80)");
        VoltTable t2 = TableHelper.quickTable("(INTEGER, VARCHAR40, VARCHAR120)");
        Catalog catOriginal = getCatalogForTable("A", "modtablecolumn1", t1);
        Catalog catUpdated = getCatalogForTable("A", "modtablecolumn2", t2);
        verifyDiff(catOriginal, catUpdated, true, null);

        // even pass when crossing the inline/out-of-line boundary
        t1 = TableHelper.quickTable("(VARBINARY30)");
        t2 = TableHelper.quickTable("(VARBINARY70)");
        catOriginal = getCatalogForTable("A", "modtablecolumn1", t1);
        catUpdated = getCatalogForTable("A", "modtablecolumn2", t2);
        verifyDiff(catOriginal, catUpdated, true, null);

        // fail integer contraction if non-empty empty
        t1 = TableHelper.quickTable("(BIGINT)");
        t2 = TableHelper.quickTable("(INTEGER)");
        catOriginal = getCatalogForTable("A", "modtablecolumn1", t1);
        catUpdated = getCatalogForTable("A", "modtablecolumn2", t2);
        verifyDiffIfEmptyTable(catOriginal, catUpdated);

        // fail string contraction if non-empty table
        t1 = TableHelper.quickTable("(VARCHAR35)");
        t2 = TableHelper.quickTable("(VARCHAR34)");
        catOriginal = getCatalogForTable("A", "modtablecolumn1", t1);
        catUpdated = getCatalogForTable("A", "modtablecolumn2", t2);
        verifyDiffIfEmptyTable(catOriginal, catUpdated);

        // fail - change export schema if non-empty
        t1 = TableHelper.quickTable("(VARCHAR35)");
        t2 = TableHelper.quickTable("(VARCHAR34)");
        catOriginal = getExportCatalogForTable("A", "modtablecolumn1", t1);
        catUpdated = getExportCatalogForTable("A", "modtablecolumn2", t2);
        verifyDiffRejected(catOriginal, catUpdated);
    }

    public void testModifyVarcharColumns() throws IOException {
        Catalog catOriginal, catUpdated;
        CatalogBuilder cb;
        String report;

         // start with a table
        cb = new CatalogBuilder(
                "\nCREATE TABLE A (C1 BIGINT, v1 varchar(  5      ), v2 varchar(5 BYTES) ) ;");
        catOriginal = catalogViaJar(cb, "testVarchar0");

        // change from character to bytes
        cb = new CatalogBuilder(
                "\nCREATE TABLE A (C1 BIGINT, v1 varchar( 20 BYTES), v2 varchar(5 BYTES) );");
        catUpdated = catalogViaJar(cb, "testVarchar1");
        report = verifyDiff(catOriginal, catUpdated);
        assertTrue(report.contains("Table A has been modified."));

        // size not satisfied if non-empty table
        cb = new CatalogBuilder(
                "\nCREATE TABLE A (C1 BIGINT, v1 varchar( 15 BYTES), v2 varchar(5 BYTES) );");
        catUpdated = catalogViaJar(cb, "testVarchar2");
        verifyDiffIfEmptyTable(catOriginal, catUpdated);

        // inline character to not in line bytes.
        cb = new CatalogBuilder(
                "\nCREATE TABLE A (C1 BIGINT, v1 varchar(100 BYTES), v2 varchar(5 BYTES) );");
        catUpdated = catalogViaJar(cb, "testVarchar3");
        report = verifyDiff(catOriginal, catUpdated);
        assertTrue(report.contains("Table A has been modified."));

        // bytes to character
        cb = new CatalogBuilder(
                "\nCREATE TABLE A (C1 BIGINT, v1 varchar(  5      ), v2 varchar(  5 BYTES) ) ;");
        catOriginal = catalogViaJar(cb, "testVarchar0");

        cb = new CatalogBuilder(
                "\nCREATE TABLE A (C1 BIGINT, v1 varchar(  5      ), v2 varchar(  5) );");
        catUpdated = catalogViaJar(cb, "testVarchar4");
        report = verifyDiff(catOriginal, catUpdated);
        assertTrue(report.contains("Table A has been modified."));

        cb = new CatalogBuilder(
                "\nCREATE TABLE A (C1 BIGINT, v1 varchar(  5      ), v2 varchar( 15) );");
        catUpdated = catalogViaJar(cb, "testVarchar5");
        report = verifyDiff(catOriginal, catUpdated);
        assertTrue(report.contains("Table A has been modified."));

        cb = new CatalogBuilder(
                "\nCREATE TABLE A (C1 BIGINT, v1 varchar(  5      ), v2 varchar(150) );");
        catUpdated = catalogViaJar(cb, "testVarchar6");
        report = verifyDiff(catOriginal, catUpdated);
        assertTrue(report.contains("Table A has been modified."));

        cb = new CatalogBuilder(
                "\nCREATE TABLE A (C1 BIGINT, v1 varchar(  5      ), v2 varchar(  3) );");
        catUpdated = catalogViaJar(cb, "testVarchar6");
        verifyDiffIfEmptyTable(catOriginal, catUpdated);
    }

    public void testAddNonNullityRejected() throws IOException {
        // start with a table
        CatalogBuilder cb = new CatalogBuilder(
                "\nCREATE TABLE A (C1 BIGINT NOT NULL, C2 BIGINT         , PRIMARY KEY(C1));" +
                "\nPARTITION TABLE A ON COLUMN C1;")
        .addProcedures(ProcedureA.class)
        ;
        Catalog catOriginal = catalogViaJar(cb, "testAddNonNullity1");

        // add a non-null constraint
        cb = new CatalogBuilder(
                "\nCREATE TABLE A (C1 BIGINT NOT NULL, C2 BIGINT NOT NULL, PRIMARY KEY(C1));" +
                "\nPARTITION TABLE A ON COLUMN C1;")
        .addProcedures(ProcedureA.class)
        ;
        Catalog catUpdated = catalogViaJar(cb, "testAddNonNullity2");

        verifyDiffIfEmptyTable(catOriginal, catUpdated);
    }

    public void testDropNonNullity() throws IOException {
        // start with a table
        CatalogBuilder cb = new CatalogBuilder(
                "\nCREATE TABLE A (C1 BIGINT NOT NULL, C2 BIGINT NOT NULL, PRIMARY KEY(C1));" +
                "\nPARTITION TABLE A ON COLUMN C1;")
        .addProcedures(ProcedureA.class)
        ;
        Catalog catOriginal = catalogViaJar(cb, "testDropNonNullity1");

        // add a non-null constraint
        cb = new CatalogBuilder(
                "\nCREATE TABLE A (C1 BIGINT NOT NULL, C2 BIGINT         , PRIMARY KEY(C1));" +
                "\nPARTITION TABLE A ON COLUMN C1;")
        .addProcedures(ProcedureA.class)
        ;
        Catalog catUpdated = catalogViaJar(cb, "testDropNonNullity2");

        String report = verifyDiff(catOriginal, catUpdated);
        assertTrue(report.contains("Table A has been modified."));
    }

    public void testAddUniqueCoveringTableIndex() throws IOException {
        // start with a table
        CatalogBuilder cb = new CatalogBuilder(
                "\nCREATE TABLE A (C1 BIGINT NOT NULL, C2 BIGINT NOT NULL, PRIMARY KEY(C1));" +
                "\nPARTITION TABLE A ON COLUMN C1;")
        .addProcedures(ProcedureA.class)
        ;
        Catalog catOriginal = catalogViaJar(cb, "testAddUniqueCoveringTableIndex1");

        // add an index
        cb.addLiteralSchema("\nCREATE UNIQUE INDEX IDX ON A(C1,C2);");
        Catalog catUpdated = catalogViaJar(cb, "testAddUniqueCoveringTableIndex2");

        verifyDiff(catOriginal, catUpdated, false, null);
    }

    public void testAddUniqueNonCoveringTableIndexRejectedIfNotEmpty() throws IOException {
        // start with a table
        CatalogBuilder cb = new CatalogBuilder(
                "\nCREATE TABLE A (C1 BIGINT NOT NULL, C2 BIGINT NOT NULL, PRIMARY KEY(C1));" +
                "\nPARTITION TABLE A ON COLUMN C1;")
        .addProcedures(ProcedureA.class)
        ;
        Catalog catOriginal = catalogViaJar(cb, "testAddUniqueNonCoveringTableIndexRejected1");

        // add an index
        cb.addLiteralSchema("\nCREATE ASSUMEUNIQUE INDEX IDX ON A(C2);");
        Catalog catUpdated = catalogViaJar(cb, "testAddUniqueNonCoveringTableIndexRejected2");

        verifyDiffIfEmptyTable(catOriginal, catUpdated);
    }

    public void testShrinkUniqueNonCoveringTableIndexRejectedIfNonEmpty() throws IOException {
        // start with a table
        CatalogBuilder cb = new CatalogBuilder(
                "\nCREATE TABLE A (C1 BIGINT NOT NULL, C2 BIGINT NOT NULL, PRIMARY KEY(C1, C2));" +
                "\nPARTITION TABLE A ON COLUMN C1;")
        .addProcedures(ProcedureA.class)
        ;
        Catalog catOriginal = catalogViaJar(cb, "testAddUniqueNonCoveringTableIndexRejected1");

        // shrink the pkey index
        cb = new CatalogBuilder(
                "\nCREATE TABLE A (C1 BIGINT NOT NULL, C2 BIGINT NOT NULL, PRIMARY KEY(C1));" +
                "\nPARTITION TABLE A ON COLUMN C1;")
        .addProcedures(ProcedureA.class)
        ;
        Catalog catUpdated = catalogViaJar(cb, "testAddUniqueNonCoveringTableIndexRejected2");

        verifyDiffIfEmptyTable(catOriginal, catUpdated);
    }

    public void testExpandUniqueNonCoveringTableIndex() throws IOException {
        // start with a table
        CatalogBuilder cb = new CatalogBuilder(
                "\nCREATE TABLE A (C1 BIGINT NOT NULL, C2 BIGINT NOT NULL, PRIMARY KEY(C1));" +
                "\nPARTITION TABLE A ON COLUMN C1;")
        .addProcedures(ProcedureA.class)
        ;
        Catalog catOriginal = catalogViaJar(cb, "testAddUniqueNonCoveringTableIndexRejected1");

        // shrink the pkey index
        cb = new CatalogBuilder(
                "\nCREATE TABLE A (C1 BIGINT NOT NULL, C2 BIGINT NOT NULL, PRIMARY KEY(C1, C2));" +
                                 "PARTITION TABLE A ON COLUMN C1;")
        .addProcedures(ProcedureA.class)
        ;
        Catalog catUpdated = catalogViaJar(cb, "testAddUniqueNonCoveringTableIndexRejected2");

        verifyDiff(catOriginal, catUpdated);
    }

    public void testAddNonUniqueTableIndex() throws IOException {
        // start with a table
        CatalogBuilder cb = new CatalogBuilder(
                "\nCREATE TABLE A (C1 BIGINT NOT NULL, C2 BIGINT NOT NULL, PRIMARY KEY(C1));" +
                                 "PARTITION TABLE A ON COLUMN C1;")
        .addProcedures(ProcedureA.class)
        ;
        Catalog catOriginal = catalogViaJar(cb, "testAddNonUniqueTableIndex1");

        // add an index
        cb.addLiteralSchema("\nCREATE INDEX IDX ON A(C1,C2);");
        Catalog catUpdated = catalogViaJar(cb, "testAddNonUniqueTableIndex2");

        verifyDiff(catOriginal, catUpdated);
    }

    private void renameUniqueIndexes() throws IOException {
        // start with a table
        CatalogBuilder cb = new CatalogBuilder(
                "\nCREATE TABLE A (C1 BIGINT NOT NULL, C2 BIGINT NOT NULL, PRIMARY KEY(C1));" +
                "\nCREATE UNIQUE INDEX IDX ON A(C1,C2);" +
                "\nCREATE INDEX IDX2 ON A(C2);" +
                "\nPARTITION TABLE A ON COLUMN C1;")
        .addProcedures(ProcedureA.class)
        ;
        Catalog catOriginal = catalogViaJar(cb, "renameUniqueIndexes1");

        // rename an index
        cb = new CatalogBuilder(
                "\nCREATE TABLE A (C1 BIGINT NOT NULL, C2 BIGINT NOT NULL, PRIMARY KEY(C1));" +
                "\nCREATE UNIQUE INDEX RYANLIKETHEYANKEES ON A(C1,C2);" +
                "\nCREATE INDEX GAGNAMSTYLE ON A(C2);" +
                "\nPARTITION TABLE A ON COLUMN C1;")
        .addProcedures(ProcedureA.class)
        ;
        Catalog catUpdated = catalogViaJar(cb, "renameUniqueIndexes2");

        verifyDiff(catOriginal, catUpdated);
    }

    public void testRemoveUniqueIndex() throws IOException {
        // start with a table with an index
        CatalogBuilder cb = new CatalogBuilder(
                "\nCREATE TABLE A (C1 BIGINT NOT NULL, C2 BIGINT NOT NULL, PRIMARY KEY(C1));" +
                "\nCREATE UNIQUE INDEX IDX ON A(C1,C2);" +
                "\nPARTITION TABLE A ON COLUMN C1;")
        .addProcedures(ProcedureA.class)
        ;
        Catalog catOriginal = catalogViaJar(cb, "testRemoveUniqueIndex1");

        // remove the index
        Catalog catUpdated = get2ColumnCatalogForTable("A", "testRemoveUniqueIndex2");
        verifyDiff(catOriginal, catUpdated);
    }

    public void testRemoveNonUniqueIndex() throws IOException {
        // start with a table with an index
        CatalogBuilder cb = new CatalogBuilder(
                "\nCREATE TABLE A (C1 BIGINT NOT NULL, C2 BIGINT NOT NULL, PRIMARY KEY(C1));" +
                "\nCREATE INDEX IDX ON A(C1,C2);" +
                "\nPARTITION TABLE A ON COLUMN C1;")
        .addProcedures(ProcedureA.class)
        ;
        Catalog catOriginal = catalogViaJar(cb, "testRemoveNonUniqueIndex1");

        // remove the index
        Catalog catUpdated = get2ColumnCatalogForTable("A", "testRemoveNonUniqueIndex2");
        verifyDiff(catOriginal, catUpdated);
    }

    public void testAddTableConstraintRejectedIfNotEmpty() throws IOException {
        // start with a table without a PKEY
        CatalogBuilder cb = new CatalogBuilder(
                "\nCREATE TABLE A (C1 BIGINT NOT NULL, C2 BIGINT NOT NULL);" +
                "\nPARTITION TABLE A ON COLUMN C1;")
        .addProcedures(ProcedureA.class)
        ;
        Catalog catOriginal = catalogViaJar(cb, "testAddTableConstraintRejected1");

        // add a constraint (this function creates a primary key)
        Catalog catUpdated = getCatalogForTable("A", "testAddTableConstraintRejected2");
        verifyDiffIfEmptyTable(catOriginal, catUpdated);
    }

    public void testRemoveTableConstraint() throws IOException {
        // with the primary key
        Catalog catOriginal = getCatalogForTable("A", "dropconstraint1");

        // without the primary key
        CatalogBuilder cb = new CatalogBuilder(
                "\nCREATE TABLE A (C1 BIGINT NOT NULL, C2 BIGINT DEFAULT 0 NOT NULL);" +
                "\nPARTITION TABLE A ON COLUMN C1;")
        .addProcedures(ProcedureA.class)
        ;
        Catalog catUpdated = catalogViaJar(cb, "dropconstraint2");

        verifyDiff(catOriginal, catUpdated);
    }

    public void testAddMaterializedView() throws IOException {
        CatalogBuilder cb = new CatalogBuilder(
                "\nCREATE TABLE A (C1 BIGINT NOT NULL, C2 BIGINT NOT NULL);" +
                "\nPARTITION TABLE A ON COLUMN C1;")
        .addProcedures(ProcedureA.class)
        ;
        Catalog catOriginal = catalogViaJar(cb, "addmatview1");

        cb.addLiteralSchema(
                "\nCREATE VIEW MATVIEW(C1, NUM) AS " +
                "\n    SELECT C1, COUNT(*) FROM A GROUP BY C1;");
        Catalog catUpdated = catalogViaJar(cb, "addmatview2");

        verifyDiff(catOriginal, catUpdated);
    }

    public void testRemoveMaterializedView() throws IOException {
        // with a view
        CatalogBuilder cb = new CatalogBuilder(
                "\nCREATE TABLE A (C1 BIGINT NOT NULL, C2 BIGINT NOT NULL);" +
                "\nCREATE VIEW MATVIEW(C1, NUM) AS " +
                "\n    SELECT C1, COUNT(*) FROM A GROUP BY C1;" +
                "\nPARTITION TABLE A ON COLUMN C1;")
        .addProcedures(ProcedureA.class)
        ;
        Catalog catOriginal = catalogViaJar(cb, "remmatview1");

        // without a view
        cb = new CatalogBuilder(
                "\nCREATE TABLE A (C1 BIGINT NOT NULL, C2 BIGINT NOT NULL);" +
                "\nPARTITION TABLE A ON COLUMN C1;")
        .addProcedures(ProcedureA.class)
        ;
        Catalog catUpdated = catalogViaJar(cb, "remmatview2");

        verifyDiff(catOriginal, catUpdated);
    }

    public void testModifyMaterializedViewColumnRejected() throws IOException {
        // with a view
        CatalogBuilder cb = new CatalogBuilder(
                "\nCREATE TABLE A (C1 BIGINT NOT NULL, C2 BIGINT NOT NULL, C3 BIGINT NOT NULL);" +
                "\nCREATE VIEW MATVIEW(C, NUM) AS " +
                "\n    SELECT C3, COUNT(*) FROM A GROUP BY C3;" +
                "\nPARTITION TABLE A ON COLUMN C1;")
        .addProcedures(ProcedureA.class)
        ;
        Catalog catOriginal = catalogViaJar(cb, "modmatview1");

        // with a slightly different view
        cb = new CatalogBuilder(
                "\nCREATE TABLE A (C1 BIGINT NOT NULL, C2 BIGINT NOT NULL, C3 BIGINT NOT NULL);" +
                "\nCREATE VIEW MATVIEW(C, NUM) AS " +
                "\n    SELECT C2, COUNT(*) FROM A GROUP BY C2;" +
                "\nPARTITION TABLE A ON COLUMN C1;")
        .addProcedures(ProcedureA.class)
        ;
        Catalog catUpdated = catalogViaJar(cb, "modmatview2");

        verifyDiffRejected(catOriginal, catUpdated);
    }

    public void testModifyMaterializedViewStructureRejectedIfEmpty() throws IOException {
        // with a view
        CatalogBuilder cb = new CatalogBuilder(
                "\nCREATE TABLE A (C1 BIGINT NOT NULL, C2 BIGINT NOT NULL);" +
                "\nCREATE VIEW MATVIEW(C1, NUM) AS " +
                "\n    SELECT C1, COUNT(*) FROM A GROUP BY C1;" +
                "\nPARTITION TABLE A ON COLUMN C1;")
        .addProcedures(ProcedureA.class)
        ;
        Catalog catOriginal = catalogViaJar(cb, "modmatview1");

        // with a quite different view
        cb = new CatalogBuilder(
                "\nCREATE TABLE A (C1 BIGINT NOT NULL, C2 BIGINT NOT NULL);" +
                "\nCREATE VIEW MATVIEW(C2, C1, NUM) AS " +
                "\n    SELECT C2, C1, COUNT(*) FROM A GROUP BY C2, C1;" +
                "PARTITION TABLE A ON COLUMN C1;")
        .addProcedures(ProcedureA.class)
        ;
        Catalog catUpdated = catalogViaJar(cb, "modmatview2");

        verifyDiffIfEmptyTable(catOriginal, catUpdated);
    }

    public void testModifyMaterializedViewAddPredicateRejected() throws IOException {
        // with a view
        CatalogBuilder cb = new CatalogBuilder(
                "\nCREATE TABLE A (C1 BIGINT NOT NULL, C2 BIGINT NOT NULL);" +
                "\nCREATE VIEW MATVIEW(C1, NUM) AS " +
                "\n    SELECT C1, COUNT(*) FROM A GROUP BY C1;" +
                "\nPARTITION TABLE A ON COLUMN C1;")
        .addProcedures(ProcedureA.class)
        ;
        Catalog catOriginal = catalogViaJar(cb, "addpredmatview1");

        // without a view
        cb = new CatalogBuilder(
                "\nCREATE TABLE A (C1 BIGINT NOT NULL, C2 BIGINT NOT NULL);" +
                "\nCREATE VIEW MATVIEW(C1, NUM) AS " +
                "\n    SELECT C1, COUNT(*) FROM A WHERE C1 > 0 GROUP BY C1;" +
                "\nPARTITION TABLE A ON COLUMN C1;")
        .addProcedures(ProcedureA.class);
        Catalog catUpdated = catalogViaJar(cb, "addpredmatview2");

        verifyDiffRejected(catOriginal, catUpdated);
    }

    public void testModifyMaterializedViewDropPredicateRejected() throws IOException {
        // with a view
        CatalogBuilder cb = new CatalogBuilder(
                "\nCREATE TABLE A (C1 BIGINT NOT NULL, C2 BIGINT NOT NULL);" +
                "\nCREATE VIEW MATVIEW(C1, NUM) AS " +
                "\n    SELECT C1, COUNT(*) FROM A WHERE C1 > 0 GROUP BY C1;" +
                "\nPARTITION TABLE A ON COLUMN C1;")
        .addProcedures(ProcedureA.class);
        Catalog catOriginal = catalogViaJar(cb, "droppredmatview1");

        // without a view
        cb = new CatalogBuilder(
                "\nCREATE TABLE A (C1 BIGINT NOT NULL, C2 BIGINT NOT NULL);" +
                "\nCREATE VIEW MATVIEW(C1, NUM) AS " +
                "\n    SELECT C1, COUNT(*) FROM A GROUP BY C1;" +
                "\nPARTITION TABLE A ON COLUMN C1;")
        .addProcedures(ProcedureA.class);
        Catalog catUpdated = catalogViaJar(cb, "droppredmatview2");

        verifyDiffRejected(catOriginal, catUpdated);
    }

    public void testModifyMaterializedViewPredicateRejected() throws IOException {
        // with a view
        CatalogBuilder cb = new CatalogBuilder(
                "\nCREATE TABLE A (C1 BIGINT NOT NULL, C2 BIGINT NOT NULL);" +
                "\nCREATE VIEW MATVIEW(C1, NUM) AS " +
                "\n    SELECT C1, COUNT(*) FROM A WHERE C1 < 0 GROUP BY C1;" +
                "\nPARTITION TABLE A ON COLUMN C1;")
        .addProcedures(ProcedureA.class);
        Catalog catOriginal = catalogViaJar(cb, "modpredmatview1");

        // without a view
        cb = new CatalogBuilder(
                "\nCREATE TABLE A (C1 BIGINT NOT NULL, C2 BIGINT NOT NULL);" +
                "\nCREATE VIEW MATVIEW(C1, NUM) AS " +
                "\n    SELECT C1, COUNT(*) FROM A WHERE C1 > 0 GROUP BY C1;" +
                "\nPARTITION TABLE A ON COLUMN C1;")
        .addProcedures(ProcedureA.class);
        Catalog catUpdated = catalogViaJar(cb, "modpredmatview2");

        verifyDiffRejected(catOriginal, catUpdated);
    }

    public void testModifyMaterializedViewSourceRejectedIfEmpty() throws IOException {
        // with a view
        CatalogBuilder cb = new CatalogBuilder(
                "\nCREATE TABLE A (C1 BIGINT NOT NULL, C2 BIGINT NOT NULL);" +
                "\nCREATE VIEW MATVIEW(C1, NUM) AS " +
                "\n    SELECT C1, COUNT(*) FROM A GROUP BY C1;" +
                "\nPARTITION TABLE A ON COLUMN C1;")
        .addProcedures(ProcedureA.class);
        Catalog catOriginal = catalogViaJar(cb, "resrcmatview1");

        // without an added column (should work with empty table)
        cb = new CatalogBuilder(
                "\nCREATE TABLE A (C1 BIGINT NOT NULL, C2 BIGINT NOT NULL, C3 BIGINT NOT NULL);" +
                "\nCREATE VIEW MATVIEW(C1, NUM) AS " +
                "\n    SELECT C1, COUNT(*) FROM A GROUP BY C1;" +
                "\nPARTITION TABLE A ON COLUMN C1;")
        .addProcedures(ProcedureA.class);
        Catalog catUpdated = catalogViaJar(cb, "resrcmatview2");

        verifyDiffIfEmptyTable(catOriginal, catUpdated);
    }

    public void testRemoveTableAndMaterializedView() throws IOException {
        // with a view
        CatalogBuilder cb = new CatalogBuilder(
                "\nCREATE TABLE A (C1 BIGINT NOT NULL, C2 BIGINT NOT NULL);" +
                "\nCREATE VIEW MATVIEW(C1, NUM) AS " +
                "\n    SELECT C1, COUNT(*) FROM A GROUP BY C1;" +
                "\nPARTITION TABLE A ON COLUMN C1;")
        .addProcedures(ProcedureA.class);
        Catalog catOriginal = catalogViaJar(cb, "remtablematview1");

        // without a view
        cb = new CatalogBuilder(
                "\nCREATE TABLE B (C1 BIGINT NOT NULL, C2 BIGINT NOT NULL);" +
                "\nPARTITION TABLE B ON COLUMN C1;")
        .addProcedures(ProcedureB.class)
        ;
        Catalog catUpdated = catalogViaJar(cb, "remtablematview2");

        verifyDiff(catOriginal, catUpdated);
    }

    public void testChangeTableReplicationSetting() throws IOException {
        CatalogBuilder cb = new CatalogBuilder(
                "\nCREATE TABLE A (C1 BIGINT NOT NULL, C2 BIGINT NOT NULL);")
        .addStmtProcedure("the_requisite_procedure", "select * from A;")
        ;
        Catalog catOriginal = catalogViaJar(cb, "addpart1");

        cb.addLiteralSchema("PARTITION TABLE A ON COLUMN C1;");
        Catalog catUpdated = catalogViaJar(cb, "addpart2");
        verifyDiff(catOriginal, catUpdated);
    }

    public void testChangeTableReplicationSettingOfExportTable() throws IOException {
        CatalogBuilder cb = new CatalogBuilder(
                "\nCREATE TABLE A (C1 BIGINT NOT NULL, C2 BIGINT NOT NULL);" +
                "\nEXPORT TABLE A;")
        .addStmtProcedure("the_requisite_procedure", "insert into A values (?, ?);")
        ;
        Catalog catOriginal = catalogViaJar(cb, "elastic1a");

        cb.addLiteralSchema("PARTITION TABLE A ON COLUMN C1;");
        Catalog catUpdated = catalogViaJar(cb, "elastic2a");
        verifyDiffRejected(catOriginal, catUpdated);
    }

}<|MERGE_RESOLUTION|>--- conflicted
+++ resolved
@@ -145,10 +145,6 @@
     private static void verifyDiffIfEmptyTable(Catalog catOriginal,Catalog catUpdated)
     {
         CatalogDiffEngine diff = new CatalogDiffEngine(catOriginal, catUpdated);
-<<<<<<< HEAD
-        //*/ enable for debug */ String originalSerialized = catOriginal.serialize();
-=======
->>>>>>> 40cef010
         catOriginal.execute(diff.commands());
         String updatedOriginalSerialized = catOriginal.serialize();
         assertTrue(diff.supported());
