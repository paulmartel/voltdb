--- conflicted
+++ resolved
@@ -77,11 +77,9 @@
         return retval;
     }
 
-<<<<<<< HEAD
-    private static Catalog catalogForJar(String pathToJar) throws IOException {
-=======
+    // Also used by TestCatalogUtil, consider moving this method into CatalogUtil
+    // as a test support function.
     public static Catalog catalogForJar(String pathToJar) throws IOException {
->>>>>>> fd2cbbd6
         byte[] bytes = MiscUtils.fileToBytes(new File(pathToJar));
         Catalog catalog = CatalogUtil.deserializeCatalogFromJarFileBytes(bytes);
         assertNotNull(catalog);
@@ -864,7 +862,6 @@
     }
 
     public void testChangeTableReplicationSetting() throws IOException {
-<<<<<<< HEAD
         CatalogBuilder cb = new CatalogBuilder(
                 "\nCREATE TABLE A (C1 BIGINT NOT NULL, C2 BIGINT NOT NULL);")
         .addStmtProcedure("the_requisite_procedure", "select * from A;")
@@ -873,21 +870,7 @@
 
         cb.addLiteralSchema("PARTITION TABLE A ON COLUMN C1;");
         Catalog catUpdated = catalogViaJar(cb, "addpart2");
-        verifyDiff(catOriginal, catUpdated);
-=======
-        String testDir = BuildDirectoryUtils.getBuildDirectoryPath();
-
-        VoltProjectBuilder builder = new VoltProjectBuilder();
-        builder.addLiteralSchema("\nCREATE TABLE A (C1 BIGINT NOT NULL, C2 BIGINT NOT NULL);");
-        builder.addStmtProcedure("the_requisite_procedure", "select * from A;");
-        builder.compile(testDir + File.separator + "addpart1.jar");
-        Catalog catOriginal = catalogForJar(testDir +  File.separator + "addpart1.jar");
-
-        builder.addPartitionInfo("A", "C1");
-        builder.compile(testDir + File.separator + "addpart2.jar");
-        Catalog catUpdated = catalogForJar(testDir + File.separator + "addpart2.jar");
-        verifyDiffIfEmptyTable(catOriginal, catUpdated);
->>>>>>> fd2cbbd6
+        verifyDiffIfEmptyTable(catOriginal, catUpdated);
     }
 
     public void testChangeTableReplicationSettingOfExportTable() throws IOException {
@@ -903,83 +886,110 @@
         verifyDiffRejected(catOriginal, catUpdated);
     }
 
-<<<<<<< HEAD
-=======
-    public void testChangeElasticSettingsCompatibleWithElastic() throws IOException {
-        String testDir = BuildDirectoryUtils.getBuildDirectoryPath();
-        VoltProjectBuilder builder = new VoltProjectBuilder();
-        builder.addLiteralSchema("\nCREATE TABLE A (C1 BIGINT NOT NULL, C2 BIGINT NOT NULL);");
-        builder.addStmtProcedure("the_requisite_procedure", "select * from A;");
-        builder.compile(testDir + File.separator + "elastic1.jar");
-        Catalog catOriginal = catalogForJar(testDir +  File.separator + "elastic1.jar");
-
-        builder.setElasticDuration(100);
-        builder.setElasticThroughput(50);
-        builder.compile(testDir + File.separator + "elastic2.jar");
-        Catalog catUpdated = catalogForJar(testDir + File.separator + "elastic2.jar");
+    public void testUnchangedCatalogIsCompatibleWithElastic() throws IOException {
+        CatalogBuilder cb = new CatalogBuilder(
+                "CREATE TABLE A (C1 BIGINT NOT NULL, C2 BIGINT NOT NULL);\n" +
+                "CREATE PROCEDURE the_requisite_procedure AS select * from A;" +
+                "");
+        File jar = cb.compileToTempJar();
+        Catalog catOriginal = catalogForJar(jar.getPath());
+        Catalog catUpdated = catalogForJar(jar.getPath());
         verifyDiff(catOriginal, catUpdated, null, true);
     }
 
-    public void testChangeElasticSettingsNotCompatibleWithElasticAddProcedure() throws IOException {
-        String testDir = BuildDirectoryUtils.getBuildDirectoryPath();
-        VoltProjectBuilder builder = new VoltProjectBuilder();
-        builder.addLiteralSchema("\nCREATE TABLE A (C1 BIGINT NOT NULL, C2 BIGINT NOT NULL);");
-        builder.addStmtProcedure("the_requisite_procedure", "select * from A;");
-        builder.compile(testDir + File.separator + "elastic1.jar");
-        Catalog catOriginal = catalogForJar(testDir +  File.separator + "elastic1.jar");
-
-        builder.setElasticDuration(100);
-        builder.setElasticThroughput(50);
-        builder.addStmtProcedure("another_procedure", "select * from A;");
-        builder.compile(testDir + File.separator + "elastic2.jar");
-        Catalog catUpdated = catalogForJar(testDir + File.separator + "elastic2.jar");
+    public void testChangedCatalogNotCompatibleWithElasticAddProcedure() throws IOException {
+        String originalDDL =
+                "CREATE TABLE A (C1 BIGINT NOT NULL, C2 BIGINT NOT NULL);\n" +
+                "CREATE PROCEDURE the_requisite_procedure AS select * from A;\n" +
+                "";
+        CatalogBuilder cb = new CatalogBuilder(originalDDL);
+        File jar = cb.compileToTempJar();
+        Catalog catOriginal = catalogForJar(jar.getPath());
+
+        String moreDDL = "CREATE PROCEDURE another_procedure AS select * from A;\n";
+        CatalogBuilder cb2 = new CatalogBuilder(originalDDL + moreDDL);
+        File jar2 = cb2.compileToTempJar();
+        Catalog catUpdated = catalogForJar(jar2.getPath());
         verifyDiff(catOriginal, catUpdated, null, false);
     }
 
-    public void testChangeElasticSettingsNotCompatibleWithElasticAddTable() throws IOException {
-        String testDir = BuildDirectoryUtils.getBuildDirectoryPath();
-        VoltProjectBuilder builder = new VoltProjectBuilder();
-        builder.addLiteralSchema("\nCREATE TABLE A (C1 BIGINT NOT NULL, C2 BIGINT NOT NULL);");
-        builder.addStmtProcedure("the_requisite_procedure", "select * from A;");
-        builder.compile(testDir + File.separator + "elastic1.jar");
-        Catalog catOriginal = catalogForJar(testDir +  File.separator + "elastic1.jar");
-
-        builder.setElasticDuration(100);
-        builder.setElasticThroughput(50);
-        builder.addStmtProcedure("another_procedure", "select * from A;");
-        builder.addLiteralSchema("\nCREATE TABLE A (C1 BIGINT NOT NULL, C2 BIGINT NOT NULL);");
-        builder.compile(testDir + File.separator + "elastic2.jar");
-        Catalog catUpdated = catalogForJar(testDir + File.separator + "elastic2.jar");
+    public void testChangesCataloNotCompatibleWithElasticAddTable() throws IOException {
+        String originalDDL =
+                "CREATE TABLE A (C1 BIGINT NOT NULL, C2 BIGINT NOT NULL);\n" +
+                "CREATE PROCEDURE the_requisite_procedure AS select * from A;\n" +
+                "";
+        CatalogBuilder cb = new CatalogBuilder(originalDDL);
+        File jar = cb.compileToTempJar();
+        Catalog catOriginal = catalogForJar(jar.getPath());
+
+        String moreDDL = "CREATE TABLE Another (C1 BIGINT NOT NULL, C2 BIGINT NOT NULL);\n";
+        CatalogBuilder cb2 = new CatalogBuilder(originalDDL + moreDDL);
+        File jar2 = cb2.compileToTempJar();
+        Catalog catUpdated = catalogForJar(jar2.getPath());
         verifyDiff(catOriginal, catUpdated, null, false);
     }
 
     public void testEnableDROnEmptyTable() throws IOException {
-        String testDir = BuildDirectoryUtils.getBuildDirectoryPath();
-        VoltProjectBuilder builder = new VoltProjectBuilder();
-        builder.addLiteralSchema("\nCREATE TABLE A (C1 BIGINT NOT NULL, C2 BIGINT NOT NULL);" +
-                                 "\nPARTITION TABLE A ON COLUMN C1;");
-        builder.compile(testDir + File.separator + "dr1.jar");
-        Catalog catOriginal = catalogForJar(testDir +  File.separator + "dr1.jar");
-
-        builder.addLiteralSchema("\nDR TABLE A;");
-        builder.compile(testDir + File.separator + "dr2.jar");
-        Catalog catUpdated = catalogForJar(testDir + File.separator + "dr2.jar");
+        String originalDDL =
+                "CREATE TABLE A (C1 BIGINT NOT NULL, C2 BIGINT NOT NULL);\n" +
+                "PARTITION TABLE A ON COLUMN C1;\n" +
+                "";
+        CatalogBuilder cb = new CatalogBuilder(originalDDL);
+        File jar = cb.compileToTempJar();
+        Catalog catOriginal = catalogForJar(jar.getPath());
+
+        String moreDDL = "DR TABLE A;\n";
+        CatalogBuilder cb2 = new CatalogBuilder(originalDDL + moreDDL);
+        File jar2 = cb2.compileToTempJar();
+        Catalog catUpdated = catalogForJar(jar2.getPath());
         verifyDiffIfEmptyTable(catOriginal, catUpdated);
     }
 
     public void testDisableDROnTable() throws IOException {
-        String testDir = BuildDirectoryUtils.getBuildDirectoryPath();
-        VoltProjectBuilder builder = new VoltProjectBuilder();
-        builder.addLiteralSchema("\nCREATE TABLE A (C1 BIGINT NOT NULL, C2 BIGINT NOT NULL);" +
-                                 "\nPARTITION TABLE A ON COLUMN C1;" +
-                                 "\nDR TABLE A;");
-        builder.compile(testDir + File.separator + "dr1.jar");
-        Catalog catOriginal = catalogForJar(testDir +  File.separator + "dr1.jar");
-
-        builder.addLiteralSchema("\nDR TABLE A DISABLE;");
-        builder.compile(testDir + File.separator + "dr2.jar");
-        Catalog catUpdated = catalogForJar(testDir + File.separator + "dr2.jar");
-        verifyDiff(catOriginal, catUpdated);
-    }
->>>>>>> fd2cbbd6
+        String originalDDL =
+                "CREATE TABLE A (C1 BIGINT NOT NULL, C2 BIGINT NOT NULL);\n" +
+                "PARTITION TABLE A ON COLUMN C1;\n" +
+                "DR TABLE A;\n" +
+                "";
+        CatalogBuilder cb = new CatalogBuilder(originalDDL);
+        File jar = cb.compileToTempJar();
+        Catalog catOriginal = catalogForJar(jar.getPath());
+
+        // Creating a catalog that disables DR for a table by first enabling
+        // and then disabling it requires a "last DR command wins" policy.
+        // I'm not sure that this is an important aspect to test -- but this
+        // is how the original version of testDisableDROnTable was coded so
+        // I preserved it. --paul
+        String replacementDDL =
+                "CREATE TABLE A (C1 BIGINT NOT NULL, C2 BIGINT NOT NULL);\n" +
+                "PARTITION TABLE A ON COLUMN C1;\n" +
+                // leaving out this part: "DR TABLE A;\n" +
+                "";
+        CatalogBuilder cb2 = new CatalogBuilder(replacementDDL);
+        File jar2 = cb2.compileToTempJar();
+        Catalog catUpdated = catalogForJar(jar2.getPath());
+        verifyDiffIfEmptyTable(catOriginal, catUpdated);
+    }
+
+    public void testDisableDROnEmptyTable_LastDRCommandWins() throws IOException {
+        String originalDDL =
+                "CREATE TABLE A (C1 BIGINT NOT NULL, C2 BIGINT NOT NULL);\n" +
+                "PARTITION TABLE A ON COLUMN C1;\n" +
+                "DR TABLE A;\n" +
+                "";
+        CatalogBuilder cb = new CatalogBuilder(originalDDL);
+        File jar = cb.compileToTempJar();
+        Catalog catOriginal = catalogForJar(jar.getPath());
+
+        // Creating a catalog that disables DR for a table by first enabling
+        // and then disabling it requires a "last DR command wins" policy.
+        // I'm not sure that this is an important aspect to test -- but this
+        // is how the original version of testDisableDROnTable was coded so
+        // I preserved it. --paul
+        String moreDDL = "DR TABLE A DISABLE;\n";
+        CatalogBuilder cb2 = new CatalogBuilder(originalDDL + moreDDL);
+        File jar2 = cb2.compileToTempJar();
+        Catalog catUpdated = catalogForJar(jar2.getPath());
+        verifyDiffIfEmptyTable(catOriginal, catUpdated);
+    }
 }