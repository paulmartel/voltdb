--- conflicted
+++ resolved
@@ -44,24 +44,12 @@
     {
         final URL url = TestDDLFeatures.class.getResource("fullDDL.sql");
         String schemaPath = URLDecoder.decode(url.getPath(), "UTF-8");
-<<<<<<< HEAD
-        builder.catBuilder().addSchema(schemaPath);
-
-        assertTrue(builder.compile(pathToCatalog));
-        MiscUtils.copyFile(builder.getPathToDeployment(), pathToDeployment);
-
-        VoltDB.Configuration config = new VoltDB.Configuration();
-        config.m_pathToCatalog = pathToCatalog;
-        config.m_pathToDeployment = pathToDeployment;
-
-=======
         CatalogBuilder cb = new CatalogBuilder()
         .addSchema(schemaPath)
         ;
         Configuration config = Configuration.compile(getClass().getSimpleName(), cb,
                 new DeploymentBuilder());
         assertNotNull("Configuration failed to compile", config);
->>>>>>> f708143e
         startSystem(config);
     }
 
