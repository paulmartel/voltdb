/* This file is part of VoltDB.
 * Copyright (C) 2008-2015 VoltDB Inc.
 *
 * Permission is hereby granted, free of charge, to any person obtaining
 * a copy of this software and associated documentation files (the
 * "Software"), to deal in the Software without restriction, including
 * without limitation the rights to use, copy, modify, merge, publish,
 * distribute, sublicense, and/or sell copies of the Software, and to
 * permit persons to whom the Software is furnished to do so, subject to
 * the following conditions:
 *
 * The above copyright notice and this permission notice shall be
 * included in all copies or substantial portions of the Software.
 *
 * THE SOFTWARE IS PROVIDED "AS IS", WITHOUT WARRANTY OF ANY KIND,
 * EXPRESS OR IMPLIED, INCLUDING BUT NOT LIMITED TO THE WARRANTIES OF
 * MERCHANTABILITY, FITNESS FOR A PARTICULAR PURPOSE AND NONINFRINGEMENT.
 * IN NO EVENT SHALL THE AUTHORS BE LIABLE FOR ANY CLAIM, DAMAGES OR
 * OTHER LIABILITY, WHETHER IN AN ACTION OF CONTRACT, TORT OR OTHERWISE,
 * ARISING FROM, OUT OF OR IN CONNECTION WITH THE SOFTWARE OR THE USE OR
 * OTHER DEALINGS IN THE SOFTWARE.
 */

package org.voltdb;

import java.io.File;
import java.io.IOException;
import java.util.concurrent.atomic.AtomicReference;

import junit.framework.TestCase;

import org.voltdb.TheHashinator.HashinatorConfig;
import org.voltdb.TheHashinator.HashinatorType;
import org.voltdb.benchmark.tpcc.TPCCProjectBuilder;
import org.voltdb.benchmark.tpcc.procedures.InsertNewOrder;
import org.voltdb.catalog.Catalog;
import org.voltdb.catalog.CatalogMap;
import org.voltdb.catalog.Cluster;
import org.voltdb.catalog.PlanFragment;
import org.voltdb.catalog.Procedure;
import org.voltdb.catalog.Statement;
import org.voltdb.compiler.CatalogBuilder;
import org.voltdb.compiler.DeploymentBuilder;
import org.voltdb.dtxn.DtxnConstants;
import org.voltdb.jni.ExecutionEngine;
import org.voltdb.jni.ExecutionEngineJNI;
import org.voltdb.planner.ActivePlanRepository;
import org.voltdb.utils.CatalogUtil;
import org.voltdb.utils.Encoder;
import org.voltdb.utils.MiscUtils;
import org.voltdb_testprocs.regressionsuites.multipartitionprocs.MultiSiteSelect;

public class TestTwoSitePlans extends TestCase {
    private ExecutionEngine ee1;
    private ExecutionEngine ee2;

    private Catalog catalog = null;
    private Cluster cluster = null;
    private Procedure selectProc = null;
    private Statement selectStmt = null;
    private PlanFragment selectTopFrag = null;
    private PlanFragment selectBottomFrag = null;
    private PlanFragment insertFrag = null;

    static final String JAR = "distplanningregression.jar";

    @SuppressWarnings("deprecation")
    @Override
    public void setUp() throws IOException, InterruptedException {
        VoltDB.instance().readBuildInfo("Test");
<<<<<<< HEAD

        // compile a catalog
        String testDir = BuildDirectoryUtils.getBuildDirectoryPath();
        String catalogJar = testDir + File.separator + JAR;

        TPCCProjectBuilder pb = new TPCCProjectBuilder().addDefaultSchema().addDefaultPartitioning();
        pb.catBuilder().addProcedures(MultiSiteSelect.class, InsertNewOrder.class);

        pb.compile(catalogJar, 2, 0);
=======
        CatalogBuilder cb = TPCCProjectBuilder.catalogBuilderNoProcs()
        .addProcedures(MultiSiteSelect.class, InsertNewOrder.class);
        File catalogJar = File.createTempFile(getClass().getSimpleName(), ".jar");
        catalogJar.deleteOnExit();
        assertTrue("Failed to compile catalog", cb.compile(catalogJar.getAbsolutePath()));
>>>>>>> f708143e

        // load a catalog
        byte[] bytes = MiscUtils.fileToBytes(catalogJar);
        // create the catalog (that will be passed to the ClientInterface
        catalog = CatalogUtil.deserializeCatalogFromJarFileBytes(bytes);

        // update the catalog with the data from the deployment file (WHY?)
        String pathToDeployment = new DeploymentBuilder(2).writeXMLToTempFile();
        assertTrue(CatalogUtil.compileDeploymentForTest(catalog, pathToDeployment) == null);

        cluster = catalog.getClusters().get("cluster");
        CatalogMap<Procedure> procedures = cluster.getDatabases().get("database").getProcedures();
        Procedure insertProc = procedures.get("InsertNewOrder");
        assert(insertProc != null);
        selectProc = procedures.get("MultiSiteSelect");
        assert(selectProc != null);

        // Each EE needs its own thread for correct initialization.
        final AtomicReference<ExecutionEngine> site1Reference = new AtomicReference<ExecutionEngine>();
        final byte configBytes[] = LegacyHashinator.getConfigureBytes(2);
        Thread site1Thread = new Thread() {
            @Override
            public void run() {
                site1Reference.set(
                        new ExecutionEngineJNI(
                                cluster.getRelativeIndex(),
                                1,
                                0,
                                0,
                                "",
                                100,
                                new HashinatorConfig(HashinatorType.LEGACY, configBytes, 0, 0)));
            }
        };
        site1Thread.start();
        site1Thread.join();

        final AtomicReference<ExecutionEngine> site2Reference = new AtomicReference<ExecutionEngine>();
        Thread site2Thread = new Thread() {
            @Override
            public void run() {
                site2Reference.set(
                        new ExecutionEngineJNI(
                                cluster.getRelativeIndex(),
                                2,
                                1,
                                0,
                                "",
                                100,
                                new HashinatorConfig(HashinatorType.LEGACY, configBytes, 0, 0)));
            }
        };
        site2Thread.start();
        site2Thread.join();

        // create two EEs
        ee1 = site1Reference.get();
        ee1.loadCatalog(0, catalog.serialize());
        ee2 = site2Reference.get();
        ee2.loadCatalog(0, catalog.serialize());

        // cache some plan fragments
        selectStmt = selectProc.getStatements().get("selectAll");
        assert(selectStmt != null);
        int i = 0;
        // this kinda assumes the right order
        for (PlanFragment f : selectStmt.getFragments()) {
            if (i == 0) selectTopFrag = f;
            else selectBottomFrag = f;
            i++;
        }
        assert(selectTopFrag != null);
        assert(selectBottomFrag != null);

        if (selectTopFrag.getHasdependencies() == false) {
            PlanFragment temp = selectTopFrag;
            selectTopFrag = selectBottomFrag;
            selectBottomFrag = temp;
        }

        // get the insert frag
        Statement insertStmt = insertProc.getStatements().get("insert");
        assert(insertStmt != null);

        for (PlanFragment f : insertStmt.getFragments())
            insertFrag = f;

        // populate plan cache
        ActivePlanRepository.clear();
        ActivePlanRepository.addFragmentForTest(
                CatalogUtil.getUniqueIdForFragment(selectBottomFrag),
                Encoder.decodeBase64AndDecompressToBytes(selectBottomFrag.getPlannodetree()),
                selectStmt.getSqltext());
        ActivePlanRepository.addFragmentForTest(
                CatalogUtil.getUniqueIdForFragment(selectTopFrag),
                Encoder.decodeBase64AndDecompressToBytes(selectTopFrag.getPlannodetree()),
                selectStmt.getSqltext());
        ActivePlanRepository.addFragmentForTest(
                CatalogUtil.getUniqueIdForFragment(insertFrag),
                Encoder.decodeBase64AndDecompressToBytes(insertFrag.getPlannodetree()),
                insertStmt.getSqltext());

        // insert some data
        ParameterSet params = ParameterSet.fromArrayNoCopy(1L, 1L, 1L);

        VoltTable[] results = ee2.executePlanFragments(
                1,
                new long[] { CatalogUtil.getUniqueIdForFragment(insertFrag) },
                null,
                new ParameterSet[] { params },
                new String[] { selectStmt.getSqltext() },
                1,
                1,
                0,
                42,
                Long.MAX_VALUE);
        assert(results.length == 1);
        assert(results[0].asScalarLong() == 1L);

        params = ParameterSet.fromArrayNoCopy(2L, 2L, 2L);

        results = ee1.executePlanFragments(
                1,
                new long[] { CatalogUtil.getUniqueIdForFragment(insertFrag) },
                null,
                new ParameterSet[] { params },
                new String[] { insertStmt.getSqltext() },
                2,
                2,
                1,
                42,
                Long.MAX_VALUE);
        assert(results.length == 1);
        assert(results[0].asScalarLong() == 1L);
    }

    public void testMultiSiteSelectAll() {
        ParameterSet params = ParameterSet.emptyParameterSet();

        int outDepId = 1 | DtxnConstants.MULTIPARTITION_DEPENDENCY;
        VoltTable dependency1 = ee1.executePlanFragments(
                1,
                new long[] { CatalogUtil.getUniqueIdForFragment(selectBottomFrag) },
                null,
                new ParameterSet[] { params },
                new String[] { selectStmt.getSqltext() },
                3, 3, 2, 42, Long.MAX_VALUE)[0];
        try {
            System.out.println(dependency1.toString());
        } catch (Exception e) {
            e.printStackTrace();
        }
        assertTrue(dependency1 != null);

        VoltTable dependency2 = ee2.executePlanFragments(
                1,
                new long[] { CatalogUtil.getUniqueIdForFragment(selectBottomFrag) },
                null,
                new ParameterSet[] { params },
                new String[] { selectStmt.getSqltext() },
                3, 3, 2, 42, Long.MAX_VALUE)[0];
        try {
            System.out.println(dependency2.toString());
        } catch (Exception e) {
            e.printStackTrace();
        }
        assertTrue(dependency2 != null);

        ee1.stashDependency(outDepId, dependency1);
        ee1.stashDependency(outDepId, dependency2);

        dependency1 = ee1.executePlanFragments(
                1,
                new long[] { CatalogUtil.getUniqueIdForFragment(selectTopFrag) },
                new long[] { outDepId },
                new ParameterSet[] { params },
                new String[] { selectStmt.getSqltext() },
                3, 3, 2, 42, Long.MAX_VALUE)[0];
        try {
            System.out.println("Final Result");
            System.out.println(dependency1.toString());
        } catch (Exception e) {
            e.printStackTrace();
        }
    }
}<|MERGE_RESOLUTION|>--- conflicted
+++ resolved
@@ -68,23 +68,11 @@
     @Override
     public void setUp() throws IOException, InterruptedException {
         VoltDB.instance().readBuildInfo("Test");
-<<<<<<< HEAD
-
-        // compile a catalog
-        String testDir = BuildDirectoryUtils.getBuildDirectoryPath();
-        String catalogJar = testDir + File.separator + JAR;
-
-        TPCCProjectBuilder pb = new TPCCProjectBuilder().addDefaultSchema().addDefaultPartitioning();
-        pb.catBuilder().addProcedures(MultiSiteSelect.class, InsertNewOrder.class);
-
-        pb.compile(catalogJar, 2, 0);
-=======
         CatalogBuilder cb = TPCCProjectBuilder.catalogBuilderNoProcs()
         .addProcedures(MultiSiteSelect.class, InsertNewOrder.class);
         File catalogJar = File.createTempFile(getClass().getSimpleName(), ".jar");
         catalogJar.deleteOnExit();
         assertTrue("Failed to compile catalog", cb.compile(catalogJar.getAbsolutePath()));
->>>>>>> f708143e
 
         // load a catalog
         byte[] bytes = MiscUtils.fileToBytes(catalogJar);
