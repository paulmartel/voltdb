--- conflicted
+++ resolved
@@ -76,16 +76,10 @@
         }
 
         if (doCompile) {
-<<<<<<< HEAD
-            TPCCProjectBuilder project = TPCCProjectBuilder.defaultBuilder();
-            project.setCompilerDebugPrintStream(System.out);
-            if(!project.compile(config.m_pathToCatalog, partitions, 0)) {
-=======
             CatalogBuilder cb = TPCCProjectBuilder.defaultCatalogBuilder()
             .setCompilerDebugPrintStream(System.out)
             ;
             if( ! cb.compile(config.m_pathToCatalog)) {
->>>>>>> f708143e
                 System.out.println("Compilation failed");
                 System.exit(-1);
             }
