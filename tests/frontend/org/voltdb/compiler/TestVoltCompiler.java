--- conflicted
+++ resolved
@@ -81,9 +81,8 @@
         tjar.delete();
     }
 
-    public static VoltCompiler checkDDLErrorMessage(String jar_out,
+    public static void checkDDLErrorMessage(VoltCompiler compiler, String jar_out,
             String literalSchema, String expectedError) {
-        final VoltCompiler compiler = new VoltCompiler();
         boolean success = compileFromLiteralSchema(jar_out, compiler, literalSchema);
         if (expectedError == null) {
             assertTrue("Expected no compilation errors but got these:\n" +
@@ -95,6 +94,12 @@
                         feedbackToString(compiler.m_errors));
             }
         }
+    }
+
+    public static VoltCompiler checkDDLErrorMessage(String jar_out,
+            String literalSchema, String expectedError) {
+        final VoltCompiler compiler = new VoltCompiler();
+        checkDDLErrorMessage(compiler, jar_out, literalSchema, expectedError);
         return compiler;
     }
 
@@ -336,24 +341,13 @@
         String pathToDeployment = db.writeXMLToTempFile();
         File jarFile = null;
         try {
-<<<<<<< HEAD
             jarFile = cb.compileToTempJar();
             assertNotNull("Catalog failed to compile", jarFile);
             final Catalog cat =
                     VoltCompilerUtils.deserializeCatalogFromCatalogJarfile(jarFile.getAbsolutePath());
             CatalogUtil.compileDeploymentForTest(cat, pathToDeployment);
-            Connector connector = CatalogUtil.getDatabase(cat).getConnectors().get("0");
-=======
-            boolean success = project.compile("/tmp/exportsettingstest.jar");
-            assertTrue(success);
-            final String catalogContents =
-                VoltCompilerUtils.readFileFromJarfile("/tmp/exportsettingstest.jar", "catalog.txt");
-            final Catalog cat = new Catalog();
-            cat.execute(catalogContents);
-
-            Connector connector = cat.getClusters().get("cluster").getDatabases().
-                get("database").getConnectors().get(Constants.DEFAULT_EXPORT_CONNECTOR_NAME);
->>>>>>> fd2cbbd6
+            Connector connector = CatalogUtil.getDatabase(cat).getConnectors()
+                    .get(Constants.DEFAULT_EXPORT_CONNECTOR_NAME);
             assertFalse(connector.getEnabled());
         } finally {
             if (jarFile != null) {
@@ -364,7 +358,10 @@
 
     // test that Export configuration is insensitive to the case of the table name
     public void testExportTableCase() throws IOException {
-<<<<<<< HEAD
+        if (!MiscUtils.isPro()) {
+            return; // not supported in community
+        }
+
         CatalogBuilder cb = new CatalogBuilder()
         .addSchema(TestVoltCompiler.class.getResource("ExportTester-ddl.sql"))
         .addStmtProcedure("Dummy", "insert into a values (?, ?, ?);", "a.a_id", 0)
@@ -386,33 +383,8 @@
             final Catalog cat =
                     VoltCompilerUtils.deserializeCatalogFromCatalogJarfile(jarFile.getAbsolutePath());
             CatalogUtil.compileDeploymentForTest(cat, pathToDeployment);
-            Connector connector = CatalogUtil.getDatabase(cat).getConnectors().get("0");
-=======
-        if (!MiscUtils.isPro()) { return; } // not supported in community
-
-        final VoltProjectBuilder project = new VoltProjectBuilder();
-        project.addSchema(TestVoltCompiler.class.getResource("ExportTester-ddl.sql"));
-        project.addStmtProcedure("Dummy", "insert into a values (?, ?, ?);",
-                                "a.a_id: 0");
-        project.addPartitionInfo("A", "A_ID");
-        project.addPartitionInfo("B", "B_ID");
-        project.addPartitionInfo("e", "e_id");
-        project.addPartitionInfo("f", "f_id");
-        project.addExport(true /* enabled */);
-        project.setTableAsExportOnly("A"); // uppercase DDL, uppercase export
-        project.setTableAsExportOnly("b"); // uppercase DDL, lowercase export
-        project.setTableAsExportOnly("E"); // lowercase DDL, uppercase export
-        project.setTableAsExportOnly("f"); // lowercase DDL, lowercase export
-        try {
-            assertTrue(project.compile("/tmp/exportsettingstest.jar"));
-            final String catalogContents =
-                VoltCompilerUtils.readFileFromJarfile("/tmp/exportsettingstest.jar", "catalog.txt");
-            final Catalog cat = new Catalog();
-            cat.execute(catalogContents);
-            CatalogUtil.compileDeployment(cat, project.getPathToDeployment(), false);
-            Connector connector = cat.getClusters().get("cluster").getDatabases().
-                get("database").getConnectors().get(Constants.DEFAULT_EXPORT_CONNECTOR_NAME);
->>>>>>> fd2cbbd6
+            Connector connector = CatalogUtil.getDatabase(cat)
+                    .getConnectors().get(Constants.DEFAULT_EXPORT_CONNECTOR_NAME);
             assertTrue(connector.getEnabled());
             // Assert that all tables exist in the connector section of catalog
             assertNotNull(connector.getTableinfo().getIgnoreCase("a"));
@@ -802,8 +774,7 @@
 
             void test(String ddl, String expectedError) {
                 final String schema = String.format("%s;\n%s;", baseDDL, ddl);
-                boolean success = compileDDL(schema, compiler);
-                checkCompilerErrorMessages(expectedError, compiler, success);
+                checkDDLErrorMessage(compiler, testout_jar, schema, expectedError);
             }
         }
         Tester tester = new Tester();
@@ -1305,7 +1276,7 @@
         VoltCompiler compiler = validateDefinedTables(
                 "create table t(id integer not null, num integer not null);\n" +
                 "create index idx_t_idnum_a on t(num,id);\n" +
-                "create index idx_t_idnum_b on t(id,num);\n"
+                "create index idx_t_idnum_b on t(id,num);\n" +
                 "", "t");
         assertFalse(compiler.hasErrorsOrWarnings());
     }
@@ -1657,16 +1628,13 @@
         checkDDLErrorMessage(ddl, "Materialized view \"MY_VIEW\" with LIMIT or OFFSET clause is not supported.");
 
         ddl = "create table t(id integer not null, num integer);\n" +
-<<<<<<< HEAD
+                "create view my_view as select num, count(*) from t group by num offset 10;" +
+        "";
+        checkDDLErrorMessage(ddl, "Materialized view \"MY_VIEW\" with LIMIT or OFFSET clause is not supported.");
+
+        ddl = "create table t(id integer not null, num integer);\n" +
                 "create view my_view as select num, count(*) from t group by num having count(*) > 3;\n" +
                 "";
-=======
-                "create view my_view as select num, count(*) from t group by num offset 10;";
-        checkDDLErrorMessage(ddl, "Materialized view \"MY_VIEW\" with LIMIT or OFFSET clause is not supported.");
-
-        ddl = "create table t(id integer not null, num integer);\n" +
-                "create view my_view as select num, count(*) from t group by num having count(*) > 3;";
->>>>>>> fd2cbbd6
         checkDDLErrorMessage(ddl, "Materialized view \"MY_VIEW\" with HAVING clause is not supported.");
     }
 
@@ -2210,16 +2178,6 @@
         checkDDLErrorMessage(
                 "CREATE TABLE PKEY_INTEGER ( PKEY INTEGER NOT NULL, DESCR VARCHAR(128), PRIMARY KEY (PKEY) );" +
                 "PARTITION TABLE PKEY_INTEGER ON COLUMN PKEY;" +
-<<<<<<< HEAD
-                "CREATE PROCEDURE org.kanamuri.Foo AS DELETE FROM PKEY_INTEGER;" +
-                "PARTITION PROCEDURE Foo ON TABLE PKEY_INTEGER COLUMN PKEY;"
-                , "PartitionInfo specifies invalid parameter index for procedure: org.kanamuri.Foo");
-
-        checkDDLErrorMessage(
-                "CREATE TABLE PKEY_INTEGER ( PKEY INTEGER NOT NULL, DESCR VARCHAR(128), PRIMARY KEY (PKEY) );" +
-                "PARTITION TABLE PKEY_INTEGER ON COLUMN PKEY;" +
-=======
->>>>>>> fd2cbbd6
                 "CREATE PROCEDURE 7Foo AS DELETE FROM PKEY_INTEGER WHERE PKEY = ?;" +
                 "PARTITION PROCEDURE 7Foo ON TABLE PKEY_INTEGER COLUMN PKEY;"
                 , "Unknown indentifier in DDL: \""+
@@ -2350,13 +2308,7 @@
                 "    }\n" +
                 "### LANGUAGE KROOVY;\n" +
                 "PARTITION PROCEDURE Foo ON TABLE PKEY_INTEGER COLUMN PKEY;"
-<<<<<<< HEAD
-                , "### LANGUAGE KROOVY\", expected syntax: \"CREATE PROCEDURE [ALLOW");
-=======
-                );
-        expectedError = "Language \"KROOVY\" is not a supported";
-        assertTrue(isFeedbackPresent(expectedError, fbs));
->>>>>>> fd2cbbd6
+                , "Language \"KROOVY\" is not a supported");
     }
 
     public void testValidGroovyProcedureDDL() throws Exception {
@@ -2945,16 +2897,9 @@
 
     public void testDDLStmtProcNameWithDots() throws Exception
     {
-        final File ddlFile = VoltProjectBuilder.writeStringToTempFile(StringUtils.join(new String[] {
-            "create table books (cash integer default 23 not null, title varchar(10) default 'foo', PRIMARY KEY(cash));",
-            "create procedure a.Foo as select * from books;"
-        }, "\n"));
-
-        final VoltCompiler compiler = new VoltCompiler();
-        assertFalse("Compile with dotted proc name should fail",
-                    compiler.compileFromDDL(testout_jar, ddlFile.getPath()));
-        assertTrue("Compile with dotted proc name did not have the expected error message",
-                   isFeedbackPresent("Invalid procedure name", compiler.m_errors));
+        badDDLAgainstSimpleSchema("Invalid procedure name",
+                "create procedure a.Foo as select * from books;"
+                );
     }
 
     private int countStringsMatching(List<String> diagnostics, String pattern) {
