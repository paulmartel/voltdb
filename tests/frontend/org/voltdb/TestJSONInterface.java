--- conflicted
+++ resolved
@@ -85,19 +85,12 @@
 import org.voltdb.client.ClientConfig;
 import org.voltdb.client.ClientFactory;
 import org.voltdb.client.ClientResponse;
-<<<<<<< HEAD
+import org.voltdb.client.ProcedureCallback;
 import org.voltdb.compiler.CatalogBuilder;
 import org.voltdb.compiler.CatalogBuilder.ProcedureInfo;
 import org.voltdb.compiler.CatalogBuilder.RoleInfo;
 import org.voltdb.compiler.DeploymentBuilder;
 import org.voltdb.compiler.DeploymentBuilder.UserInfo;
-=======
-import org.voltdb.client.ProcedureCallback;
-import org.voltdb.compiler.VoltProjectBuilder;
-import org.voltdb.compiler.VoltProjectBuilder.ProcedureInfo;
-import org.voltdb.compiler.VoltProjectBuilder.RoleInfo;
-import org.voltdb.compiler.VoltProjectBuilder.UserInfo;
->>>>>>> 701ff386
 import org.voltdb.compiler.deploymentfile.DeploymentType;
 import org.voltdb.compiler.deploymentfile.HeartbeatType;
 import org.voltdb.compiler.deploymentfile.SystemSettingsType;
@@ -197,20 +190,6 @@
         return response;
     }
 
-<<<<<<< HEAD
-    public static String getUrlOverJSON(String url, String user, String password, String scheme,
-            int expectedCode, String expectedCt) throws Exception {
-        return httpUrlOverJSON("GET", url, user, password, scheme, expectedCode, expectedCt, null);
-    }
-
-    public static String postUrlOverJSON(String url, String user, String password, String scheme,
-            int expectedCode, String expectedCt, Map<String,String> params) throws Exception {
-        return httpUrlOverJSON("POST", url, user, password, scheme, expectedCode, expectedCt, params);
-    }
-
-    public static String httpUrlOverJSON(String method, String url, String user, String password,
-            String scheme, int expectedCode, String expectedCt, Map<String,String> params) throws Exception {
-=======
     private static String getUrlOverJSON(String url, String user, String password, String scheme, int expectedCode, String expectedCt) throws Exception {
         return httpUrlOverJSON("GET", url, user, password, scheme, expectedCode, expectedCt, null);
     }
@@ -220,7 +199,6 @@
     }
 
     private static String httpUrlOverJSON(String method, String url, String user, String password, String scheme, int expectedCode, String expectedCt, Map<String,String> params) throws Exception {
->>>>>>> 701ff386
         URL jsonAPIURL = new URL(url);
 
         HttpURLConnection conn = (HttpURLConnection) jsonAPIURL.openConnection();
@@ -388,21 +366,12 @@
 
     public void testAJAXAndClientTogether() throws Exception {
         try {
-            String simpleSchema
-                    = "CREATE TABLE foo (\n"
-                    + "    bar BIGINT NOT NULL,\n"
-                    + "    PRIMARY KEY (bar)\n"
-                    + ");";
-
-            VoltProjectBuilder builder = new VoltProjectBuilder();
-            builder.addLiteralSchema(simpleSchema);
-            builder.setHTTPDPort(8095);
-            boolean success = builder.compile(Configuration.getPathToCatalogForTest("json.jar"));
-            assertTrue(success);
-
-            VoltDB.Configuration config = new VoltDB.Configuration();
-            config.m_pathToCatalog = config.setPathToCatalogForTest("json.jar");
-            config.m_pathToDeployment = builder.getPathToDeployment();
+            String simpleSchema = "CREATE TABLE foo(bar BIGINT NOT NULL, PRIMARY KEY(bar));";
+            DeploymentBuilder db = new DeploymentBuilder()
+            .setHTTPDPort(8095)
+            ;
+            Configuration config = Configuration.compile(getClass().getSimpleName(), simpleSchema, db);
+            assertNotNull("Configuration failed to compile", config);
             server = new ServerThread(config);
             server.start();
             server.waitForInitialization();
@@ -1176,10 +1145,12 @@
             server.waitForInitialization();
 
             //Get deployment
-            String jdep = getUrlOverJSON("http://localhost:8095/deployment", null, null, null, 200,  "application/json");
+            String jdep = getUrlOverJSON("http://localhost:8095/deployment",
+                    null, null, null, 200,  "application/json");
             assertTrue(jdep.contains("cluster"));
             //Download deployment
-            String xdep = getUrlOverJSON("http://localhost:8095/deployment/download", null, null, null, 200, "text/xml");
+            String xdep = getUrlOverJSON("http://localhost:8095/deployment/download",
+                    null, null, null, 200, "text/xml");
             assertTrue(xdep.contains("<deployment>"));
             assertTrue(xdep.contains("</deployment>"));
         } finally {
@@ -1193,45 +1164,37 @@
 
     public void testUpdateDeployment() throws Exception {
         try {
-            String simpleSchema
-                    = "CREATE TABLE foo (\n"
-                    + "    bar BIGINT NOT NULL,\n"
-                    + "    PRIMARY KEY (bar)\n"
-                    + ");";
-
-            File schemaFile = VoltProjectBuilder.writeStringToTempFile(simpleSchema);
-            String schemaPath = schemaFile.getPath();
-            schemaPath = URLEncoder.encode(schemaPath, "UTF-8");
-
-            VoltProjectBuilder builder = new VoltProjectBuilder();
-            builder.addSchema(schemaPath);
-            builder.addPartitionInfo("foo", "bar");
-            builder.addProcedures(DelayProc.class);
-            builder.setHTTPDPort(8095);
-            boolean success = builder.compile(Configuration.getPathToCatalogForTest("json.jar"));
-            assertTrue(success);
-
-            VoltDB.Configuration config = new VoltDB.Configuration();
-            config.m_pathToCatalog = config.setPathToCatalogForTest("json.jar");
-            config.m_pathToDeployment = builder.getPathToDeployment();
+            CatalogBuilder cb = new CatalogBuilder(
+                    "CREATE TABLE foo(bar BIGINT NOT NULL, PRIMARY KEY(bar));\n" +
+                    "PARTITION TABLE foo ON COLUMN bar;\n")
+            .addProcedures(DelayProc.class)
+            ;
+            DeploymentBuilder db = new DeploymentBuilder()
+            .setHTTPDPort(8095)
+            ;
+            Configuration config = Configuration.compile(getClass().getSimpleName(), cb, db);
             server = new ServerThread(config);
             server.start();
             server.waitForInitialization();
 
             //Get deployment
-            String jdep = getUrlOverJSON("http://localhost:8095/deployment", null, null, null, 200,  "application/json");
+            String jdep = getUrlOverJSON("http://localhost:8095/deployment",
+                    null, null, null, 200,  "application/json");
             assertTrue(jdep.contains("cluster"));
             //POST deployment with no content
-            String pdep = postUrlOverJSON("http://localhost:8095/deployment/", null, null, null, 200, "application/json", null);
+            String pdep = postUrlOverJSON("http://localhost:8095/deployment/",
+                    null, null, null, 200, "application/json", null);
             assertTrue(pdep.contains("Failed"));
             Map<String,String> params = new HashMap<>();
             params.put("deployment", jdep);
-            pdep = postUrlOverJSON("http://localhost:8095/deployment/", null, null, null, 200, "application/json", params);
+            pdep = postUrlOverJSON("http://localhost:8095/deployment/",
+                    null, null, null, 200, "application/json", params);
             assertTrue(pdep.contains("Deployment Updated"));
 
             //POST deployment in admin mode
             params.put("admin", "true");
-            pdep = postUrlOverJSON("http://localhost:8095/deployment/", null, null, null, 200, "application/json", params);
+            pdep = postUrlOverJSON("http://localhost:8095/deployment/",
+                    null, null, null, 200, "application/json", params);
             assertTrue(pdep.contains("Deployment Updated"));
 
             ObjectMapper mapper = new ObjectMapper();
@@ -1250,7 +1213,8 @@
             pdep = postUrlOverJSON("http://localhost:8095/deployment/", null, null, null, 200, "application/json", params);
             System.out.println("POST result is: " + pdep);
             assertTrue(pdep.contains("Deployment Updated"));
-            jdep = getUrlOverJSON("http://localhost:8095/deployment", null, null, null, 200,  "application/json");
+            jdep = getUrlOverJSON("http://localhost:8095/deployment",
+                    null, null, null, 200,  "application/json");
             assertTrue(jdep.contains("cluster"));
             deptype = mapper.readValue(jdep, DeploymentType.class);
             int nto = deptype.getHeartbeat().getTimeout();
@@ -1273,10 +1237,12 @@
             deptype.setSystemsettings(ss);
             ndeptype = mapper.writeValueAsString(deptype);
             params.put("deployment", ndeptype);
-            pdep = postUrlOverJSON("http://localhost:8095/deployment/", null, null, null, 200, "application/json", params);
+            pdep = postUrlOverJSON("http://localhost:8095/deployment/",
+                    null, null, null, 200, "application/json", params);
             System.out.println("POST result is: " + pdep);
             assertTrue(pdep.contains("Deployment Updated"));
-            jdep = getUrlOverJSON("http://localhost:8095/deployment", null, null, null, 200,  "application/json");
+            jdep = getUrlOverJSON("http://localhost:8095/deployment",
+                    null, null, null, 200,  "application/json");
             assertTrue(jdep.contains("cluster"));
             deptype = mapper.readValue(jdep, DeploymentType.class);
             nto = deptype.getSystemsettings().getQuery().getTimeout();
@@ -1287,10 +1253,12 @@
             deptype.setSystemsettings(ss);
             ndeptype = mapper.writeValueAsString(deptype);
             params.put("deployment", ndeptype);
-            pdep = postUrlOverJSON("http://localhost:8095/deployment/", null, null, null, 200, "application/json", params);
+            pdep = postUrlOverJSON("http://localhost:8095/deployment/",
+                    null, null, null, 200, "application/json", params);
             System.out.println("POST result is: " + pdep);
             assertTrue(pdep.contains("Deployment Updated"));
-            jdep = getUrlOverJSON("http://localhost:8095/deployment", null, null, null, 200,  "application/json");
+            jdep = getUrlOverJSON("http://localhost:8095/deployment",
+                    null, null, null, 200,  "application/json");
             assertTrue(jdep.contains("cluster"));
             deptype = mapper.readValue(jdep, DeploymentType.class);
             nto = deptype.getSystemsettings().getQuery().getTimeout();
@@ -1331,20 +1299,30 @@
             server.waitForInitialization();
 
             //Get deployment bad user
-            String dep = getUrlOverJSON("http://localhost:8095/deployment/?User=" + "user1&" + "Hashedpassword=d033e22ae348aeb5660fc2140aec35850c4da997", null, null, null, 200, "application/json");
+            String dep = getUrlOverJSON(
+                    "http://localhost:8095/deployment/?User=" + "user1&" + "Hashedpassword=d033e22ae348aeb5660fc2140aec35850c4da997",
+                    null, null, null, 200, "application/json");
             assertTrue(dep.contains("Permission denied"));
             //good user
-            dep = getUrlOverJSON("http://localhost:8095/deployment/?User=" + "user2&" + "Hashedpassword=d033e22ae348aeb5660fc2140aec35850c4da997", null, null, null, 200, "application/json");
+            dep = getUrlOverJSON(
+                    "http://localhost:8095/deployment/?User=" + "user2&" + "Hashedpassword=d033e22ae348aeb5660fc2140aec35850c4da997",
+                    null, null, null, 200, "application/json");
             assertTrue(dep.contains("cluster"));
             //Download deployment bad user
-            dep = getUrlOverJSON("http://localhost:8095/deployment/download?User=" + "user1&" + "Hashedpassword=d033e22ae348aeb5660fc2140aec35850c4da997", null, null, null, 200, "application/json");
+            dep = getUrlOverJSON(
+                    "http://localhost:8095/deployment/download?User=" + "user1&" + "Hashedpassword=d033e22ae348aeb5660fc2140aec35850c4da997",
+                    null, null, null, 200, "application/json");
             assertTrue(dep.contains("Permission denied"));
             //good user
-            dep = getUrlOverJSON("http://localhost:8095/deployment/download?User=" + "user2&" + "Hashedpassword=d033e22ae348aeb5660fc2140aec35850c4da997", null, null, null, 200, "text/xml");
+            dep = getUrlOverJSON(
+                    "http://localhost:8095/deployment/download?User=" + "user2&" + "Hashedpassword=d033e22ae348aeb5660fc2140aec35850c4da997",
+                    null, null, null, 200, "text/xml");
             assertTrue(dep.contains("<deployment>"));
             assertTrue(dep.contains("</deployment>"));
             //get with jsonp
-            dep = getUrlOverJSON("http://localhost:8095/deployment/?User=" + "user2&" + "Hashedpassword=d033e22ae348aeb5660fc2140aec35850c4da997&jsonp=jackson5", null, null, null, 200, "application/json");
+            dep = getUrlOverJSON(
+                    "http://localhost:8095/deployment/?User=" + "user2&" + "Hashedpassword=d033e22ae348aeb5660fc2140aec35850c4da997&jsonp=jackson5",
+                    null, null, null, 200, "application/json");
             assertTrue(dep.contains("cluster"));
             assertTrue(dep.contains("jackson5"));
             assertTrue(dep.matches("^jackson5(.*)"));
@@ -1382,16 +1360,20 @@
             server.waitForInitialization();
 
             //Get deployment bad user
-            String dep = getUrlOverJSON("http://localhost:8095/deployment/", "user1", "admin", "hashed", 200, "application/json");
+            String dep = getUrlOverJSON("http://localhost:8095/deployment/",
+                    "user1", "admin", "hashed", 200, "application/json");
             assertTrue(dep.contains("Permission denied"));
             //good user
-            dep = getUrlOverJSON("http://localhost:8095/deployment/", "user2", "admin", "hashed", 200, "application/json");
+            dep = getUrlOverJSON("http://localhost:8095/deployment/",
+                    "user2", "admin", "hashed", 200, "application/json");
             assertTrue(dep.contains("cluster"));
             //Download deployment bad user
-            dep = getUrlOverJSON("http://localhost:8095/deployment/download", "user1", "admin", "hashed", 200, "application/json");
+            dep = getUrlOverJSON("http://localhost:8095/deployment/download",
+                    "user1", "admin", "hashed", 200, "application/json");
             assertTrue(dep.contains("Permission denied"));
             //good user
-            dep = getUrlOverJSON("http://localhost:8095/deployment/download", "user2", "admin", "hashed", 200, "text/xml");
+            dep = getUrlOverJSON("http://localhost:8095/deployment/download",
+                    "user2", "admin", "hashed", 200, "text/xml");
             assertTrue(dep.contains("<deployment>"));
             assertTrue(dep.contains("</deployment>"));
         } finally {
@@ -1430,16 +1412,20 @@
             server.waitForInitialization();
 
             //Get deployment bad user
-            String dep = getUrlOverJSON("http://localhost:8095/deployment/", "user1", "admin", "basic", 200, "application/json");
+            String dep = getUrlOverJSON("http://localhost:8095/deployment/",
+                    "user1", "admin", "basic", 200, "application/json");
             assertTrue(dep.contains("Permission denied"));
             //good user
-            dep = getUrlOverJSON("http://localhost:8095/deployment/", "user2", "admin", "basic", 200, "application/json");
+            dep = getUrlOverJSON("http://localhost:8095/deployment/",
+                    "user2", "admin", "basic", 200, "application/json");
             assertTrue(dep.contains("cluster"));
             //Download deployment bad user
-            dep = getUrlOverJSON("http://localhost:8095/deployment/download", "user1", "admin", "basic", 200, "application/json");
+            dep = getUrlOverJSON("http://localhost:8095/deployment/download",
+                    "user1", "admin", "basic", 200, "application/json");
             assertTrue(dep.contains("Permission denied"));
             //good user
-            dep = getUrlOverJSON("http://localhost:8095/deployment/download", "user2", "admin", "basic", 200, "text/xml");
+            dep = getUrlOverJSON("http://localhost:8095/deployment/download",
+                    "user2", "admin", "basic", 200, "text/xml");
             assertTrue(dep.contains("<deployment>"));
             assertTrue(dep.contains("</deployment>"));
         } finally {
@@ -1473,7 +1459,8 @@
             server.waitForInitialization();
 
             //Get profile
-            String dep = getUrlOverJSON("http://localhost:8095/profile", null, null, null, 200, "application/json");
+            String dep = getUrlOverJSON("http://localhost:8095/profile",
+                    null, null, null, 200, "application/json");
             assertTrue(dep.contains("\"user\""));
             assertTrue(dep.contains("\"permissions\""));
         } finally {
