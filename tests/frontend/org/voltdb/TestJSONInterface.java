/* This file is part of VoltDB.
 * Copyright (C) 2008-2015 VoltDB Inc.
 *
 * Permission is hereby granted, free of charge, to any person obtaining
 * a copy of this software and associated documentation files (the
 * "Software"), to deal in the Software without restriction, including
 * without limitation the rights to use, copy, modify, merge, publish,
 * distribute, sublicense, and/or sell copies of the Software, and to
 * permit persons to whom the Software is furnished to do so, subject to
 * the following conditions:
 *
 * The above copyright notice and this permission notice shall be
 * included in all copies or substantial portions of the Software.
 *
 * THE SOFTWARE IS PROVIDED "AS IS", WITHOUT WARRANTY OF ANY KIND,
 * EXPRESS OR IMPLIED, INCLUDING BUT NOT LIMITED TO THE WARRANTIES OF
 * MERCHANTABILITY, FITNESS FOR A PARTICULAR PURPOSE AND NONINFRINGEMENT.
 * IN NO EVENT SHALL THE AUTHORS BE LIABLE FOR ANY CLAIM, DAMAGES OR
 * OTHER LIABILITY, WHETHER IN AN ACTION OF CONTRACT, TORT OR OTHERWISE,
 * ARISING FROM, OUT OF OR IN CONNECTION WITH THE SOFTWARE OR THE USE OR
 * OTHER DEALINGS IN THE SOFTWARE.
 */
/*
 Copyright (c) 2008 Twilio, Inc.

 Permission is hereby granted, free of charge, to any person
 obtaining a copy of this software and associated documentation
 files (the "Software"), to deal in the Software without
 restriction, including without limitation the rights to use,
 copy, modify, merge, publish, distribute, sublicense, and/or sell
 copies of the Software, and to permit persons to whom the
 Software is furnished to do so, subject to the following
 conditions:

 The above copyright notice and this permission notice shall be
 included in all copies or substantial portions of the Software.

 THE SOFTWARE IS PROVIDED "AS IS", WITHOUT WARRANTY OF ANY KIND,
 EXPRESS OR IMPLIED, INCLUDING BUT NOT LIMITED TO THE WARRANTIES
 OF MERCHANTABILITY, FITNESS FOR A PARTICULAR PURPOSE AND
 NONINFRINGEMENT. IN NO EVENT SHALL THE AUTHORS OR COPYRIGHT
 HOLDERS BE LIABLE FOR ANY CLAIM, DAMAGES OR OTHER LIABILITY,
 WHETHER IN AN ACTION OF CONTRACT, TORT OR OTHERWISE, ARISING
 FROM, OUT OF OR IN CONNECTION WITH THE SOFTWARE OR THE USE OR
 OTHER DEALINGS IN THE SOFTWARE.
 */
/*
 * What's up with the Twilio stuff? They have MIT licensed
 * REST clients in lots of languages, even Java. It's not a
 * direct copy/paste, but this code borrows heavily from what
 * they did in a few ways.
 * Thanks Twilio!
 */
package org.voltdb;

import java.io.BufferedReader;
import java.io.File;
import java.io.IOException;
import java.io.InputStreamReader;
import java.io.OutputStream;
import java.io.OutputStreamWriter;
import java.io.UnsupportedEncodingException;
import java.math.BigDecimal;
import java.net.HttpURLConnection;
import java.net.URL;
import java.net.URLEncoder;
import java.security.MessageDigest;
import java.security.NoSuchAlgorithmException;
import java.util.HashMap;
import java.util.Map;
import java.util.Map.Entry;
import java.util.concurrent.ExecutorService;
import java.util.concurrent.TimeUnit;
import java.util.concurrent.atomic.AtomicLong;

import junit.framework.TestCase;

import org.codehaus.jackson.map.ObjectMapper;
import org.json_voltpatches.JSONArray;
import org.json_voltpatches.JSONException;
import org.json_voltpatches.JSONObject;
import org.voltcore.utils.CoreUtils;
import org.voltdb.VoltDB.Configuration;
import org.voltdb.client.Client;
import org.voltdb.client.ClientConfig;
import org.voltdb.client.ClientFactory;
import org.voltdb.client.ClientResponse;
import org.voltdb.client.ProcedureCallback;
import org.voltdb.compiler.CatalogBuilder;
import org.voltdb.compiler.CatalogBuilder.ProcedureInfo;
import org.voltdb.compiler.CatalogBuilder.RoleInfo;
import org.voltdb.compiler.DeploymentBuilder;
import org.voltdb.compiler.DeploymentBuilder.UserInfo;
import org.voltdb.compiler.deploymentfile.DeploymentType;
import org.voltdb.compiler.deploymentfile.HeartbeatType;
import org.voltdb.compiler.deploymentfile.SystemSettingsType;
import org.voltdb.compiler.deploymentfile.SystemSettingsType.Query;
import org.voltdb.compiler.deploymentfile.UsersType;
import org.voltdb.compiler.procedures.CrazyBlahProc;
import org.voltdb.compiler.procedures.DelayProc;
import org.voltdb.compiler.procedures.SelectStarHelloWorld;
import org.voltdb.types.TimestampType;
import org.voltdb.utils.Base64;
import org.voltdb.utils.Encoder;
import org.voltdb.utils.MiscUtils;

public class TestJSONInterface extends TestCase {

    ServerThread server;
    Client client;

    static class Response {

        public byte status = 0;
        public String statusString = null;
        public byte appStatus = Byte.MIN_VALUE;
        public String appStatusString = null;
        public VoltTable[] results = new VoltTable[0];
        public String exception = null;
    }

    static String japaneseTestVarStrings = "Procedure=Insert&Parameters=" +
            "%5B%22%5Cu3053%5Cu3093%5Cu306b%5Cu3061%5Cu306f%22%2C%22%5Cu4e16%5Cu754c%22%2C%22Japanese%22%5D";

    static String getHTTPVarString(Map<String, String> params) throws UnsupportedEncodingException {
        String s = "";
        for (Entry<String, String> e : params.entrySet()) {
            String encodedValue = URLEncoder.encode(e.getValue(), "UTF-8");
            s += "&" + e.getKey() + "=" + encodedValue;
        }
        s = s.substring(1);
        return s;
    }

    public static String callProcOverJSONRaw(String varString, int expectedCode) throws Exception {
        URL jsonAPIURL = new URL("http://localhost:8095/api/1.0/");

        HttpURLConnection conn = (HttpURLConnection) jsonAPIURL.openConnection();
        conn.setRequestMethod("POST");
        conn.setDoOutput(true);
        conn.connect();

        OutputStreamWriter out = new OutputStreamWriter(conn.getOutputStream());
        out.write(varString);
        out.flush();
        out.close();
        out = null;
        conn.getOutputStream().close();

        BufferedReader in = null;
        try {
            if (conn.getInputStream() != null) {
                in = new BufferedReader(
                        new InputStreamReader(
                                conn.getInputStream(), "UTF-8"));
            }
        } catch (IOException e) {
            if (conn.getErrorStream() != null) {
                in = new BufferedReader(
                        new InputStreamReader(
                                conn.getErrorStream(), "UTF-8"));
            }
        }
        if (in == null) {
            throw new Exception("Unable to read response from server");
        }

        StringBuilder decodedString = new StringBuilder();
        String line;
        while ((line = in.readLine()) != null) {
            decodedString.append(line);
        }
        in.close();
        in = null;
        // get result code
        int responseCode = conn.getResponseCode();

        String response = decodedString.toString();

        assertEquals(expectedCode, responseCode);

        try {
            conn.getInputStream().close();
            conn.disconnect();
        } // ignore closing problems here
        catch (Exception e) {
        }
        conn = null;

        //System.err.println(response);
        return response;
    }

    private static String getUrlOverJSON(String url, String user, String password, String scheme, int expectedCode, String expectedCt) throws Exception {
        return httpUrlOverJSON("GET", url, user, password, scheme, expectedCode, expectedCt, null);
    }

    private static String postUrlOverJSON(String url, String user, String password, String scheme, int expectedCode, String expectedCt, Map<String,String> params) throws Exception {
        return httpUrlOverJSON("POST", url, user, password, scheme, expectedCode, expectedCt, params);
    }

    private static String putUrlOverJSON(String url, String user, String password, String scheme, int expectedCode, String expectedCt, Map<String,String> params) throws Exception {
        return httpUrlOverJSON("PUT", url, user, password, scheme, expectedCode, expectedCt, params);
    }

    private static String deleteUrlOverJSON(String url, String user, String password, String scheme, int expectedCode, String expectedCt) throws Exception {
        return httpUrlOverJSON("DELETE", url, user, password, scheme, expectedCode, expectedCt, null);
    }

    private static String httpUrlOverJSON(String method, String url, String user, String password, String scheme, int expectedCode, String expectedCt, Map<String,String> params) throws Exception {
        URL jsonAPIURL = new URL(url);

        HttpURLConnection conn = (HttpURLConnection) jsonAPIURL.openConnection();
        conn.setRequestMethod(method);
        conn.setDoOutput(true);
        conn.setRequestProperty("Content-Type", "application/x-www-form-urlencoded");
        if (user != null && password != null) {
            if (scheme.equalsIgnoreCase("hashed")) {
                MessageDigest md = MessageDigest.getInstance("SHA-1");
                byte hashedPasswordBytes[] = md.digest(password.getBytes("UTF-8"));
                String h = user + ":" + Encoder.hexEncode(hashedPasswordBytes);
                conn.setRequestProperty("Authorization", "Hashed " + h);
            } else if (scheme.equalsIgnoreCase("basic")) {
                conn.setRequestProperty("Authorization", "Basic " + new String(Base64.encodeToString(
                        new String(user + ":" + password).getBytes(), false)));
            }
        }
        conn.connect();
        byte andbyte[] = String.valueOf('&').getBytes();
        if (params != null && params.size() > 0) {
            OutputStream os = conn.getOutputStream();
            for (String key : params.keySet()) {
                os.write(key.getBytes());
                if (params.get(key) != null) {
                    String b = "=" + params.get(key);
                    os.write(b.getBytes());
                }
                os.write(andbyte);
            }
        }

        BufferedReader in = null;
        try {
            if (conn.getInputStream() != null) {
                in = new BufferedReader(
                        new InputStreamReader(
                                conn.getInputStream(), "UTF-8"));
            }
        } catch (IOException e) {
            if (conn.getErrorStream() != null) {
                in = new BufferedReader(
                        new InputStreamReader(
                                conn.getErrorStream(), "UTF-8"));
            }
        }
        if (in == null) {
            throw new Exception("Unable to read response from server");
        }
        String ct = conn.getContentType();
        assertTrue(ct.contains(expectedCt));

        StringBuilder decodedString = new StringBuilder();
        String line;
        while ((line = in.readLine()) != null) {
            decodedString.append(line);
        }
        in.close();
        in = null;
        // get result code
        int responseCode = conn.getResponseCode();

        String response = decodedString.toString();

        assertEquals(expectedCode, responseCode);

        try {
            conn.getInputStream().close();
            conn.disconnect();
        } // ignore closing problems here
        catch (Exception e) {
        }
        conn = null;

        //System.err.println(response);
        return response;
    }

    public static String getHashedPasswordForHTTPVar(String password) {
        assert (password != null);

        MessageDigest md = null;
        try {
            md = MessageDigest.getInstance("SHA-1");
        } catch (NoSuchAlgorithmException e) {
            fail();
        }
        byte hashedPassword[] = null;
        try {
            hashedPassword = md.digest(password.getBytes("UTF-8"));
        } catch (UnsupportedEncodingException e) {
            throw new RuntimeException("JVM doesn't support UTF-8. Please use a supported JVM", e);
        }

        String retval = Encoder.hexEncode(hashedPassword);
        assertEquals(40, retval.length());
        return retval;
    }

    public static String callProcOverJSON(String procName, ParameterSet pset,
            String username, String password, boolean preHash) throws Exception {
        return callProcOverJSON(procName, pset, username, password, preHash, false, 200 /* HTTP_OK */);
    }

    public static String callProcOverJSON(String procName, ParameterSet pset,
            String username, String password, boolean preHash, boolean admin) throws Exception {
        return callProcOverJSON(procName, pset, username, password, preHash, admin, 200 /* HTTP_OK */);
    }

    public static String callProcOverJSON(String procName, ParameterSet pset,
            String username, String password, boolean preHash, boolean admin, int expectedCode)
                    throws Exception {
        // Call insert
        String paramsInJSON = pset.toJSONString();
        //System.out.println(paramsInJSON);
        HashMap<String, String> params = new HashMap<String, String>();
        params.put("Procedure", procName);
        params.put("Parameters", paramsInJSON);
        if (username != null) {
            params.put("User", username);
        }
        if (password != null) {
            if (preHash) {
                params.put("Hashedpassword", getHashedPasswordForHTTPVar(password));
            } else {
                params.put("Password", password);
            }
        }
        if (admin) {
            params.put("admin", "true");
        }

        String varString = getHTTPVarString(params);

        varString = getHTTPVarString(params);

        return callProcOverJSONRaw(varString, expectedCode);
    }

    public static Response responseFromJSON(String jsonStr) throws JSONException, IOException {
        Response response = new Response();
        JSONObject jsonObj = new JSONObject(jsonStr);
        JSONArray resultsJson = jsonObj.getJSONArray("results");
        response.results = new VoltTable[resultsJson.length()];
        for (int i = 0; i < response.results.length; i++) {
            JSONObject tableJson = resultsJson.getJSONObject(i);
            response.results[i] = VoltTable.fromJSONObject(tableJson);
        }
        if (jsonObj.isNull("status") == false) {
            response.status = (byte) jsonObj.getInt("status");
        }
        if (jsonObj.isNull("appstatus") == false) {
            response.appStatus = (byte) jsonObj.getInt("appstatus");
        }
        if (jsonObj.isNull("statusstring") == false) {
            response.statusString = jsonObj.getString("statusstring");
        }
        if (jsonObj.isNull("appstatusstring") == false) {
            response.appStatusString = jsonObj.getString("appstatusstring");
        }
        if (jsonObj.isNull("exception") == false) {
            response.exception = jsonObj.getString("exception");
        }

        return response;
    }

    public void testAJAXAndClientTogether() throws Exception {
        try {
            String simpleSchema = "CREATE TABLE foo(bar BIGINT NOT NULL, PRIMARY KEY(bar));";
            DeploymentBuilder db = new DeploymentBuilder()
            .setHTTPDPort(8095)
            ;
            Configuration config = Configuration.compile(getClass().getSimpleName(), simpleSchema, db);
            assertNotNull("Configuration failed to compile", config);
            server = new ServerThread(config);
            server.start();
            server.waitForInitialization();

            client = ClientFactory.createClient(new ClientConfig());
            client.createConnection("localhost");

            final AtomicLong fcnt = new AtomicLong(0);
            final AtomicLong scnt = new AtomicLong(0);
            final AtomicLong cfcnt = new AtomicLong(0);
            final AtomicLong cscnt = new AtomicLong(0);
            final int jsonRunnerCount = 50;
            final int clientRunnerCount = 50;
            final ParameterSet pset = ParameterSet.fromArrayNoCopy("select count(*) from foo");
            String responseJSON = callProcOverJSON("@AdHoc", pset, null, null, false);
            Response r = responseFromJSON(responseJSON);
            assertEquals(ClientResponse.SUCCESS, r.status);
            //Do replicated table read.
            class JSONRunner implements Runnable {

                @Override
                public void run() {
                    try {
                        String rresponseJSON = callProcOverJSON("@AdHoc", pset, null, null, false);
                        System.out.println("Response: " + rresponseJSON);
                        Response rr = responseFromJSON(rresponseJSON);
                        assertEquals(ClientResponse.SUCCESS, rr.status);
                        scnt.incrementAndGet();
                    } catch (Exception ex) {
                        fcnt.incrementAndGet();
                        ex.printStackTrace();
                    }
                }

            }

            //Do replicated table read.
            class ClientRunner implements Runnable {

                class Callback implements ProcedureCallback {

                    @Override
                    public void clientCallback(ClientResponse clientResponse) throws Exception {
                        if (clientResponse.getStatus() == ClientResponse.SUCCESS) {
                            cscnt.incrementAndGet();
                        } else {
                            System.out.println("Client failed: " + clientResponse.getStatusString());
                            cfcnt.incrementAndGet();
                        }
                    }

                }
                @Override
                public void run() {
                    try {
                        if (!client.callProcedure(new Callback(), "@AdHoc", "SELECT count(*) from foo")) {
                            cfcnt.decrementAndGet();
                        }
                    } catch (Exception ex) {
                        fcnt.incrementAndGet();
                        ex.printStackTrace();
                    }
                }

            }

            //Start runners
            ExecutorService es = CoreUtils.getBoundedSingleThreadExecutor("runners", jsonRunnerCount);
            for (int i = 0; i < jsonRunnerCount; i++) {
                es.submit(new JSONRunner());
            }
            ExecutorService ces = CoreUtils.getBoundedSingleThreadExecutor("crunners", clientRunnerCount);
            for (int i = 0; i < clientRunnerCount; i++) {
                ces.submit(new ClientRunner());
            }

            es.shutdown();
            es.awaitTermination(1, TimeUnit.DAYS);
            assertEquals(jsonRunnerCount, scnt.get());
            ces.shutdown();
            ces.awaitTermination(1, TimeUnit.DAYS);
            client.drain();
            assertEquals(clientRunnerCount, cscnt.get());
            responseJSON = callProcOverJSON("@AdHoc", pset, null, null, false);
            r = responseFromJSON(responseJSON);
            assertEquals(ClientResponse.SUCCESS, r.status);
            //Make sure we are still good.
            ClientResponse resp = client.callProcedure("@AdHoc", "SELECT count(*) from foo");
            assertEquals(ClientResponse.SUCCESS, resp.getStatus());
        } finally {
            if (server != null) {
                server.shutdown();
                server.join();
            }
            server = null;
            if (client != null) {
                client.close();
            }
        }
    }


    public void testAdminMode() throws Exception {
        try {
            CatalogBuilder cb = new CatalogBuilder(
                    "create table blah (" +
                    "ival bigint default 23 not null, " +
                    "sval varchar(200) default 'foo', " +
                    "dateval timestamp, " +
                    "fval float, " +
                    "decval decimal, " +
                    "PRIMARY KEY(ival));\n" +
                    "PARTITION TABLE blah ON COLUMN ival;\n" +
                    "")
            .addStmtProcedure("Insert", "insert into blah values (?,?,?,?,?);")
            .addProcedures(CrazyBlahProc.class)
            ;
            DeploymentBuilder db = new DeploymentBuilder()
            .setHTTPDPort(8095)
            .useCustomAdmin(21213, true)
            ;
            Configuration config = Configuration.compile(getClass().getSimpleName(), cb, db);
            assertNotNull("Configuration failed to compile", config);
            server = new ServerThread(config);
            server.start();
            server.waitForInitialization();

            ParameterSet pset;
            String responseJSON;
            Response response;

            // Call insert on admin port
            pset = ParameterSet.fromArrayNoCopy(1, "hello",
                    new TimestampType(System.currentTimeMillis()), 5.0, "5.0");
            responseJSON = callProcOverJSON("Insert", pset, null, null, false, true);
            System.out.println(responseJSON);
            response = responseFromJSON(responseJSON);
            assertTrue(response.status == ClientResponse.SUCCESS);

            // Call insert on closed client port and expect failure
            pset = ParameterSet.fromArrayNoCopy(2, "hello",
                    new TimestampType(System.currentTimeMillis()), 5.0, "5.0");
            responseJSON = callProcOverJSON("Insert", pset, null, null, false, false);
            System.out.println(responseJSON);
            response = responseFromJSON(responseJSON);
            assertTrue(response.status == ClientResponse.SERVER_UNAVAILABLE);

            // open client port
            pset = ParameterSet.emptyParameterSet();
            responseJSON = callProcOverJSON("@Resume", pset, null, null, false, true);
            System.out.println(responseJSON);
            response = responseFromJSON(responseJSON);
            assertTrue(response.status == ClientResponse.SUCCESS);

            // call insert on open client port
            pset = ParameterSet.fromArrayNoCopy(2, "hello",
                    new TimestampType(System.currentTimeMillis()), 5.0, "5.0");
            responseJSON = callProcOverJSON("Insert", pset, null, null, false, false);
            System.out.println(responseJSON);
            response = responseFromJSON(responseJSON);
            assertTrue(response.status == ClientResponse.SUCCESS);

            // call insert on admin port again (now that both ports are open)
            pset = ParameterSet.fromArrayNoCopy(3, "hello",
                    new TimestampType(System.currentTimeMillis()), 5.0, "5.0");
            responseJSON = callProcOverJSON("Insert", pset, null, null, false, true);
            System.out.println(responseJSON);
            response = responseFromJSON(responseJSON);
            assertTrue(response.status == ClientResponse.SUCCESS);

            // put the system in admin mode
            pset = ParameterSet.emptyParameterSet();
            responseJSON = callProcOverJSON("@Pause", pset, null, null, false, true);
            System.out.println(responseJSON);
            response = responseFromJSON(responseJSON);
            assertTrue(response.status == ClientResponse.SUCCESS);

            // Call insert on admin port
            pset = ParameterSet.fromArrayNoCopy(4, "hello",
                    new TimestampType(System.currentTimeMillis()), 5.0, "5.0");
            responseJSON = callProcOverJSON("Insert", pset, null, null, false, true);
            System.out.println(responseJSON);
            response = responseFromJSON(responseJSON);
            assertTrue(response.status == ClientResponse.SUCCESS);

            // Call insert on closed client port and expect failure
            pset = ParameterSet.fromArrayNoCopy(5, "hello"
                    , new TimestampType(System.currentTimeMillis()), 5.0, "5.0");
            responseJSON = callProcOverJSON("Insert", pset, null, null, false, false);
            System.out.println(responseJSON);
            response = responseFromJSON(responseJSON);
            assertTrue(response.status == ClientResponse.SERVER_UNAVAILABLE);
        } finally {
            if (server != null) {
                server.shutdown();
                server.join();
            }
            server = null;
        }
    }

    public void testSimple() throws Exception {
        try {
            CatalogBuilder cb = new CatalogBuilder(
                    "create table blah (" +
                    "ival bigint default 23 not null, " +
                    "sval varchar(200) default 'foo', " +
                    "dateval timestamp, " +
                    "fval float, " +
                    "decval decimal, " +
                    "PRIMARY KEY(ival));\n" +
                    "PARTITION TABLE blah ON COLUMN ival;" +
                    "")
            .addStmtProcedure("Insert", "insert into blah values (?,?,?,?,?);")
            .addProcedures(CrazyBlahProc.class);
            ;
            DeploymentBuilder db = new DeploymentBuilder()
            .setHTTPDPort(8095).useCustomAdmin(21213, false);
            ;
            Configuration config = Configuration.compile(getClass().getSimpleName(), cb, db);
            assertNotNull("Configuration failed to compile", config);
            server = new ServerThread(config);
            server.start();
            server.waitForInitialization();

            ParameterSet pset;
            String responseJSON;
            Response response;

            // Call insert
            pset = ParameterSet.fromArrayNoCopy(1, "hello",
                    new TimestampType(System.currentTimeMillis()), 5.0, "5.0");
            responseJSON = callProcOverJSON("Insert", pset, null, null, false);
            System.out.println(responseJSON);
            response = responseFromJSON(responseJSON);
            assertTrue(response.status == ClientResponse.SUCCESS);

            // Call insert again (with failure expected)
            responseJSON = callProcOverJSON("Insert", pset, null, null, false);
            System.out.println(responseJSON);
            response = responseFromJSON(responseJSON);
            assertTrue(response.status != ClientResponse.SUCCESS);

            // Call proc with complex params
            pset = ParameterSet.fromArrayNoCopy(1,
                    5,
                    new double[]{1.5, 6.0, 4},
                    new VoltTable(new VoltTable.ColumnInfo("foo", VoltType.BIGINT)),
                    new BigDecimal(5),
                    new BigDecimal[]{},
                    new TimestampType(System.currentTimeMillis()));

            responseJSON = callProcOverJSON("CrazyBlahProc", pset, null, null, false);
            System.out.println(responseJSON);
            response = responseFromJSON(responseJSON);
            assertEquals(ClientResponse.SUCCESS, response.status);

            // check the JSON itself makes sense
            JSONObject jsonObj = new JSONObject(responseJSON);
            JSONArray results = jsonObj.getJSONArray("results");
            assertEquals(4, response.results.length);
            JSONObject table = results.getJSONObject(0);
            JSONArray data = table.getJSONArray("data");
            assertEquals(1, data.length());
            JSONArray row = data.getJSONArray(0);
            assertEquals(1, row.length());
            long value = row.getLong(0);
            assertEquals(1, value);

            // try to pass a string as a date
            java.sql.Timestamp ts = new java.sql.Timestamp(System.currentTimeMillis());
            ts.setNanos(123456000);
            pset = ParameterSet.fromArrayNoCopy(1,
                    5,
                    new double[]{1.5, 6.0, 4},
                    new VoltTable(new VoltTable.ColumnInfo("foo", VoltType.BIGINT)),
                    new BigDecimal(5),
                    new BigDecimal[]{},
                    ts.toString());

            responseJSON = callProcOverJSON("CrazyBlahProc", pset, null, null, false);
            System.out.println(responseJSON);
            response = responseFromJSON(responseJSON);
            assertEquals(ClientResponse.SUCCESS, response.status);
            response.results[3].advanceRow();
            System.out.println(response.results[3].getTimestampAsTimestamp(0).getTime());
            assertEquals(123456, response.results[3].getTimestampAsTimestamp(0).getTime() % 1000000);

            // now try a null short value sent as a int  (param expects short)
            pset = ParameterSet.fromArrayNoCopy(1,
                    VoltType.NULL_SMALLINT,
                    new double[]{1.5, 6.0, 4},
                    new VoltTable(new VoltTable.ColumnInfo("foo", VoltType.BIGINT)),
                    new BigDecimal(5),
                    new BigDecimal[]{},
                    new TimestampType(System.currentTimeMillis()));

            responseJSON = callProcOverJSON("CrazyBlahProc", pset, null, null, false);
            System.out.println(responseJSON);
            response = responseFromJSON(responseJSON);
            assertFalse(response.status == ClientResponse.SUCCESS);

            // now try an out of range long value (param expects short)
            pset = ParameterSet.fromArrayNoCopy(1,
                    Long.MAX_VALUE - 100,
                    new double[]{1.5, 6.0, 4},
                    new VoltTable(new VoltTable.ColumnInfo("foo", VoltType.BIGINT)),
                    new BigDecimal(5),
                    new BigDecimal[]{},
                    new TimestampType(System.currentTimeMillis()));

            responseJSON = callProcOverJSON("CrazyBlahProc", pset, null, null, false);
            System.out.println(responseJSON);
            response = responseFromJSON(responseJSON);
            assertFalse(response.status == ClientResponse.SUCCESS);

            // now try bigdecimal with small value
            pset = ParameterSet.fromArrayNoCopy(1,
                    4,
                    new double[]{1.5, 6.0, 4},
                    new VoltTable(new VoltTable.ColumnInfo("foo", VoltType.BIGINT)),
                    5,
                    new BigDecimal[]{},
                    new TimestampType(System.currentTimeMillis()));

            responseJSON = callProcOverJSON("CrazyBlahProc", pset, null, null, false);
            System.out.println(responseJSON);
            response = responseFromJSON(responseJSON);
            System.out.println(response.statusString);
            assertEquals(ClientResponse.SUCCESS, response.status);

            // now try null
            pset = ParameterSet.fromArrayNoCopy(1,
                    4,
                    new double[]{1.5, 6.0, 4},
                    new VoltTable(new VoltTable.ColumnInfo("foo", VoltType.BIGINT)),
                    5,
                    new BigDecimal[]{},
                    null);

            responseJSON = callProcOverJSON("CrazyBlahProc", pset, null, null, false);
            System.out.println(responseJSON);
            response = responseFromJSON(responseJSON);
            System.out.println(response.statusString);
            assertEquals(ClientResponse.SUCCESS, response.status);

            // now try jsonp
            responseJSON = callProcOverJSONRaw(
                    "Procedure=@Statistics&Parameters=[TABLE]&jsonp=fooBar", 200);
            System.out.println(responseJSON);
            assertTrue(responseJSON.startsWith("fooBar("));

            // now try adhoc
            pset = ParameterSet.fromArrayNoCopy("select * from blah");
            responseJSON = callProcOverJSON("@AdHoc", pset, null, null, false);
            System.out.println(responseJSON);
            response = responseFromJSON(responseJSON);
            System.out.println(response.statusString);
            assertEquals(ClientResponse.SUCCESS, response.status);

            // now try adhoc insert with a huge bigint
            pset = ParameterSet.fromArrayNoCopy(
                    "insert into blah values (974599638818488300, NULL, NULL, NULL, NULL);");
            responseJSON = callProcOverJSON("@AdHoc", pset, null, null, false);
            System.out.println(responseJSON);
            response = responseFromJSON(responseJSON);
            System.out.println(response.statusString);
            assertEquals(ClientResponse.SUCCESS, response.status);

            pset = ParameterSet.fromArrayNoCopy("select * from blah where ival = 974599638818488300;");
            responseJSON = callProcOverJSON("@AdHoc", pset, null, null, false);
            System.out.println(responseJSON);
            response = responseFromJSON(responseJSON);
            System.out.println(response.statusString);
            assertEquals(ClientResponse.SUCCESS, response.status);
            assertEquals(1, response.results.length);
            assertEquals(1, response.results[0].getRowCount());

            // Call @AdHoc with zero parameters
            pset = ParameterSet.emptyParameterSet();
            responseJSON = callProcOverJSON("@AdHoc", pset, null, null, false);
            assertTrue(responseJSON.contains(
                    "Adhoc system procedure requires at least the query parameter."));

            // Call @AdHoc with many parameters (more than 2)
            pset = ParameterSet.fromArrayNoCopy("select * from blah", "foo", "bar");
            responseJSON = callProcOverJSON("@AdHoc", pset, null, null, false);
<<<<<<< HEAD
            assertTrue(responseJSON.contains(
                    "Unable to execute adhoc sql statement(s): Too many actual arguments were passed for the parameters in the sql statement(s): (2 vs. 0)"));
=======
            assertTrue(responseJSON.contains("Incorrect number of parameters passed: expected 0, passed 2"));
>>>>>>> fd2cbbd6

        } finally {
            if (server != null) {
                server.shutdown();
                server.join();
            }
            server = null;
        }
    }

    public void testJapaneseNastiness() throws Exception {
        try {
            CatalogBuilder cb = new CatalogBuilder(
                    "CREATE TABLE HELLOWORLD (\n" +
                    "    HELLO VARCHAR(15),\n" +
                    "    WORLD VARCHAR(15),\n" +
                    "    DIALECT VARCHAR(15) NOT NULL,\n" +
                    "    PRIMARY KEY (DIALECT)\n" +
                    ");\n" +
                    "PARTITION TABLE HELLOWORLD ON COLUMN DIALECT;\n" +
                    "")
            .addStmtProcedure("Insert", "insert into HELLOWORLD values (?,?,?);")
            .addStmtProcedure("Select", "select * from HELLOWORLD;")
            .addProcedures(SelectStarHelloWorld.class)
            ;
            DeploymentBuilder db = new DeploymentBuilder()
            .setHTTPDPort(8095);
            ;
            Configuration config = Configuration.compile(getClass().getSimpleName(), cb, db);
            assertNotNull("Configuration failed to compile", config);
            server = new ServerThread(config);
            server.start();
            server.waitForInitialization();

            String response = callProcOverJSONRaw(japaneseTestVarStrings, 200);
            Response r = responseFromJSON(response);
            assertEquals(1, r.status);

        // If this line doesn't compile, right click the file in the package explorer.
            // Select the properties menu. Set the text file encoding to UTF-8.
            char[] test1 = {'こ', 'ん', 'に', 'ち', 'は'};
            String test2 = new String(test1);

            ParameterSet pset = ParameterSet.emptyParameterSet();
            response = callProcOverJSON("Select", pset, null, null, false);
            System.out.println(response);
            System.out.println(test2);
            r = responseFromJSON(response);
            assertEquals(1, r.status);

            response = callProcOverJSON("SelectStarHelloWorld", pset, null, null, false);
            r = responseFromJSON(response);
            assertEquals(1, r.status);
            assertTrue(response.contains(test2));
        } finally {
            if (server != null) {
                server.shutdown();
                server.join();
            }
            server = null;
        }
    }

    public void testJSONAuth() throws Exception {
        try {
            final String role = "foo";
            // create 20 users, only the first one has an interesting user/pass
            UserInfo[] ui = new UserInfo[15];
            ui[0] = new UserInfo("ry@nlikesthe", "y@nkees", role);
            for (int i = 1; i < ui.length; i++) {
                ui[i] = new UserInfo("USER" + String.valueOf(i), "PASS" + String.valueOf(i), role);
            }
            CatalogBuilder cb = new CatalogBuilder(
                    "CREATE TABLE HELLOWORLD (\n" +
                    "    HELLO VARCHAR(15),\n" +
                    "    WORLD VARCHAR(20),\n" +
                    "    DIALECT VARCHAR(15) NOT NULL,\n" +
                    "    PRIMARY KEY (DIALECT)\n" +
                    ");\n" +
                    "PARTITION TABLE HELLOWORLD ON COLUMN DIALECT;\n" +
                    "")
            .addRoles(new RoleInfo(role, true, false, true, true, false, false))
            .addProcedures(
                    new ProcedureInfo("Insert", "insert into HELLOWORLD values (?,?,?);"),
                    new ProcedureInfo("Select", "select * from HELLOWORLD;"))
            ;
            DeploymentBuilder db = new DeploymentBuilder()
            .setHTTPDPort(8095)
            .setSecurityEnabled(true, true)
            .addUsers(ui)
            ;
            Configuration config = Configuration.compile(getClass().getSimpleName(), cb, db);
            assertNotNull("Configuration failed to compile", config);
            server = new ServerThread(config);
            server.start();
            server.waitForInitialization();

            ParameterSet pset;

            String uname;
            String upasswd;
            // test good auths
            for (UserInfo u : ui) {
                uname = u.getName();
                upasswd = u.getPassword();
                pset = ParameterSet.fromArrayNoCopy(uname, upasswd, uname);
                String response = callProcOverJSON("Insert", pset, uname, upasswd, true);
                Response r = responseFromJSON(response);
                assertEquals(ClientResponse.SUCCESS, r.status);
            }
            // test re-using auths
            for (UserInfo u : ui) {
                uname = u.getName();
                upasswd = u.getPassword();
                pset = ParameterSet.fromArrayNoCopy(uname + "-X", upasswd + "-X", uname + "-X");
                String response = callProcOverJSON("Insert", pset, uname, upasswd, false);
                Response r = responseFromJSON(response);
                assertEquals(ClientResponse.SUCCESS, r.status);
            }

            // test bad auth
            uname = ui[0].getName();
            upasswd = ui[0].getPassword();
            pset = ParameterSet.fromArrayNoCopy(uname + "-X1", upasswd + "-X1", uname + "-X1");
            String response = callProcOverJSON("Insert", pset, uname, "ick", true);
            Response r = responseFromJSON(response);
            assertEquals(ClientResponse.UNEXPECTED_FAILURE, r.status);
            response = callProcOverJSON("Insert", pset, uname, "ick", false);
            r = responseFromJSON(response);
            assertEquals(ClientResponse.UNEXPECTED_FAILURE, r.status);

            // test malformed auth (too short hash)
            pset = ParameterSet.fromArrayNoCopy(uname + "-X2", upasswd + "-X2", uname + "-X2");
            String paramsInJSON = pset.toJSONString();
            HashMap<String, String> params = new HashMap<String, String>();
            params.put("Procedure", "Insert");
            params.put("Parameters", paramsInJSON);
            params.put("User", uname);
            params.put("Password", Encoder.hexEncode(new byte[]{1, 2, 3}));
            String varString = getHTTPVarString(params);
            response = callProcOverJSONRaw(varString, 200);
            r = responseFromJSON(response);
            assertEquals(ClientResponse.UNEXPECTED_FAILURE, r.status);

            // test malformed auth (gibberish password, but good length)
            pset = ParameterSet.fromArrayNoCopy(uname + "-X3", upasswd + "-X3", uname + "-X3");
            paramsInJSON = pset.toJSONString();
            params = new HashMap<String, String>();
            params.put("Procedure", "Insert");
            params.put("Parameters", paramsInJSON);
            params.put("User", uname);
            params.put("Password", "abcdefghiabcdefghiabcdefghiabcdefghi");
            varString = getHTTPVarString(params);
            response = callProcOverJSONRaw(varString, 200);
            r = responseFromJSON(response);
            assertEquals(ClientResponse.UNEXPECTED_FAILURE, r.status);

            // the update catalog test below is for enterprise only
            if (VoltDB.instance().getConfig().m_isEnterprise == false) {
                return;
            }

            // ENG-963 below here
            // create same 15 users, hack the last 14 passwords
            ui = new UserInfo[15];
            ui[0] = new UserInfo("ry@nlikesthe", "y@nkees", new String[]{"foo"});
            for (int i = 1; i < ui.length; i++) {
                ui[i] = new UserInfo("USER" + String.valueOf(i),
                        "welcomehackers" + String.valueOf(i),
                        new String[]{"foo"});
            }

            // do enough to get a new deployment file
            DeploymentBuilder db2 = new DeploymentBuilder()
            .setHTTPDPort(8095)
            .setSecurityEnabled(true, true)
            .addUsers(ui)
            ;
            Configuration config2 = Configuration.compile(getClass().getSimpleName(), cb, db2);
            assertNotNull("Configuration failed to compile", config);

            pset = ParameterSet.fromArrayNoCopy(Encoder.hexEncode(MiscUtils.fileToBytes(new File(config.m_pathToCatalog))),
                    new String(MiscUtils.fileToBytes(new File(config2.m_pathToDeployment)), "UTF-8"));
            response = callProcOverJSON("@UpdateApplicationCatalog", pset,
                    ui[0].getName(), ui[0].getPassword(), true);
            r = responseFromJSON(response);
            assertEquals(ClientResponse.SUCCESS, r.status);

            // retest the good auths above
            for (UserInfo user : ui) {
                ParameterSet ps = ParameterSet.fromArrayNoCopy(user.getName() + "-X3", user.getPassword() + "-X3", user.getName() + "-X3");
                String respstr = callProcOverJSON("Insert", ps, user.getName(), user.getPassword(), false);
                Response resp = responseFromJSON(respstr);
                assertEquals(ClientResponse.SUCCESS, resp.status);
            }
        } finally {
            if (server != null) {
                server.shutdown();
                server.join();
            }
            server = null;
        }
    }

    public void testJSONDisabled() throws Exception {
        try {
            CatalogBuilder cb = new CatalogBuilder(
                    "CREATE TABLE HELLOWORLD (\n" +
                    "    HELLO VARCHAR(15),\n" +
                    "    WORLD VARCHAR(15),\n" +
                    "    DIALECT VARCHAR(15) NOT NULL,\n" +
                    "    PRIMARY KEY (DIALECT)\n" +
                    ");\n" +
                    "PARTITION TABLE HELLOWORLD ON COLUMN DIALECT;\n" +
                    "")
            .addStmtProcedure("Insert", "insert into HELLOWORLD values (?,?,?);");
            ;
            DeploymentBuilder db = new DeploymentBuilder()
            .setHTTPDPort(8095)
            .setJSONAPIEnabled(false);
            ;
            Configuration config = Configuration.compile(getClass().getSimpleName(), cb, db);
            assertNotNull("Configuration failed to compile", config);
            server = new ServerThread(config);
            server.start();
            server.waitForInitialization();

            // test not enabled
            ParameterSet pset = ParameterSet.fromArrayNoCopy("foo", "bar", "foobar");
            try {
                callProcOverJSON("Insert", pset, null, null, false, false, 403); // HTTP_FORBIDDEN
            } catch (Exception e) {
                // make sure failed due to permissions on http
                assertTrue(e.getMessage().contains("403"));
            }
        } finally {
            if (server != null) {
                server.shutdown();
                server.join();
            }
            server = null;
        }
    }

    public void testLongProc() throws Exception {
        try {
            CatalogBuilder cb = new CatalogBuilder(
                    "CREATE TABLE foo (\n" +
                    "    bar BIGINT NOT NULL,\n" +
                    "    PRIMARY KEY (bar)\n" +
                    ");" +
                    "PARTITION TABLE foo ON COLUMN bar;\n" +
                    "")
            .addProcedures(DelayProc.class);
            ;
            DeploymentBuilder db = new DeploymentBuilder()
            .setHTTPDPort(8095);
            ;
            Configuration config = Configuration.compile(getClass().getSimpleName(), cb, db);
            assertNotNull("Configuration failed to compile", config);
            server = new ServerThread(config);
            server.start();
            server.waitForInitialization();

            ParameterSet pset = ParameterSet.fromArrayNoCopy(30000);
            String response = callProcOverJSON("DelayProc", pset, null, null, false);
            Response r = responseFromJSON(response);
            assertEquals(ClientResponse.SUCCESS, r.status);
        } finally {
            if (server != null) {
                server.shutdown();
                server.join();
            }
            server = null;
        }
    }

    public void testLongQuerySTring() throws Exception {
        try {
            String simpleSchema
                    = "CREATE TABLE foo (\n"
                    + "    bar BIGINT NOT NULL,\n"
                    + "    PRIMARY KEY (bar)\n"
                    + ");";

            VoltProjectBuilder builder = new VoltProjectBuilder();
            builder.addLiteralSchema(simpleSchema);
            builder.addPartitionInfo("foo", "bar");
            builder.addProcedures(DelayProc.class);
            builder.setHTTPDPort(8095);
            boolean success = builder.compile(Configuration.getPathToCatalogForTest("json.jar"));
            assertTrue(success);

            VoltDB.Configuration config = new VoltDB.Configuration();
            config.m_pathToCatalog = config.setPathToCatalogForTest("json.jar");
            config.m_pathToDeployment = builder.getPathToDeployment();
            server = new ServerThread(config);
            server.start();
            server.waitForInitialization();

            //create a large query string
            final StringBuilder b = new StringBuilder();
            b.append("Procedure=@Statistics&Parameters=[TABLE]&jsonpxx=");
            for (int i = 0; i < 450000; i++) {
                b.append(i);
            }
            //call multiple times.
            for (int i = 0; i < 500; i++) {
                String response = callProcOverJSONRaw(b.toString(), 200);
                System.out.println(response);
                Response r = responseFromJSON(response);
                assertEquals(ClientResponse.UNEXPECTED_FAILURE, r.status);
                //make sure good queries can still work.
                ParameterSet pset = ParameterSet.fromArrayNoCopy("select * from foo");
                String responseJSON = callProcOverJSON("@AdHoc", pset, null, null, false);
                System.out.println(responseJSON);
                r = responseFromJSON(responseJSON);
                System.out.println(r.statusString);
                assertEquals(ClientResponse.SUCCESS, r.status);
            }
            //make sure good queries can still work after.
            ParameterSet pset = ParameterSet.fromArrayNoCopy("select * from foo");
            String responseJSON = callProcOverJSON("@AdHoc", pset, null, null, false);
            System.out.println(responseJSON);
            Response response = responseFromJSON(responseJSON);
            System.out.println(response.statusString);
            assertEquals(ClientResponse.SUCCESS, response.status);

        } finally {
            if (server != null) {
                server.shutdown();
                server.join();
            }
            server = null;
        }
    }

    public void testBinaryProc() throws Exception {
        try {
            CatalogBuilder cb = new CatalogBuilder(
                    "CREATE TABLE foo (\n" +
                            "    bar BIGINT NOT NULL,\n" +
                            "    b VARBINARY(256) DEFAULT NULL,\n" +
                            "    PRIMARY KEY (bar)\n" +
                            ");\n" +
                    "PARTITION TABLE foo ON COLUMN bar;\n" +
                    "")
            .addStmtProcedure("Insert", "insert into foo values (?, ?);");
            ;
            DeploymentBuilder db = new DeploymentBuilder()
            .setHTTPDPort(8095);
            ;
            Configuration config = Configuration.compile(getClass().getSimpleName(), cb, db);
            assertNotNull("Configuration failed to compile", config);
            server = new ServerThread(config);
            server.start();
            server.waitForInitialization();

            // try a good insert
            String varString = "Procedure=Insert&Parameters=[5,\"aa\"]";
            String response = callProcOverJSONRaw(varString, 200);
            System.out.println(response);
            Response r = responseFromJSON(response);
            assertEquals(ClientResponse.SUCCESS, r.status);

            // try two poorly hex-encoded inserts
            varString = "Procedure=Insert&Parameters=[6,\"aaa\"]";
            response = callProcOverJSONRaw(varString, 200);
            System.out.println(response);
            r = responseFromJSON(response);
            assertEquals(ClientResponse.GRACEFUL_FAILURE, r.status);
            varString = "Procedure=Insert&Parameters=[7,\"aaay\"]";
            response = callProcOverJSONRaw(varString, 200);
            System.out.println(response);
            r = responseFromJSON(response);
            assertEquals(ClientResponse.GRACEFUL_FAILURE, r.status);

            // try null binary inserts
            varString = "Procedure=Insert&Parameters=[8,NULL]";
            response = callProcOverJSONRaw(varString, 200);
            System.out.println(response);
            r = responseFromJSON(response);
            assertEquals(ClientResponse.SUCCESS, r.status);
        } finally {
            if (server != null) {
                server.shutdown();
                server.join();
            }
            server = null;
        }
    }

    public void testGarbageProcs() throws Exception {
        try {
            CatalogBuilder cb = new CatalogBuilder(
                    "CREATE TABLE foo (\n" +
                    "    bar BIGINT NOT NULL,\n" +
                    "    PRIMARY KEY (bar)\n" +
                    ");\n" +
                    "PARTITION TABLE foo ON COLUMN bar;\n" +
                    "")
            .addProcedures(DelayProc.class);
            ;
            DeploymentBuilder db = new DeploymentBuilder()
            .setHTTPDPort(8095);
            ;
            Configuration config = Configuration.compile(getClass().getSimpleName(), cb, db);
            assertNotNull("Configuration failed to compile", config);
            server = new ServerThread(config);
            server.start();
            server.waitForInitialization();

            callProcOverJSONRaw("http://localhost:8080/api/1.0/Tim", 404);
            callProcOverJSONRaw("http://localhost:8080/api/1.0/Tim?Procedure=foo&Parameters=[x4{]", 404);
        } finally {
            if (server != null) {
                server.shutdown();
                server.join();
            }
            server = null;
        }
    }

    public void testDeployment() throws Exception {
        try {
            CatalogBuilder cb = new CatalogBuilder(
                    "CREATE TABLE foo (\n" +
                    "    bar BIGINT NOT NULL,\n" +
                    "    PRIMARY KEY (bar)\n" +
                    ");" +
                    "PARTITION TABLE foo ON COLUMN bar;\n" +
                    "")
            .addProcedures(DelayProc.class);
            ;
            DeploymentBuilder db = new DeploymentBuilder()
            .setHTTPDPort(8095);
            ;
            Configuration config = Configuration.compile(getClass().getSimpleName(), cb, db);
            assertNotNull("Configuration failed to compile", config);
            server = new ServerThread(config);
            server.start();
            server.waitForInitialization();

            //Get deployment
            String jdep = getUrlOverJSON("http://localhost:8095/deployment",
                    null, null, null, 200,  "application/json");
            assertTrue(jdep.contains("cluster"));
            //Download deployment
            String xdep = getUrlOverJSON("http://localhost:8095/deployment/download",
                    null, null, null, 200, "text/xml");
            assertTrue(xdep.contains("<deployment>"));
            assertTrue(xdep.contains("</deployment>"));
        } finally {
            if (server != null) {
                server.shutdown();
                server.join();
            }
            server = null;
        }
    }

    public void testUpdateDeployment() throws Exception {
        try {
            CatalogBuilder cb = new CatalogBuilder(
                    "CREATE TABLE foo(bar BIGINT NOT NULL, PRIMARY KEY(bar));\n" +
                    "PARTITION TABLE foo ON COLUMN bar;\n")
            .addProcedures(DelayProc.class)
            ;
            DeploymentBuilder db = new DeploymentBuilder()
            .setHTTPDPort(8095)
            ;
            Configuration config = Configuration.compile(getClass().getSimpleName(), cb, db);
            server = new ServerThread(config);
            server.start();
            server.waitForInitialization();

            //Get deployment
            String jdep = getUrlOverJSON("http://localhost:8095/deployment",
                    null, null, null, 200,  "application/json");
            assertTrue(jdep.contains("cluster"));
            //POST deployment with no content
            String pdep = postUrlOverJSON("http://localhost:8095/deployment/",
                    null, null, null, 200, "application/json", null);
            assertTrue(pdep.contains("Failed"));
            Map<String,String> params = new HashMap<>();
            params.put("deployment", jdep);
            pdep = postUrlOverJSON("http://localhost:8095/deployment/",
                    null, null, null, 200, "application/json", params);
            assertTrue(pdep.contains("Deployment Updated"));

            //POST deployment in admin mode
            params.put("admin", "true");
            pdep = postUrlOverJSON("http://localhost:8095/deployment/",
                    null, null, null, 200, "application/json", params);
            assertTrue(pdep.contains("Deployment Updated"));

            ObjectMapper mapper = new ObjectMapper();
            DeploymentType deptype = mapper.readValue(jdep, DeploymentType.class);

            //Test change heartbeat.
            if (deptype.getHeartbeat() == null) {
                HeartbeatType hb = new HeartbeatType();
                hb.setTimeout(99);
                deptype.setHeartbeat(hb);
            } else {
                deptype.getHeartbeat().setTimeout(99);
            }
            String ndeptype = mapper.writeValueAsString(deptype);
            params.put("deployment", ndeptype);
            pdep = postUrlOverJSON("http://localhost:8095/deployment/", null, null, null, 200, "application/json", params);
            System.out.println("POST result is: " + pdep);
            assertTrue(pdep.contains("Deployment Updated"));
            jdep = getUrlOverJSON("http://localhost:8095/deployment",
                    null, null, null, 200,  "application/json");
            assertTrue(jdep.contains("cluster"));
            deptype = mapper.readValue(jdep, DeploymentType.class);
            int nto = deptype.getHeartbeat().getTimeout();
            assertEquals(99, nto);

            //Test change Query timeout
            SystemSettingsType ss = deptype.getSystemsettings();
            if (ss == null) {
                ss = new SystemSettingsType();
                deptype.setSystemsettings(ss);
            }
            Query qv = ss.getQuery();
            if (qv == null) {
                qv = new Query();
                qv.setTimeout(99);
            } else {
                qv.setTimeout(99);
            }
            ss.setQuery(qv);
            deptype.setSystemsettings(ss);
            ndeptype = mapper.writeValueAsString(deptype);
            params.put("deployment", ndeptype);
            pdep = postUrlOverJSON("http://localhost:8095/deployment/",
                    null, null, null, 200, "application/json", params);
            System.out.println("POST result is: " + pdep);
            assertTrue(pdep.contains("Deployment Updated"));
            jdep = getUrlOverJSON("http://localhost:8095/deployment",
                    null, null, null, 200,  "application/json");
            assertTrue(jdep.contains("cluster"));
            deptype = mapper.readValue(jdep, DeploymentType.class);
            nto = deptype.getSystemsettings().getQuery().getTimeout();
            assertEquals(99, nto);

            qv.setTimeout(88);
            ss.setQuery(qv);
            deptype.setSystemsettings(ss);
            ndeptype = mapper.writeValueAsString(deptype);
            params.put("deployment", ndeptype);
            pdep = postUrlOverJSON("http://localhost:8095/deployment/",
                    null, null, null, 200, "application/json", params);
            System.out.println("POST result is: " + pdep);
            assertTrue(pdep.contains("Deployment Updated"));
            jdep = getUrlOverJSON("http://localhost:8095/deployment",
                    null, null, null, 200,  "application/json");
            assertTrue(jdep.contains("cluster"));
            deptype = mapper.readValue(jdep, DeploymentType.class);
            nto = deptype.getSystemsettings().getQuery().getTimeout();
            assertEquals(88, nto);

        } finally {
            if (server != null) {
                server.shutdown();
                server.join();
            }
            server = null;
        }
    }

    public void testDeploymentSecurity() throws Exception {
        try {
            CatalogBuilder cb = new CatalogBuilder(
                    "CREATE TABLE foo (\n" +
                    "    bar BIGINT NOT NULL,\n" +
                    "    PRIMARY KEY (bar)\n" +
                    ");\n" +
                    "PARTITION TABLE foo ON COLUMN bar;\n" +
                    "")
            .addProcedures(DelayProc.class)
            ;
            DeploymentBuilder db = new DeploymentBuilder()
            .setHTTPDPort(8095)
            .setSecurityEnabled(true, false)
            // suite defines its own ADMINISTRATOR user
            .addUsers(
                    new UserInfo("user1", "admin", "user"),
                    new UserInfo("user2", "admin", "administrator"))
            ;
            Configuration config = Configuration.compile(getClass().getSimpleName(), cb, db);
            assertNotNull("Configuration failed to compile", config);
            server = new ServerThread(config);
            server.start();
            server.waitForInitialization();

            //Get deployment bad user
            String dep = getUrlOverJSON(
                    "http://localhost:8095/deployment/?User=" + "user1&" + "Hashedpassword=d033e22ae348aeb5660fc2140aec35850c4da997",
                    null, null, null, 200, "application/json");
            assertTrue(dep.contains("Permission denied"));
            //good user
            dep = getUrlOverJSON(
                    "http://localhost:8095/deployment/?User=" + "user2&" + "Hashedpassword=d033e22ae348aeb5660fc2140aec35850c4da997",
                    null, null, null, 200, "application/json");
            assertTrue(dep.contains("cluster"));
            //Download deployment bad user
            dep = getUrlOverJSON(
                    "http://localhost:8095/deployment/download?User=" + "user1&" + "Hashedpassword=d033e22ae348aeb5660fc2140aec35850c4da997",
                    null, null, null, 200, "application/json");
            assertTrue(dep.contains("Permission denied"));
            //good user
            dep = getUrlOverJSON(
                    "http://localhost:8095/deployment/download?User=" + "user2&" + "Hashedpassword=d033e22ae348aeb5660fc2140aec35850c4da997",
                    null, null, null, 200, "text/xml");
            assertTrue(dep.contains("<deployment>"));
            assertTrue(dep.contains("</deployment>"));
            //get with jsonp
            dep = getUrlOverJSON(
                    "http://localhost:8095/deployment/?User=" + "user2&" + "Hashedpassword=d033e22ae348aeb5660fc2140aec35850c4da997&jsonp=jackson5",
                    null, null, null, 200, "application/json");
            assertTrue(dep.contains("cluster"));
            assertTrue(dep.contains("jackson5"));
            assertTrue(dep.matches("^jackson5(.*)"));
        } finally {
            if (server != null) {
                server.shutdown();
                server.join();
            }
            server = null;
        }
    }

    public void testDeploymentSecurityAuthorizationHashed() throws Exception {
        try {
            CatalogBuilder cb = new CatalogBuilder(
                    "CREATE TABLE foo (\n" +
                    "    bar BIGINT NOT NULL,\n" +
                    "    PRIMARY KEY (bar)\n" +
                    ");\n" +
                    "PARTITION TABLE foo ON COLUMN bar;\n" +
                    "")
            .addProcedures(DelayProc.class)
            ;
            DeploymentBuilder db = new DeploymentBuilder()
            .setHTTPDPort(8095).setSecurityEnabled(true, false)
            // suite defines its own ADMINISTRATOR user
            .addUsers(
                    new UserInfo("user1", "admin", "user"),
                    new UserInfo("user2", "admin", "administrator"))
            ;
            Configuration config = Configuration.compile(getClass().getSimpleName(), cb, db);
            assertNotNull("Configuration failed to compile", config);
            server = new ServerThread(config);
            server.start();
            server.waitForInitialization();

            //Get deployment bad user
            String dep = getUrlOverJSON("http://localhost:8095/deployment/",
                    "user1", "admin", "hashed", 200, "application/json");
            assertTrue(dep.contains("Permission denied"));
            //good user
            dep = getUrlOverJSON("http://localhost:8095/deployment/",
                    "user2", "admin", "hashed", 200, "application/json");
            assertTrue(dep.contains("cluster"));
            //Download deployment bad user
            dep = getUrlOverJSON("http://localhost:8095/deployment/download",
                    "user1", "admin", "hashed", 200, "application/json");
            assertTrue(dep.contains("Permission denied"));
            //good user
            dep = getUrlOverJSON("http://localhost:8095/deployment/download",
                    "user2", "admin", "hashed", 200, "text/xml");
            assertTrue(dep.contains("<deployment>"));
            assertTrue(dep.contains("</deployment>"));
        } finally {
            if (server != null) {
                server.shutdown();
                server.join();
            }
            server = null;
        }
    }

    public void testDeploymentSecurityAuthorizationBasic() throws Exception {
        try {
            CatalogBuilder cb = new CatalogBuilder(
                    "CREATE TABLE foo (\n" +
                    "    bar BIGINT NOT NULL,\n" +
                    "    PRIMARY KEY (bar)\n" +
                    ");\n" +
                    "PARTITION TABLE foo ON COLUMN bar;\n" +
                    "")
            .addProcedures(DelayProc.class)
            ;
            DeploymentBuilder db = new DeploymentBuilder()
            .setHTTPDPort(8095)
            .addUsers(new UserInfo("user1", "admin", "user"),
                    new UserInfo("user2", "admin", "administrator"))

            // suite defines its own ADMINISTRATOR user
            .setSecurityEnabled(true, false)
            ;
            Configuration config = Configuration.compile(getClass().getSimpleName(), cb, db);
            assertNotNull("Configuration failed to compile", config);

            server = new ServerThread(config);
            server.start();
            server.waitForInitialization();

            //Get deployment bad user
            String dep = getUrlOverJSON("http://localhost:8095/deployment/",
                    "user1", "admin", "basic", 200, "application/json");
            assertTrue(dep.contains("Permission denied"));
            //good user
            dep = getUrlOverJSON("http://localhost:8095/deployment/",
                    "user2", "admin", "basic", 200, "application/json");
            assertTrue(dep.contains("cluster"));
            //Download deployment bad user
            dep = getUrlOverJSON("http://localhost:8095/deployment/download",
                    "user1", "admin", "basic", 200, "application/json");
            assertTrue(dep.contains("Permission denied"));
            //good user
            dep = getUrlOverJSON("http://localhost:8095/deployment/download",
                    "user2", "admin", "basic", 200, "text/xml");
            assertTrue(dep.contains("<deployment>"));
            assertTrue(dep.contains("</deployment>"));
        } finally {
            if (server != null) {
                server.shutdown();
                server.join();
            }
            server = null;
        }
    }

    public void testUsers() throws Exception {
        try {
            String simpleSchema
            = "CREATE TABLE foo (\n"
            + "    bar BIGINT NOT NULL,\n"
            + "    PRIMARY KEY (bar)\n"
            + ");";

            File schemaFile = VoltProjectBuilder.writeStringToTempFile(simpleSchema);
            String schemaPath = schemaFile.getPath();
            schemaPath = URLEncoder.encode(schemaPath, "UTF-8");

            VoltProjectBuilder builder = new VoltProjectBuilder();
            builder.addSchema(schemaPath);
            builder.addPartitionInfo("foo", "bar");
            builder.addProcedures(DelayProc.class);
            builder.setHTTPDPort(8095);
            builder.setUseDDLSchema(true);
            boolean success = builder.compile(Configuration.getPathToCatalogForTest("json.jar"));
            assertTrue(success);

            VoltDB.Configuration config = new VoltDB.Configuration();
            config.m_pathToCatalog = config.setPathToCatalogForTest("json.jar");
            config.m_pathToDeployment = builder.getPathToDeployment();
            server = new ServerThread(config);
            server.start();
            server.waitForInitialization();

            //Get users
            String json = getUrlOverJSON("http://localhost:8095/deployment/users/", null, null, null, 200,  "application/json");
            assertEquals(json, "");
            getUrlOverJSON("http://localhost:8095/deployment/users/foo", null, null, null, 404,  "application/json");

            //Put users
            ObjectMapper mapper = new ObjectMapper();
            UsersType.User user = new UsersType.User();
            user.setName("foo");
            user.setPassword("foo");
            String map = mapper.writeValueAsString(user);
            Map<String,String> params = new HashMap<>();
            params.put("user", map);
            putUrlOverJSON("http://localhost:8095/deployment/users/foo/", null, null, null, 201,  "application/json", params);

            //Get users
            json = getUrlOverJSON("http://localhost:8095/deployment/users/", null, null, null, 200,  "application/json");
            JSONArray jarray = new JSONArray(json);
            assertEquals(jarray.length(), 1);
            JSONObject jobj = jarray.getJSONObject(0);
            assertTrue(jobj.getString("id").contains("/deployment/users/foo"));
            assertTrue(jobj.getString("roles").equalsIgnoreCase("null"));

            //Post users
            user.setRoles("foo");
            map = mapper.writeValueAsString(user);
            params.put("user", map);
            postUrlOverJSON("http://localhost:8095/deployment/users/foo/", null, null, null, 200,  "application/json", params);

            //Get users
            json = getUrlOverJSON("http://localhost:8095/deployment/users/", null, null, null, 200,  "application/json");
            jarray = new JSONArray(json);
            assertEquals(jarray.length(), 1);
            jobj = jarray.getJSONObject(0);
            assertTrue(jobj.getString("roles").equals("foo"));

            //Delete users
            deleteUrlOverJSON("http://localhost:8095/deployment/users/foo/", null, null, null, 204,  "application/json");

            //Get users
            json = getUrlOverJSON("http://localhost:8095/deployment/users/", null, null, null, 200,  "application/json");
            assertEquals(json, "");
        } finally {
            if (server != null) {
                server.shutdown();
                server.join();
            }
            server = null;
        }
    }

    public void testProfile() throws Exception {
        try {
            CatalogBuilder cb = new CatalogBuilder(
                    "CREATE TABLE foo (\n" +
                    "    bar BIGINT NOT NULL,\n" +
                    "    PRIMARY KEY (bar)\n" +
                    ");" +
                    "PARTITION TABLE foo ON COLUMN bar;\n" +
                    "")
            .addProcedures(DelayProc.class)
            ;
            DeploymentBuilder db = new DeploymentBuilder()
            .setHTTPDPort(8095)
            ;
            Configuration config = Configuration.compile(getClass().getSimpleName(), cb, db);
            assertNotNull("Configuration failed to compile", config);
            server = new ServerThread(config);
            server.start();
            server.waitForInitialization();

            //Get profile
            String dep = getUrlOverJSON("http://localhost:8095/profile",
                    null, null, null, 200, "application/json");
            assertTrue(dep.contains("\"user\""));
            assertTrue(dep.contains("\"permissions\""));
        } finally {
            if (server != null) {
                server.shutdown();
                server.join();
            }
            server = null;
        }
    }
}<|MERGE_RESOLUTION|>--- conflicted
+++ resolved
@@ -769,13 +769,8 @@
             // Call @AdHoc with many parameters (more than 2)
             pset = ParameterSet.fromArrayNoCopy("select * from blah", "foo", "bar");
             responseJSON = callProcOverJSON("@AdHoc", pset, null, null, false);
-<<<<<<< HEAD
             assertTrue(responseJSON.contains(
-                    "Unable to execute adhoc sql statement(s): Too many actual arguments were passed for the parameters in the sql statement(s): (2 vs. 0)"));
-=======
-            assertTrue(responseJSON.contains("Incorrect number of parameters passed: expected 0, passed 2"));
->>>>>>> fd2cbbd6
-
+                    "Incorrect number of parameters passed: expected 0, passed 2"));
         } finally {
             if (server != null) {
                 server.shutdown();
@@ -1054,23 +1049,19 @@
 
     public void testLongQuerySTring() throws Exception {
         try {
-            String simpleSchema
-                    = "CREATE TABLE foo (\n"
-                    + "    bar BIGINT NOT NULL,\n"
-                    + "    PRIMARY KEY (bar)\n"
-                    + ");";
-
-            VoltProjectBuilder builder = new VoltProjectBuilder();
-            builder.addLiteralSchema(simpleSchema);
-            builder.addPartitionInfo("foo", "bar");
-            builder.addProcedures(DelayProc.class);
-            builder.setHTTPDPort(8095);
-            boolean success = builder.compile(Configuration.getPathToCatalogForTest("json.jar"));
-            assertTrue(success);
-
-            VoltDB.Configuration config = new VoltDB.Configuration();
-            config.m_pathToCatalog = config.setPathToCatalogForTest("json.jar");
-            config.m_pathToDeployment = builder.getPathToDeployment();
+            CatalogBuilder cb = new CatalogBuilder(
+                    "CREATE TABLE foo (\n" +
+                    "    bar BIGINT NOT NULL,\n" +
+                    "    PRIMARY KEY (bar)\n" +
+                    ");\n" +
+                    "PARTITION TABLE foo ON COLUMN bar;\n" +
+                    "")
+            .addProcedures(DelayProc.class);
+            DeploymentBuilder db = new DeploymentBuilder()
+            .setHTTPDPort(8095)
+            ;
+            Configuration config = Configuration.compile(getClass().getSimpleName(), cb, db);
+            assertNotNull("Configuration failed to compile", config);
             server = new ServerThread(config);
             server.start();
             server.waitForInitialization();
@@ -1480,7 +1471,6 @@
             ;
             Configuration config = Configuration.compile(getClass().getSimpleName(), cb, db);
             assertNotNull("Configuration failed to compile", config);
-
             server = new ServerThread(config);
             server.start();
             server.waitForInitialization();
@@ -1513,28 +1503,19 @@
 
     public void testUsers() throws Exception {
         try {
-            String simpleSchema
-            = "CREATE TABLE foo (\n"
-            + "    bar BIGINT NOT NULL,\n"
-            + "    PRIMARY KEY (bar)\n"
-            + ");";
-
-            File schemaFile = VoltProjectBuilder.writeStringToTempFile(simpleSchema);
-            String schemaPath = schemaFile.getPath();
-            schemaPath = URLEncoder.encode(schemaPath, "UTF-8");
-
-            VoltProjectBuilder builder = new VoltProjectBuilder();
-            builder.addSchema(schemaPath);
-            builder.addPartitionInfo("foo", "bar");
-            builder.addProcedures(DelayProc.class);
-            builder.setHTTPDPort(8095);
-            builder.setUseDDLSchema(true);
-            boolean success = builder.compile(Configuration.getPathToCatalogForTest("json.jar"));
-            assertTrue(success);
-
-            VoltDB.Configuration config = new VoltDB.Configuration();
-            config.m_pathToCatalog = config.setPathToCatalogForTest("json.jar");
-            config.m_pathToDeployment = builder.getPathToDeployment();
+            CatalogBuilder cb = new CatalogBuilder(
+                    "CREATE TABLE foo (\n" +
+                    "    bar BIGINT NOT NULL,\n" +
+                    "    PRIMARY KEY (bar)\n" +
+                    ");\n" +
+                    "PARTITION TABLE foo ON COLUMN bar;\n" +
+                    "")
+            .addProcedures(DelayProc.class);
+            DeploymentBuilder db = new DeploymentBuilder()
+            .setHTTPDPort(8095)
+            ;
+            Configuration config = Configuration.compile(getClass().getSimpleName(), cb, db);
+            assertNotNull("Configuration failed to compile", config);
             server = new ServerThread(config);
             server.start();
             server.waitForInitialization();
