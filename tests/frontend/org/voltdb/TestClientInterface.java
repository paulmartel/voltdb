--- conflicted
+++ resolved
@@ -213,7 +213,6 @@
         }
 
         byte[] bytes = MiscUtils.fileToBytes(cat);
-<<<<<<< HEAD
         Catalog catalog = CatalogUtil.deserializeCatalogFromJarFileBytes(bytes);
         assertNotNull(catalog);
 
@@ -227,19 +226,6 @@
 
         m_context = CatalogContext.simpleForTest(0, catalog, bytes);
         TheHashinator.initializeAsConfiguredForPartitions(3);
-=======
-        String serializedCat =
-            CatalogUtil.getSerializedCatalogStringFromJar(CatalogUtil.loadAndUpgradeCatalogFromJar(bytes).getFirst());
-        assertNotNull(serializedCat);
-        Catalog catalog = new Catalog();
-        catalog.execute(serializedCat);
-
-        String deploymentPath = builder.getPathToDeployment();
-        CatalogUtil.compileDeployment(catalog, deploymentPath, false);
-
-        m_context = new CatalogContext(0, 0, catalog, bytes, new byte[] {}, 0);
-        TheHashinator.initialize(TheHashinator.getConfiguredHashinatorClass(), TheHashinator.getConfigureBytes(3));
->>>>>>> fd2cbbd6
     }
 
     @After
