--- conflicted
+++ resolved
@@ -48,6 +48,7 @@
 import org.voltdb.catalog.TestCatalogDiffs;
 import org.voltdb.catalog.User;
 import org.voltdb.common.Constants;
+import org.voltdb.compiler.CatalogBuilder;
 import org.voltdb.compiler.VoltCompiler;
 import org.voltdb.compiler.deploymentfile.DeploymentType;
 import org.voltdb.compiler.deploymentfile.ServerExportEnum;
@@ -685,19 +686,8 @@
         VoltCompiler compiler = new VoltCompiler();
         Catalog cat = compiler.compileCatalogFromDDL(tmpDdl);
 
-<<<<<<< HEAD
         String msg = CatalogUtil.compileDeployment(cat, bad_deployment);
-        assertTrue("Deployment file failed to parse: " + msg, msg == null);
-
-        Database db = cat.getClusters().get("cluster").getDatabases().get("database");
-        org.voltdb.catalog.Connector catconn = db.getConnectors().get("0");
-        assertNotNull(catconn);
-
-        assertFalse(bad_deployment.getExport().isEnabled());
-=======
-        String msg = CatalogUtil.compileDeployment(cat, bad_deployment, false);
         assertTrue("compilation should have failed", msg.contains("Custom Export failed to configure"));
->>>>>>> fd2cbbd6
 
         //This is a good deployment with custom class that can be found
         final FileInputStream tmpGood = MiscUtils.writeStringToTempFileInputStream(withGoodCustomExport);
@@ -753,13 +743,6 @@
         assertEquals(prop.getValue(), "org.voltdb.exportclient.KafkaExportClient");
     }
 
-<<<<<<< HEAD
-        // Check RabbitMQ option
-        final FileInputStream tmpRabbitMQBuiltin = MiscUtils.writeStringToTempFileInputStream(withBuiltinRabbitMQExport);
-        DeploymentType builtin_rabbitmqdeployment = CatalogUtil.getDeployment(tmpRabbitMQBuiltin);
-        Catalog cat5 = compiler.compileCatalogFromDDL(tmpDdl);
-        msg = CatalogUtil.compileDeployment(cat5, builtin_rabbitmqdeployment);
-=======
     public void testMultiExportClientSettings() throws Exception {
         if (!MiscUtils.isPro()) { return; } // not supported in community
 
@@ -892,17 +875,16 @@
                 + "CREATE TABLE export_more_data ( id BIGINT default 0 , value BIGINT DEFAULT 0 );\n"
                 + "EXPORT TABLE export_more_data TO STREAM bar;";
 
-        final File tmpDdl = VoltProjectBuilder.writeStringToTempFile(ddl);
+        final String tmpDdl = MiscUtils.writeStringToTempFilePath(ddl);
 
         //Custom deployment with bad class export will be disabled.
-        final File tmpBad = VoltProjectBuilder.writeStringToTempFile(withBadCustomExport);
+        final String tmpBad = MiscUtils.writeStringToTempFilePath(withBadCustomExport);
         DeploymentType bad_deployment = CatalogUtil.getDeployment(new FileInputStream(tmpBad));
 
         VoltCompiler compiler = new VoltCompiler();
-        String x[] = {tmpDdl.getAbsolutePath()};
-        Catalog cat = compiler.compileCatalogFromDDL(x);
-
-        String msg = CatalogUtil.compileDeployment(cat, bad_deployment, false);
+        Catalog cat = compiler.compileCatalogFromDDL(tmpDdl);
+
+        String msg = CatalogUtil.compileDeployment(cat, bad_deployment);
         if (msg == null) {
             fail("Should not accept a deployment file containing a missing export connector class.");
         } else {
@@ -910,29 +892,29 @@
         }
 
         //This is a bad deployment with the same export stream defined multiple times
-        final File tmpBadGrp = VoltProjectBuilder.writeStringToTempFile(withBadRepeatGroup);
+        final String tmpBadGrp = MiscUtils.writeStringToTempFilePath(withBadRepeatGroup);
         DeploymentType bad_grp_deployment = CatalogUtil.getDeployment(new FileInputStream(tmpBadGrp));
 
-        Catalog cat2 = compiler.compileCatalogFromDDL(x);
-        if ((msg = CatalogUtil.compileDeployment(cat2, bad_grp_deployment, false)) == null) {
+        Catalog cat2 = compiler.compileCatalogFromDDL(tmpDdl);
+        if ((msg = CatalogUtil.compileDeployment(cat2, bad_grp_deployment)) == null) {
             fail("Should not accept a deployment file containing multiple connectors for the same stream.");
         } else {
             assertTrue(msg.contains("Multiple connectors can not be assigned to single export stream:"));
         }
 
         //This is a bad deployment with the same default export stream defined multiple times
-        final File tmpBadGrpDef = VoltProjectBuilder.writeStringToTempFile(withBadRepeatGroupDefault);
+        final String tmpBadGrpDef = MiscUtils.writeStringToTempFilePath(withBadRepeatGroupDefault);
         DeploymentType bad_grp_deployment_def = CatalogUtil.getDeployment(new FileInputStream(tmpBadGrpDef));
 
-        Catalog cat2Def = compiler.compileCatalogFromDDL(x);
-        if ((msg = CatalogUtil.compileDeployment(cat2Def, bad_grp_deployment_def, false)) == null) {
+        Catalog cat2Def = compiler.compileCatalogFromDDL(tmpDdl);
+        if ((msg = CatalogUtil.compileDeployment(cat2Def, bad_grp_deployment_def)) == null) {
             fail("Should not accept a deployment file containing multiple connectors for the same stream.");
         } else {
             assertTrue(msg.contains("Multiple connectors can not be assigned to single export stream:"));
         }
 
         //This is a bad deployment that uses both the old and new syntax
-        final File tmpBadSyntax = VoltProjectBuilder.writeStringToTempFile(withBadMixedSyntax);
+        final String tmpBadSyntax = MiscUtils.writeStringToTempFilePath(withBadMixedSyntax);
         try{
             DeploymentType bad_syntax_deployment = CatalogUtil.getDeployment(new FileInputStream(tmpBadSyntax));
             assertNull(bad_syntax_deployment);
@@ -941,12 +923,11 @@
         }
 
         // This is to test that unused connectors are ignored
-        final File tmpUnused = VoltProjectBuilder.writeStringToTempFile(withUnusedConnector);
+        final String tmpUnused = MiscUtils.writeStringToTempFilePath(withUnusedConnector);
         DeploymentType unused_deployment = CatalogUtil.getDeployment(new FileInputStream(tmpUnused));
 
-        Catalog cat3 = compiler.compileCatalogFromDDL(x);
-        msg = CatalogUtil.compileDeployment(cat3, unused_deployment, false);
->>>>>>> fd2cbbd6
+        Catalog cat3 = compiler.compileCatalogFromDDL(tmpDdl);
+        msg = CatalogUtil.compileDeployment(cat3, unused_deployment);
         assertTrue("Deployment file failed to parse: " + msg, msg == null);
 
         Database db = cat3.getClusters().get("cluster").getDatabases().get("database");
@@ -954,11 +935,11 @@
         assertNull(catconn);
 
         //This is a good deployment with custom class that can be found
-        final File tmpGood = VoltProjectBuilder.writeStringToTempFile(withGoodExport);
+        final String tmpGood = MiscUtils.writeStringToTempFilePath(withGoodExport);
         DeploymentType good_deployment = CatalogUtil.getDeployment(new FileInputStream(tmpGood));
 
-        Catalog cat4 = compiler.compileCatalogFromDDL(x);
-        msg = CatalogUtil.compileDeployment(cat4, good_deployment, false);
+        Catalog cat4 = compiler.compileCatalogFromDDL(tmpDdl);
+        msg = CatalogUtil.compileDeployment(cat4, good_deployment);
         assertTrue("Deployment file failed to parse: " + msg, msg == null);
 
         db = cat4.getClusters().get("cluster").getDatabases().get("database");
@@ -1009,15 +990,14 @@
                 "CREATE TABLE export_data ( id BIGINT default 0 , value BIGINT DEFAULT 0 );\n"
                 + "EXPORT TABLE export_data;";
 
-        final File tmpDdl = VoltProjectBuilder.writeStringToTempFile(ddl);
+        final String tmpDdl = MiscUtils.writeStringToTempFilePath(ddl);
 
         VoltCompiler compiler = new VoltCompiler();
-        String x[] = {tmpDdl.getAbsolutePath()};
-
-        Catalog cat = compiler.compileCatalogFromDDL(x);
-        final File tmpGood = VoltProjectBuilder.writeStringToTempFile(withGoodCustomExport);
+
+        Catalog cat = compiler.compileCatalogFromDDL(tmpDdl);
+        final String tmpGood = MiscUtils.writeStringToTempFilePath(withGoodCustomExport);
         DeploymentType good_deployment = CatalogUtil.getDeployment(new FileInputStream(tmpGood));
-        String msg = CatalogUtil.compileDeployment(cat, good_deployment, false);
+        String msg = CatalogUtil.compileDeployment(cat, good_deployment);
         assertTrue("Deployment file failed to parse: " + msg, msg == null);
 
         assertTrue(good_deployment.getExport().getConfiguration().get(0).isEnabled());
@@ -1025,10 +1005,10 @@
                 "org.voltdb.exportclient.NoOpTestExportClient");
         assertEquals(good_deployment.getExport().getConfiguration().get(0).getType(), ServerExportEnum.CUSTOM);
 
-        Catalog cat2 = compiler.compileCatalogFromDDL(x);
-        final File tmpFileGood = VoltProjectBuilder.writeStringToTempFile(withBadFileExport);
+        Catalog cat2 = compiler.compileCatalogFromDDL(tmpDdl);
+        final String tmpFileGood = MiscUtils.writeStringToTempFilePath(withBadFileExport);
         DeploymentType good_file_deployment = CatalogUtil.getDeployment(new FileInputStream(tmpFileGood));
-        msg = CatalogUtil.compileDeployment(cat2, good_file_deployment, false);
+        msg = CatalogUtil.compileDeployment(cat2, good_file_deployment);
         assertTrue("compilation should have failed", msg.contains("ExportToFile: must provide a filename nonce"));
 
         assertTrue(good_file_deployment.getExport().getConfiguration().get(0).isEnabled());
@@ -1209,84 +1189,84 @@
                 + "    </dr>"
                 + "</deployment>";
 
-        final File tmpInvalidMultiple = VoltProjectBuilder.writeStringToTempFile(multipleConnections);
+        final String tmpInvalidMultiple = MiscUtils.writeStringToTempFilePath(multipleConnections);
         assertNull(CatalogUtil.getDeployment(new FileInputStream(tmpInvalidMultiple)));
 
-        final File tmpLowClusterId = VoltProjectBuilder.writeStringToTempFile(clusterIdTooSmall);
+        final String tmpLowClusterId = MiscUtils.writeStringToTempFilePath(clusterIdTooSmall);
         assertNull(CatalogUtil.getDeployment(new FileInputStream(tmpLowClusterId)));
 
-        final File tmpHighClusterId = VoltProjectBuilder.writeStringToTempFile(clusterIdTooLarge);
+        final String tmpHighClusterId = MiscUtils.writeStringToTempFilePath(clusterIdTooLarge);
         assertNull(CatalogUtil.getDeployment(new FileInputStream(tmpHighClusterId)));
 
         assertTrue(catalog.getClusters().get("cluster").getDrmasterhost().isEmpty());
         assertFalse(catalog.getClusters().get("cluster").getDrproducerenabled());
         assertTrue(catalog.getClusters().get("cluster").getDrclusterid() == 0);
 
-        final File tmpDefault = VoltProjectBuilder.writeStringToTempFile(oneConnection);
+        final String tmpDefault = MiscUtils.writeStringToTempFilePath(oneConnection);
         DeploymentType valid_deployment = CatalogUtil.getDeployment(new FileInputStream(tmpDefault));
         assertNotNull(valid_deployment);
 
-        String msg = CatalogUtil.compileDeployment(catalog, valid_deployment, false);
+        String msg = CatalogUtil.compileDeployment(catalog, valid_deployment);
         assertTrue("Deployment file failed to parse", msg == null);
 
         assertEquals("master", catalog.getClusters().get("cluster").getDrmasterhost());
         assertFalse(catalog.getClusters().get("cluster").getDrproducerenabled());
         assertTrue(catalog.getClusters().get("cluster").getDrclusterid() == 1);
 
-        final File tmpEnabled = VoltProjectBuilder.writeStringToTempFile(oneEnabledConnection);
+        final String tmpEnabled = MiscUtils.writeStringToTempFilePath(oneEnabledConnection);
         DeploymentType valid_deployment_enabled = CatalogUtil.getDeployment(new FileInputStream(tmpEnabled));
         assertNotNull(valid_deployment_enabled);
 
         setUp();
-        msg = CatalogUtil.compileDeployment(catalog, valid_deployment_enabled, false);
+        msg = CatalogUtil.compileDeployment(catalog, valid_deployment_enabled);
         assertTrue("Deployment file failed to parse", msg == null);
 
         assertEquals("master", catalog.getClusters().get("cluster").getDrmasterhost());
         assertFalse(catalog.getClusters().get("cluster").getDrproducerenabled());
         assertTrue(catalog.getClusters().get("cluster").getDrclusterid() == 1);
 
-        final File tmpDisabled = VoltProjectBuilder.writeStringToTempFile(drDisabled);
+        final String tmpDisabled = MiscUtils.writeStringToTempFilePath(drDisabled);
         DeploymentType valid_deployment_disabled = CatalogUtil.getDeployment(new FileInputStream(tmpDisabled));
         assertNotNull(valid_deployment_disabled);
 
         setUp();
-        msg = CatalogUtil.compileDeployment(catalog, valid_deployment_disabled, false);
+        msg = CatalogUtil.compileDeployment(catalog, valid_deployment_disabled);
         assertTrue("Deployment file failed to parse", msg == null);
 
         assertFalse(catalog.getClusters().get("cluster").getDrmasterhost().isEmpty());
         assertFalse(catalog.getClusters().get("cluster").getDrproducerenabled());
         assertTrue(catalog.getClusters().get("cluster").getDrclusterid() == 1);
 
-        final File tmpEnabledNoConn = VoltProjectBuilder.writeStringToTempFile(drEnabledNoConnection);
+        final String tmpEnabledNoConn = MiscUtils.writeStringToTempFilePath(drEnabledNoConnection);
         DeploymentType valid_deployment_enabledNoConn = CatalogUtil.getDeployment(new FileInputStream(tmpEnabledNoConn));
         assertNotNull(valid_deployment_enabledNoConn);
 
         setUp();
-        msg = CatalogUtil.compileDeployment(catalog, valid_deployment_enabledNoConn, false);
+        msg = CatalogUtil.compileDeployment(catalog, valid_deployment_enabledNoConn);
         assertTrue("Deployment file failed to parse", msg == null);
 
         assertTrue(catalog.getClusters().get("cluster").getDrmasterhost().isEmpty());
         assertTrue(catalog.getClusters().get("cluster").getDrproducerenabled());
         assertTrue(catalog.getClusters().get("cluster").getDrclusterid() == 0);
 
-        final File tmpEnabledWithConn = VoltProjectBuilder.writeStringToTempFile(drEnabledWithEnabledConnection);
+        final String tmpEnabledWithConn = MiscUtils.writeStringToTempFilePath(drEnabledWithEnabledConnection);
         DeploymentType valid_deployment_enabledWithConn = CatalogUtil.getDeployment(new FileInputStream(tmpEnabledWithConn));
         assertNotNull(valid_deployment_enabledWithConn);
 
         setUp();
-        msg = CatalogUtil.compileDeployment(catalog, valid_deployment_enabledWithConn, false);
+        msg = CatalogUtil.compileDeployment(catalog, valid_deployment_enabledWithConn);
         assertTrue("Deployment file failed to parse", msg == null);
 
         assertEquals("master", catalog.getClusters().get("cluster").getDrmasterhost());
         assertTrue(catalog.getClusters().get("cluster").getDrproducerenabled());
         assertTrue(catalog.getClusters().get("cluster").getDrclusterid() == 1);
 
-        final File tmpEnabledWithPort = VoltProjectBuilder.writeStringToTempFile(drEnabledWithPort);
+        final String tmpEnabledWithPort = MiscUtils.writeStringToTempFilePath(drEnabledWithPort);
         DeploymentType valid_deployment_port = CatalogUtil.getDeployment(new FileInputStream(tmpEnabledWithPort));
         assertNotNull(valid_deployment_port);
 
         setUp();
-        msg = CatalogUtil.compileDeployment(catalog, valid_deployment_port, false);
+        msg = CatalogUtil.compileDeployment(catalog, valid_deployment_port);
         assertTrue("Deployment file failed to parse", msg == null);
 
         assertFalse(catalog.getClusters().get("cluster").getDrmasterhost().isEmpty());
@@ -1337,18 +1317,14 @@
 
     private void verifyDrTableSignature(boolean shouldEqual, String schemaA, String schemaB) throws IOException
     {
-        String testDir = BuildDirectoryUtils.getBuildDirectoryPath();
-        final File fileA = VoltFile.createTempFile("catA", ".jar", new File(testDir));
-        final File fileB = VoltFile.createTempFile("catB", ".jar", new File(testDir));
-
-        VoltProjectBuilder builder = new VoltProjectBuilder();
-        builder.addLiteralSchema(schemaA);
-        builder.compile(fileA.getPath());
+        CatalogBuilder cbA = new CatalogBuilder(schemaA);
+        File fileA = cbA.compileToTempJar();
+        assertNotNull("Schema failed to compile", fileA);
         Catalog catA = TestCatalogDiffs.catalogForJar(fileA.getPath());
 
-        builder = new VoltProjectBuilder();
-        builder.addLiteralSchema(schemaB);
-        builder.compile(fileB.getPath());
+        CatalogBuilder cbB = new CatalogBuilder(schemaA);
+        File fileB = cbB.compileToTempJar();
+        assertNotNull("Schema failed to compile", fileB);
         Catalog catB = TestCatalogDiffs.catalogForJar(fileB.getPath());
 
         fileA.delete();
@@ -1386,12 +1362,9 @@
     @SafeVarargs
     private final void verifyDeserializedDRTableSignature(String schema, Pair<String, String>... signatures) throws IOException
     {
-        String testDir = BuildDirectoryUtils.getBuildDirectoryPath();
-        final File file = VoltFile.createTempFile("deserializeCat", ".jar", new File(testDir));
-
-        VoltProjectBuilder builder = new VoltProjectBuilder();
-        builder.addLiteralSchema(schema);
-        builder.compile(file.getPath());
+        CatalogBuilder cb = new CatalogBuilder(schema);
+        File file = cb.compileToTempJar();
+        assertNotNull("Schema failed to compile", file);
         Catalog cat = TestCatalogDiffs.catalogForJar(file.getPath());
 
         file.delete();
