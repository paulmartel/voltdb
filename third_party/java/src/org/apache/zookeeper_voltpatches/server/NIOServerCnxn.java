/**
 * Licensed to the Apache Software Foundation (ASF) under one
 * or more contributor license agreements.  See the NOTICE file
 * distributed with this work for additional information
 * regarding copyright ownership.  The ASF licenses this file
 * to you under the Apache License, Version 2.0 (the
 * "License"); you may not use this file except in compliance
 * with the License.  You may obtain a copy of the License at
 *
 *     http://www.apache.org/licenses/LICENSE-2.0
 *
 * Unless required by applicable law or agreed to in writing, software
 * distributed under the License is distributed on an "AS IS" BASIS,
 * WITHOUT WARRANTIES OR CONDITIONS OF ANY KIND, either express or implied.
 * See the License for the specific language governing permissions and
 * limitations under the License.
 */

package org.apache.zookeeper_voltpatches.server;

import java.io.BufferedWriter;
import java.io.ByteArrayOutputStream;
import java.io.IOException;
import java.io.InputStream;
import java.io.PrintWriter;
import java.io.StringWriter;
import java.io.Writer;
import java.net.InetAddress;
import java.net.InetSocketAddress;
import java.nio.ByteBuffer;
import java.nio.channels.CancelledKeyException;
import java.nio.channels.Channel;
import java.nio.channels.SelectionKey;
import java.nio.channels.Selector;
import java.nio.channels.ServerSocketChannel;
import java.nio.channels.SocketChannel;
import java.util.ArrayList;
import java.util.Collections;
import java.util.Date;
import java.util.HashMap;
import java.util.HashSet;
import java.util.List;
import java.util.Set;
import java.util.concurrent.LinkedBlockingQueue;
import java.util.concurrent.atomic.AtomicLong;

import org.apache.jute_voltpatches.BinaryInputArchive;
import org.apache.jute_voltpatches.BinaryOutputArchive;
import org.apache.jute_voltpatches.Record;
import org.apache.log4j.Logger;
import org.apache.zookeeper_voltpatches.Environment;
import org.apache.zookeeper_voltpatches.KeeperException;
import org.apache.zookeeper_voltpatches.Version;
import org.apache.zookeeper_voltpatches.WatchedEvent;
import org.apache.zookeeper_voltpatches.Watcher;
import org.apache.zookeeper_voltpatches.ZooDefs.OpCode;
import org.apache.zookeeper_voltpatches.data.Id;
import org.apache.zookeeper_voltpatches.jmx.MBeanRegistry;
import org.apache.zookeeper_voltpatches.proto.AuthPacket;
import org.apache.zookeeper_voltpatches.proto.ConnectRequest;
import org.apache.zookeeper_voltpatches.proto.ConnectResponse;
import org.apache.zookeeper_voltpatches.proto.ReplyHeader;
import org.apache.zookeeper_voltpatches.proto.RequestHeader;
import org.apache.zookeeper_voltpatches.proto.WatcherEvent;
import org.apache.zookeeper_voltpatches.server.auth.AuthenticationProvider;
import org.apache.zookeeper_voltpatches.server.auth.ProviderRegistry;
import org.voltcore.logging.VoltLogger;

/**
 * This class handles communication with clients using NIO. There is one per
 * client, but only one thread doing the communication.
 */
public class NIOServerCnxn implements Watcher, ServerCnxn {
    private static final VoltLogger LOG = new VoltLogger("ZK-SERVER");

    private ConnectionBean jmxConnectionBean;

    static public class Factory extends Thread {
        static {
            Thread.setDefaultUncaughtExceptionHandler(new Thread.UncaughtExceptionHandler() {
                @Override
                public void uncaughtException(Thread t, Throwable e) {
                    LOG.error("Thread " + t + " died", e);
                }
            });
            /**
             * this is to avoid the jvm bug:
             * NullPointerException in Selector.open()
             * http://bugs.sun.com/view_bug.do?bug_id=6427854
             */
            try {
                Selector.open().close();
            } catch(IOException ie) {
                LOG.error("Selector failed to open", ie);
            }
        }

        ZooKeeperServer zks;

        final ServerSocketChannel ss;

        final Selector selector = Selector.open();

        /**
         * We use this buffer to do efficient socket I/O. Since there is a single
         * sender thread per NIOServerCnxn instance, we can use a member variable to
         * only allocate it once.
        */
        final ByteBuffer directBuffer = ByteBuffer.allocateDirect(64 * 1024);

        final HashSet<NIOServerCnxn> cnxns = new HashSet<NIOServerCnxn>();
        final HashMap<InetAddress, Set<NIOServerCnxn>> ipMap =
            new HashMap<InetAddress, Set<NIOServerCnxn>>( );

        int outstandingLimit = 1;

        int maxClientCnxns = 10;

        /**
         * Construct a new server connection factory which will accept an unlimited number
         * of concurrent connections from each client (up to the file descriptor
         * limits of the operating system). startup(zks) must be called subsequently.
         * @param port
         * @throws IOException
         */
        public Factory(InetSocketAddress addr) throws IOException {
            this(addr, 0);
        }


        /**
         * Constructs a new server connection factory where the number of concurrent connections
         * from a single IP address is limited to maxcc (or unlimited if 0).
         * startup(zks) must be called subsequently.
         * @param port - the port to listen on for connections.
         * @param maxcc - the number of concurrent connections allowed from a single client.
         * @throws IOException
         */
        public Factory(InetSocketAddress addr, int maxcc) throws IOException {
            super("NIOServerCxn.Factory:" + addr);
            setDaemon(true);
            maxClientCnxns = maxcc;
            this.ss = ServerSocketChannel.open();
            ss.socket().setReuseAddress(true);
            LOG.info("binding to port " + addr);
            try {
                ss.socket().bind(addr);
                ss.configureBlocking(false);
                ss.register(selector, SelectionKey.OP_ACCEPT);
            } catch (IOException e) {
<<<<<<< HEAD
                LOG.fatal("Unable to bind to ZooKeeper client socket", e);
                org.voltcore.VoltDB.crashVoltDB();
=======
                VoltDB.crashLocalVoltDB("Unable to bind to ZooKeeper client socket", true, e);
>>>>>>> 131baec2
            }
        }

        @Override
        public void start() {
            // ensure thread is started once and only once
            if (getState() == Thread.State.NEW) {
                super.start();
            }
        }

        public void startup(ZooKeeperServer zks) throws IOException,
                InterruptedException {
            start();
            zks.startup();
            setZooKeeperServer(zks);
        }

        public void setZooKeeperServer(ZooKeeperServer zks) {
            this.zks = zks;
            if (zks != null) {
                this.outstandingLimit = zks.getGlobalOutstandingLimit();
                zks.setServerCnxnFactory(this);
            } else {
                this.outstandingLimit = 1;
            }
        }

        public ZooKeeperServer getZooKeeperServer() {
            return this.zks;
        }

        public InetSocketAddress getLocalAddress(){
            return (InetSocketAddress)ss.socket().getLocalSocketAddress();
        }

        public int getLocalPort(){
            return ss.socket().getLocalPort();
        }

        public int getMaxClientCnxns() {
            return maxClientCnxns;
        }

        private void addCnxn(NIOServerCnxn cnxn) {
            synchronized (cnxns) {
                cnxns.add(cnxn);
                synchronized (ipMap){
                    InetAddress addr = cnxn.sock.socket().getInetAddress();
                    Set<NIOServerCnxn> s = ipMap.get(addr);
                    if (s == null) {
                        // in general we will see 1 connection from each
                        // host, setting the initial cap to 2 allows us
                        // to minimize mem usage in the common case
                        // of 1 entry --  we need to set the initial cap
                        // to 2 to avoid rehash when the first entry is added
                        s = new HashSet<NIOServerCnxn>(2);
                        s.add(cnxn);
                        ipMap.put(addr,s);
                    } else {
                        s.add(cnxn);
                    }
                }
            }
        }

        protected NIOServerCnxn createConnection(SocketChannel sock,
                SelectionKey sk) throws IOException {
            return new NIOServerCnxn(zks, sock, sk, this);
        }

        private int getClientCnxnCount(InetAddress cl) {
            // The ipMap lock covers both the map, and its contents
            // (that is, the cnxn sets shouldn't be modified outside of
            // this lock)
            synchronized (ipMap) {
                Set<NIOServerCnxn> s = ipMap.get(cl);
                if (s == null) return 0;
                return s.size();
            }
        }

        @Override
        public void run() {
            while (!ss.socket().isClosed()) {
                try {
                    selector.select(1000);
                    Set<SelectionKey> selected;
                    synchronized (this) {
                        selected = selector.selectedKeys();
                    }
                    ArrayList<SelectionKey> selectedList = new ArrayList<SelectionKey>(
                            selected);
                    Collections.shuffle(selectedList);
                    for (SelectionKey k : selectedList) {
                        if ((k.readyOps() & SelectionKey.OP_ACCEPT) != 0) {
                            SocketChannel sc = ((ServerSocketChannel) k
                                    .channel()).accept();
                            InetAddress ia = sc.socket().getInetAddress();
                            int cnxncount = getClientCnxnCount(ia);
                            if (maxClientCnxns > 0 && cnxncount >= maxClientCnxns){
                                LOG.warn("Too many connections from " + ia
                                         + " - max is " + maxClientCnxns );
                                sc.close();
                            } else {
                                LOG.info("Accepted socket connection from "
                                        + sc.socket().getRemoteSocketAddress());
                                sc.configureBlocking(false);
                                SelectionKey sk = sc.register(selector,
                                        SelectionKey.OP_READ);
                                NIOServerCnxn cnxn = createConnection(sc, sk);
                                sk.attach(cnxn);
                                addCnxn(cnxn);
                            }
                        } else if ((k.readyOps() & (SelectionKey.OP_READ | SelectionKey.OP_WRITE)) != 0) {
                            NIOServerCnxn c = (NIOServerCnxn) k.attachment();
                            c.doIO(k);
                        } else {
                            if (LOG.isDebugEnabled()) {
                                LOG.debug("Unexpected ops in select "
                                          + k.readyOps());
                            }
                        }
                    }
                    selected.clear();
                } catch (RuntimeException e) {
                    LOG.warn("Ignoring unexpected runtime exception", e);
                } catch (Exception e) {
                    LOG.warn("Ignoring exception", e);
                }
            }
            clear();
            LOG.debug("NIOServerCnxn factory exited run method");
        }

        /**
         * Clear all the connections in the selector.
         *
         * You must first close ss (the serversocketchannel) if you wish
         * to block any new connections from being established.
         *
         */
        @SuppressWarnings("unchecked")
        synchronized public void clear() {
            selector.wakeup();
            HashSet<NIOServerCnxn> cnxns;
            synchronized (this.cnxns) {
                cnxns = (HashSet<NIOServerCnxn>)this.cnxns.clone();
            }
            // got to clear all the connections that we have in the selector
            for (NIOServerCnxn cnxn: cnxns) {
                try {
                    // don't hold this.cnxns lock as deadlock may occur
                    cnxn.close();
                } catch (Exception e) {
                    LOG.warn("Ignoring exception closing cnxn sessionid 0x"
                            + Long.toHexString(cnxn.sessionId), e);
                }
            }
        }

        public void shutdown() {
            try {
                ss.close();
                clear();
                this.interrupt();
                this.join();
            } catch (InterruptedException e) {
                LOG.warn("Ignoring interrupted exception during shutdown", e);
            } catch (Exception e) {
                LOG.warn("Ignoring unexpected exception during shutdown", e);
            }
            try {
                selector.close();
            } catch (IOException e) {
                LOG.warn("Selector closing", e);
            }
            if (zks != null) {
                zks.shutdown();
            }
        }

        synchronized void closeSession(long sessionId) {
            selector.wakeup();
            closeSessionWithoutWakeup(sessionId);
        }

        @SuppressWarnings("unchecked")
        private void closeSessionWithoutWakeup(long sessionId) {
            HashSet<NIOServerCnxn> cnxns;
            synchronized (this.cnxns) {
                cnxns = (HashSet<NIOServerCnxn>)this.cnxns.clone();
            }

            for (NIOServerCnxn cnxn : cnxns) {
                if (cnxn.sessionId == sessionId) {
                    try {
                        cnxn.close();
                    } catch (Exception e) {
                        LOG.warn("exception during session close", e);
                    }
                    break;
                }
            }
        }
    }

    /**
     * The buffer will cause the connection to be close when we do a send.
     */
    static final ByteBuffer closeConn = ByteBuffer.allocate(0);

    final Factory factory;

    /** The ZooKeeperServer for this connection. May be null if the server
     * is not currently serving requests (for example if the server is not
     * an active quorum participant.
     */
    private final ZooKeeperServer zk;

    private SocketChannel sock;

    private final SelectionKey sk;

    boolean initialized;

    ByteBuffer lenBuffer = ByteBuffer.allocate(4);

    ByteBuffer incomingBuffer = lenBuffer;

    LinkedBlockingQueue<ByteBuffer> outgoingBuffers = new LinkedBlockingQueue<ByteBuffer>();

    int sessionTimeout;

    ArrayList<Id> authInfo = new ArrayList<Id>();

    /* Send close connection packet to the client, doIO will eventually
     * close the underlying machinery (like socket, selectorkey, etc...)
     */
    @Override
    public void sendCloseSession() {
        sendBuffer(closeConn);
    }

    /**
     * send buffer without using the asynchronous
     * calls to selector and then close the socket
     * @param bb
     */
    void sendBufferSync(ByteBuffer bb) {
       try {
           /* configure socket to be blocking
            * so that we dont have to do write in
            * a tight while loop
            */
           sock.configureBlocking(true);
           if (bb != closeConn) {
               if (sock != null) {
                   sock.write(bb);
               }
               packetSent();
           }
       } catch (IOException ie) {
           LOG.error("Error sending data synchronously ", ie);
       }
    }

    void sendBuffer(ByteBuffer bb) {
        try {
            if (bb != closeConn) {
                // We check if write interest here because if it is NOT set,
                // nothing is queued, so we can try to send the buffer right
                // away without waking up the selector
                if ((sk.interestOps() & SelectionKey.OP_WRITE) == 0) {
                    try {
                        sock.write(bb);
                    } catch (IOException e) {
                        // we are just doing best effort right now
                    }
                }
                // if there is nothing left to send, we are done
                if (bb.remaining() == 0) {
                    packetSent();
                    return;
                }
            }

            synchronized(this.factory){
                sk.selector().wakeup();
                if (LOG.isTraceEnabled()) {
                    LOG.trace("Add a buffer to outgoingBuffers, sk " + sk
                            + " is valid: " + sk.isValid());
                }
                outgoingBuffers.add(bb);
                if (sk.isValid()) {
                    sk.interestOps(sk.interestOps() | SelectionKey.OP_WRITE);
                }
            }

        } catch(Exception e) {
            LOG.error("Unexpected Exception: ", e);
        }
    }

    private static class CloseRequestException extends IOException {
        private static final long serialVersionUID = -7854505709816442681L;

        public CloseRequestException(String msg) {
            super(msg);
        }
    }

    private static class EndOfStreamException extends IOException {
        private static final long serialVersionUID = -8255690282104294178L;

        public EndOfStreamException(String msg) {
            super(msg);
        }

        @Override
        public String toString() {
            return "EndOfStreamException: " + getMessage();
        }
    }

    /** Read the request payload (everything followng the length prefix) */
    private void readPayload() throws IOException, InterruptedException {
        if (incomingBuffer.remaining() != 0) { // have we read length bytes?
            int rc = sock.read(incomingBuffer); // sock is non-blocking, so ok
            if (rc < 0) {
                throw new EndOfStreamException(
                        "Unable to read additional data from client sessionid 0x"
                        + Long.toHexString(sessionId)
                        + ", likely client has closed socket");
            }
        }

        if (incomingBuffer.remaining() == 0) { // have we read length bytes?
            packetReceived();
            incomingBuffer.flip();
            if (!initialized) {
                readConnectRequest();
            } else {
                readRequest();
            }
            lenBuffer.clear();
            incomingBuffer = lenBuffer;
        }
    }

    void doIO(SelectionKey k) throws InterruptedException {
        try {
            if (sock == null) {
                LOG.warn("trying to do i/o on a null socket for session:0x"
                         + Long.toHexString(sessionId));

                return;
            }
            if (k.isReadable()) {
                int rc = sock.read(incomingBuffer);
                if (rc < 0) {
                    throw new EndOfStreamException(
                            "Unable to read additional data from client sessionid 0x"
                            + Long.toHexString(sessionId)
                            + ", likely client has closed socket");
                }
                if (incomingBuffer.remaining() == 0) {
                    boolean isPayload;
                    if (incomingBuffer == lenBuffer) { // start of next request
                        incomingBuffer.flip();
                        isPayload = readLength(k);
                        incomingBuffer.clear();
                    } else {
                        // continuation
                        isPayload = true;
                    }
                    if (isPayload) { // not the case for 4letterword
                        readPayload();
                    }
                    else {
                        // four letter words take care
                        // need not do anything else
                        return;
                    }
                }
            }
            if (k.isWritable()) {
                // ZooLog.logTraceMessage(LOG,
                // ZooLog.CLIENT_DATA_PACKET_TRACE_MASK
                // "outgoingBuffers.size() = " +
                // outgoingBuffers.size());
                if (outgoingBuffers.size() > 0) {
                    // ZooLog.logTraceMessage(LOG,
                    // ZooLog.CLIENT_DATA_PACKET_TRACE_MASK,
                    // "sk " + k + " is valid: " +
                    // k.isValid());

                    /*
                     * This is going to reset the buffer position to 0 and the
                     * limit to the size of the buffer, so that we can fill it
                     * with data from the non-direct buffers that we need to
                     * send.
                     */
                    ByteBuffer directBuffer = factory.directBuffer;
                    directBuffer.clear();

                    for (ByteBuffer b : outgoingBuffers) {
                        if (directBuffer.remaining() < b.remaining()) {
                            /*
                             * When we call put later, if the directBuffer is to
                             * small to hold everything, nothing will be copied,
                             * so we've got to slice the buffer if it's too big.
                             */
                            b = (ByteBuffer) b.slice().limit(
                                    directBuffer.remaining());
                        }
                        /*
                         * put() is going to modify the positions of both
                         * buffers, put we don't want to change the position of
                         * the source buffers (we'll do that after the send, if
                         * needed), so we save and reset the position after the
                         * copy
                         */
                        int p = b.position();
                        directBuffer.put(b);
                        b.position(p);
                        if (directBuffer.remaining() == 0) {
                            break;
                        }
                    }
                    /*
                     * Do the flip: limit becomes position, position gets set to
                     * 0. This sets us up for the write.
                     */
                    directBuffer.flip();

                    int sent = sock.write(directBuffer);
                    ByteBuffer bb;

                    // Remove the buffers that we have sent
                    while (outgoingBuffers.size() > 0) {
                        bb = outgoingBuffers.peek();
                        if (bb == closeConn) {
                            throw new CloseRequestException("close requested");
                        }
                        int left = bb.remaining() - sent;
                        if (left > 0) {
                            /*
                             * We only partially sent this buffer, so we update
                             * the position and exit the loop.
                             */
                            bb.position(bb.position() + sent);
                            break;
                        }
                        packetSent();
                        /* We've sent the whole buffer, so drop the buffer */
                        sent -= bb.remaining();
                        outgoingBuffers.remove();
                    }
                    // ZooLog.logTraceMessage(LOG,
                    // ZooLog.CLIENT_DATA_PACKET_TRACE_MASK, "after send,
                    // outgoingBuffers.size() = " + outgoingBuffers.size());
                }

                synchronized(this.factory){
                    if (outgoingBuffers.size() == 0) {
                        if (!initialized
                                && (sk.interestOps() & SelectionKey.OP_READ) == 0) {
                            throw new CloseRequestException("responded to info probe");
                        }
                        sk.interestOps(sk.interestOps()
                                & (~SelectionKey.OP_WRITE));
                    } else {
                        sk.interestOps(sk.interestOps()
                                | SelectionKey.OP_WRITE);
                    }
                }
            }
        } catch (CancelledKeyException e) {
            LOG.warn("Exception causing close of session 0x"
                    + Long.toHexString(sessionId)
                    + " due to " + e);
            if (LOG.isDebugEnabled()) {
                LOG.debug("CancelledKeyException stack trace", e);
            }
            close();
        } catch (CloseRequestException e) {
            // expecting close to log session closure
            close();
        } catch (EndOfStreamException e) {
            LOG.warn(e); // tell user why

            // expecting close to log session closure
            close();
        } catch (IOException e) {
            LOG.warn("Exception causing close of session 0x"
                    + Long.toHexString(sessionId)
                    + " due to " + e);
            if (LOG.isDebugEnabled()) {
                LOG.debug("IOException stack trace", e);
            }
            close();
        }
    }

    private void readRequest() throws IOException {
        // We have the request, now process and setup for next
        InputStream bais = new ByteBufferInputStream(incomingBuffer);
        BinaryInputArchive bia = BinaryInputArchive.getArchive(bais);
        RequestHeader h = new RequestHeader();
        h.deserialize(bia, "header");
        // Through the magic of byte buffers, txn will not be
        // pointing
        // to the start of the txn
        incomingBuffer = incomingBuffer.slice();
        if (h.getType() == OpCode.auth) {
            AuthPacket authPacket = new AuthPacket();
            ZooKeeperServer.byteBuffer2Record(incomingBuffer, authPacket);
            String scheme = authPacket.getScheme();
            AuthenticationProvider ap = ProviderRegistry.getProvider(scheme);
            if (ap == null
                    || (ap.handleAuthentication(this, authPacket.getAuth())
                            != KeeperException.Code.OK)) {
                if (ap == null) {
                    LOG.warn("No authentication provider for scheme: "
                            + scheme + " has "
                            + ProviderRegistry.listProviders());
                } else {
                    LOG.warn("Authentication failed for scheme: " + scheme);
                }
                // send a response...
                ReplyHeader rh = new ReplyHeader(h.getXid(), 0,
                        KeeperException.Code.AUTHFAILED.intValue());
                sendResponse(rh, null, null);
                // ... and close connection
                sendCloseSession();
                disableRecv();
            } else {
                if (LOG.isDebugEnabled()) {
                    LOG.debug("Authentication succeeded for scheme: "
                              + scheme);
                }
                ReplyHeader rh = new ReplyHeader(h.getXid(), 0,
                        KeeperException.Code.OK.intValue());
                sendResponse(rh, null, null);
            }
            return;
        } else {
            Request si = new Request(this, sessionId, h.getXid(), h.getType(), incomingBuffer, authInfo);
            si.setOwner(ServerCnxn.me);
            zk.submitRequest(si);
        }
        if (h.getXid() >= 0) {
            synchronized (this) {
                outstandingRequests++;
            }
            synchronized (this.factory) {
                // check throttling
                if (zk.getInProcess() > factory.outstandingLimit) {
                    if (LOG.isDebugEnabled()) {
                        LOG.debug("Throttling recv " + zk.getInProcess());
                    }
                    disableRecv();
                    // following lines should not be needed since we are
                    // already reading
                    // } else {
                    // enableRecv();
                }
            }
        }
    }

    public void disableRecv() {
        sk.interestOps(sk.interestOps() & (~SelectionKey.OP_READ));
    }

    public void enableRecv() {
        if (sk.isValid()) {
            int interest = sk.interestOps();
            if ((interest & SelectionKey.OP_READ) == 0) {
                sk.interestOps(interest | SelectionKey.OP_READ);
            }
        }
    }

    private void readConnectRequest() throws IOException, InterruptedException {
        BinaryInputArchive bia = BinaryInputArchive
                .getArchive(new ByteBufferInputStream(incomingBuffer));
        ConnectRequest connReq = new ConnectRequest();
        connReq.deserialize(bia, "connect");
        if (LOG.isDebugEnabled()) {
            LOG.debug("Session establishment request from client "
                    + sock.socket().getRemoteSocketAddress()
                    + " client's lastZxid is 0x"
                    + Long.toHexString(connReq.getLastZxidSeen()));
        }
        if (zk == null) {
            throw new IOException("ZooKeeperServer not running");
        }
        if (connReq.getLastZxidSeen() > zk.getZKDatabase().getDataTreeLastProcessedZxid()) {
            String msg = "Refusing session request for client "
                + sock.socket().getRemoteSocketAddress()
                + " as it has seen zxid 0x"
                + Long.toHexString(connReq.getLastZxidSeen())
                + " our last zxid is 0x"
                + Long.toHexString(zk.getZKDatabase().getDataTreeLastProcessedZxid())
                + " client must try another server";

            LOG.info(msg);
            throw new CloseRequestException(msg);
        }
        sessionTimeout = connReq.getTimeOut();
        byte passwd[] = connReq.getPasswd();
        int minSessionTimeout = zk.getMinSessionTimeout();
        if (sessionTimeout < minSessionTimeout) {
            sessionTimeout = minSessionTimeout;
        }
        int maxSessionTimeout = zk.getMaxSessionTimeout();
        if (sessionTimeout > maxSessionTimeout) {
            sessionTimeout = maxSessionTimeout;
        }
        // We don't want to receive any packets until we are sure that the
        // session is setup
        disableRecv();
        if (connReq.getSessionId() != 0) {
            throw new IOException("Reopening sessions is not supported anymore");
        } else {
            LOG.info("Client attempting to establish new session at "
                    + sock.socket().getRemoteSocketAddress());
            zk.createSession(this, passwd, sessionTimeout);
        }
        initialized = true;
    }

    private void packetReceived() {
        stats.incrPacketsReceived();
        if (zk != null) {
            zk.serverStats().incrementPacketsReceived();
        }
    }

    private void packetSent() {
        stats.incrPacketsSent();
        if (zk != null) {
            zk.serverStats().incrementPacketsSent();
        }
    }

    /*
     * See <a href="{@docRoot}/../../../docs/zookeeperAdmin.html#sc_zkCommands">
     * Zk Admin</a>. this link is for all the commands.
     */
    private final static int confCmd =
        ByteBuffer.wrap("conf".getBytes()).getInt();

    /*
     * See <a href="{@docRoot}/../../../docs/zookeeperAdmin.html#sc_zkCommands">
     * Zk Admin</a>. this link is for all the commands.
     */
    private final static int consCmd =
        ByteBuffer.wrap("cons".getBytes()).getInt();

    /*
     * See <a href="{@docRoot}/../../../docs/zookeeperAdmin.html#sc_zkCommands">
     * Zk Admin</a>. this link is for all the commands.
     */
    private final static int crstCmd =
        ByteBuffer.wrap("crst".getBytes()).getInt();

    /*
     * See <a href="{@docRoot}/../../../docs/zookeeperAdmin.html#sc_zkCommands">
     * Zk Admin</a>. this link is for all the commands.
     */
    private final static int dumpCmd =
        ByteBuffer.wrap("dump".getBytes()).getInt();

    /*
     * See <a href="{@docRoot}/../../../docs/zookeeperAdmin.html#sc_zkCommands">
     * Zk Admin</a>. this link is for all the commands.
     */
    private final static int enviCmd =
        ByteBuffer.wrap("envi".getBytes()).getInt();

    /*
     * See <a href="{@docRoot}/../../../docs/zookeeperAdmin.html#sc_zkCommands">
     * Zk Admin</a>. this link is for all the commands.
     */
    private final static int getTraceMaskCmd =
        ByteBuffer.wrap("gtmk".getBytes()).getInt();

    /*
     * See <a href="{@docRoot}/../../../docs/zookeeperAdmin.html#sc_zkCommands">
     * Zk Admin</a>. this link is for all the commands.
     */
    private final static int ruokCmd =
        ByteBuffer.wrap("ruok".getBytes()).getInt();
    /*
     * See <a href="{@docRoot}/../../../docs/zookeeperAdmin.html#sc_zkCommands">
     * Zk Admin</a>. this link is for all the commands.
     */
    private final static int setTraceMaskCmd =
        ByteBuffer.wrap("stmk".getBytes()).getInt();

    /*
     * See <a href="{@docRoot}/../../../docs/zookeeperAdmin.html#sc_zkCommands">
     * Zk Admin</a>. this link is for all the commands.
     */
    private final static int srvrCmd =
        ByteBuffer.wrap("srvr".getBytes()).getInt();

    /*
     * See <a href="{@docRoot}/../../../docs/zookeeperAdmin.html#sc_zkCommands">
     * Zk Admin</a>. this link is for all the commands.
     */
    private final static int srstCmd =
        ByteBuffer.wrap("srst".getBytes()).getInt();

    /*
     * See <a href="{@docRoot}/../../../docs/zookeeperAdmin.html#sc_zkCommands">
     * Zk Admin</a>. this link is for all the commands.
     */
    private final static int statCmd =
        ByteBuffer.wrap("stat".getBytes()).getInt();

    /*
     * See <a href="{@docRoot}/../../../docs/zookeeperAdmin.html#sc_zkCommands">
     * Zk Admin</a>. this link is for all the commands.
     */
    private final static int wchcCmd =
        ByteBuffer.wrap("wchc".getBytes()).getInt();

    /*
     * See <a href="{@docRoot}/../../../docs/zookeeperAdmin.html#sc_zkCommands">
     * Zk Admin</a>. this link is for all the commands.
     */
    private final static int wchpCmd =
        ByteBuffer.wrap("wchp".getBytes()).getInt();

    /*
     * See <a href="{@docRoot}/../../../docs/zookeeperAdmin.html#sc_zkCommands">
     * Zk Admin</a>. this link is for all the commands.
     */
    private final static int wchsCmd =
        ByteBuffer.wrap("wchs".getBytes()).getInt();

    private final static HashMap<Integer, String> cmd2String =
        new HashMap<Integer, String>();

    // specify all of the commands that are available
    static {
        cmd2String.put(confCmd, "conf");
        cmd2String.put(consCmd, "cons");
        cmd2String.put(crstCmd, "crst");
        cmd2String.put(dumpCmd, "dump");
        cmd2String.put(enviCmd, "envi");
        cmd2String.put(getTraceMaskCmd, "gtmk");
        cmd2String.put(ruokCmd, "ruok");
        cmd2String.put(setTraceMaskCmd, "stmk");
        cmd2String.put(srstCmd, "srst");
        cmd2String.put(srvrCmd, "srvr");
        cmd2String.put(statCmd, "stat");
        cmd2String.put(wchcCmd, "wchc");
        cmd2String.put(wchpCmd, "wchp");
        cmd2String.put(wchsCmd, "wchs");
    }

    /**
     * clean up the socket related to a command and also make sure we flush the
     * data before we do that
     *
     * @param pwriter
     *            the pwriter for a command socket
     */
    private void cleanupWriterSocket(PrintWriter pwriter) {
        try {
            if (pwriter != null) {
                pwriter.flush();
                pwriter.close();
            }
        } catch (Exception e) {
            LOG.info("Error closing PrintWriter ", e);
        } finally {
            try {
                close();
            } catch (Exception e) {
                LOG.error("Error closing a command socket ", e);
            }
        }
    }

    /**
     * This class wraps the sendBuffer method of NIOServerCnxn. It is
     * responsible for chunking up the response to a client. Rather
     * than cons'ing up a response fully in memory, which may be large
     * for some commands, this class chunks up the result.
     */
    private class SendBufferWriter extends Writer {
        private StringBuffer sb = new StringBuffer();

        /**
         * Check if we are ready to send another chunk.
         * @param force force sending, even if not a full chunk
         */
        private void checkFlush(boolean force) {
            if ((force && sb.length() > 0) || sb.length() > 2048) {
                sendBufferSync(ByteBuffer.wrap(sb.toString().getBytes()));
                // clear our internal buffer
                sb.setLength(0);
            }
        }

        @Override
        public void close() throws IOException {
            if (sb == null) return;
            checkFlush(true);
            sb = null; // clear out the ref to ensure no reuse
        }

        @Override
        public void flush() throws IOException {
            checkFlush(true);
        }

        @Override
        public void write(char[] cbuf, int off, int len) throws IOException {
            sb.append(cbuf, off, len);
            checkFlush(false);
        }
    }

    private static final String ZK_NOT_SERVING =
        "This ZooKeeper instance is not currently serving requests";

    /**
     * Set of threads for commmand ports. All the 4
     * letter commands are run via a thread. Each class
     * maps to a correspoding 4 letter command. CommandThread
     * is the abstract class from which all the others inherit.
     */
    private abstract class CommandThread extends Thread {
        PrintWriter pw;

        CommandThread(PrintWriter pw) {
            this.pw = pw;
        }

        @Override
        public void run() {
            try {
                commandRun();
            } catch (IOException ie) {
                LOG.error("Error in running command ", ie);
            } finally {
                cleanupWriterSocket(pw);
            }
        }

        public abstract void commandRun() throws IOException;
    }

    private class RuokCommand extends CommandThread {
        public RuokCommand(PrintWriter pw) {
            super(pw);
        }

        @Override
        public void commandRun() {
            pw.print("imok");

        }
    }

    private class TraceMaskCommand extends CommandThread {
        TraceMaskCommand(PrintWriter pw) {
            super(pw);
        }

        @Override
        public void commandRun() {
            long traceMask = ZooTrace.getTextTraceLevel();
            pw.print(traceMask);
        }
    }

    private class SetTraceMaskCommand extends CommandThread {
        long trace = 0;
        SetTraceMaskCommand(PrintWriter pw, long trace) {
            super(pw);
            this.trace = trace;
        }

        @Override
        public void commandRun() {
            pw.print(trace);
        }
    }

    private class EnvCommand extends CommandThread {
        EnvCommand(PrintWriter pw) {
            super(pw);
        }

        @Override
        public void commandRun() {
            List<Environment.Entry> env = Environment.list();

            pw.println("Environment:");
            for(Environment.Entry e : env) {
                pw.print(e.getKey());
                pw.print("=");
                pw.println(e.getValue());
            }

        }
    }

    private class ConfCommand extends CommandThread {
        ConfCommand(PrintWriter pw) {
            super(pw);
        }

        @Override
        public void commandRun() {
            if (zk == null) {
                pw.println(ZK_NOT_SERVING);
            } else {
                zk.dumpConf(pw);
            }
        }
    }

    private class StatResetCommand extends CommandThread {
        public StatResetCommand(PrintWriter pw) {
            super(pw);
        }

        @Override
        public void commandRun() {
            if (zk == null) {
                pw.println(ZK_NOT_SERVING);
            }
            else {
                zk.serverStats().reset();
                pw.println("Server stats reset.");
            }
        }
    }

    private class CnxnStatResetCommand extends CommandThread {
        public CnxnStatResetCommand(PrintWriter pw) {
            super(pw);
        }

        @Override
        public void commandRun() {
            if (zk == null) {
                pw.println(ZK_NOT_SERVING);
            } else {
                synchronized(factory.cnxns){
                    for(NIOServerCnxn c : factory.cnxns){
                        c.getStats().reset();
                    }
                }
                pw.println("Connection stats reset.");
            }
        }
    }

    private class DumpCommand extends CommandThread {
        public DumpCommand(PrintWriter pw) {
            super(pw);
        }

        @Override
        public void commandRun() {
            if (zk == null) {
                pw.println(ZK_NOT_SERVING);
            }
            else {
                pw.println("SessionTracker dump:");
                zk.sessionTracker.dumpSessions(pw);
                pw.println("ephemeral nodes dump:");
                zk.dumpEphemerals(pw);
            }
        }
    }

    private class StatCommand extends CommandThread {
        int len;
        public StatCommand(PrintWriter pw, int len) {
            super(pw);
            this.len = len;
        }

        @SuppressWarnings("unchecked")
        @Override
        public void commandRun() {
            if (zk == null) {
                pw.println(ZK_NOT_SERVING);
            }
            else {
                pw.print("Zookeeper version: ");
                pw.println(Version.getFullVersion());
                if (len == statCmd) {
                    LOG.info("Stat command output");
                    pw.println("Clients:");
                    // clone should be faster than iteration
                    // ie give up the cnxns lock faster
                    HashSet<NIOServerCnxn> cnxnset;
                    synchronized(factory.cnxns){
                        cnxnset = (HashSet<NIOServerCnxn>)factory
                        .cnxns.clone();
                    }
                    for(NIOServerCnxn c : cnxnset){
                        ((CnxnStats)c.getStats())
                        .dumpConnectionInfo(pw, true);
                    }
                    pw.println();
                }
                pw.print(zk.serverStats().toString());
                pw.print("Node count: ");
                pw.println(zk.getZKDatabase().getNodeCount());
            }

        }
    }

    private class ConsCommand extends CommandThread {
        public ConsCommand(PrintWriter pw) {
            super(pw);
        }

        @SuppressWarnings("unchecked")
        @Override
        public void commandRun() {
            if (zk == null) {
                pw.println(ZK_NOT_SERVING);
            } else {
                // clone should be faster than iteration
                // ie give up the cnxns lock faster
                HashSet<NIOServerCnxn> cnxns;
                synchronized (factory.cnxns) {
                    cnxns = (HashSet<NIOServerCnxn>) factory.cnxns.clone();
                }
                for (NIOServerCnxn c : cnxns) {
                    ((CnxnStats) c.getStats()).dumpConnectionInfo(pw, false);
                }
                pw.println();
            }
        }
    }

    private class WatchCommand extends CommandThread {
        int len = 0;
        public WatchCommand(PrintWriter pw, int len) {
            super(pw);
            this.len = len;
        }

        @Override
        public void commandRun() {
            if (zk == null) {
                pw.println(ZK_NOT_SERVING);
            } else {
                DataTree dt = zk.getZKDatabase().getDataTree();
                if (len == wchsCmd) {
                    dt.dumpWatchesSummary(pw);
                } else if (len == wchpCmd) {
                    dt.dumpWatches(pw, true);
                } else {
                    dt.dumpWatches(pw, false);
                }
                pw.println();
            }
        }
    }


    /** Return if four letter word found and responded to, otw false **/
    private boolean checkFourLetterWord(final SelectionKey k, final int len)
    throws IOException
    {
        // We take advantage of the limited size of the length to look
        // for cmds. They are all 4-bytes which fits inside of an int
        String cmd = cmd2String.get(len);
        if (cmd == null) {
            return false;
        }
        LOG.info("Processing " + cmd + " command from "
                + sock.socket().getRemoteSocketAddress());
        packetReceived();

        /** cancel the selection key to remove the socket handling
         * from selector. This is to prevent netcat problem wherein
         * netcat immediately closes the sending side after sending the
         * commands and still keeps the receiving channel open.
         * The idea is to remove the selectionkey from the selector
         * so that the selector does not notice the closed read on the
         * socket channel and keep the socket alive to write the data to
         * and makes sure to close the socket after its done writing the data
         */
        if (k != null) {
            try {
                k.cancel();
            } catch(Exception e) {
                LOG.error("Error cancelling command selection key ", e);
            }
        }

        final PrintWriter pwriter = new PrintWriter(
                new BufferedWriter(new SendBufferWriter()));
        if (len == ruokCmd) {
            RuokCommand ruok = new RuokCommand(pwriter);
            ruok.start();
            return true;
        } else if (len == getTraceMaskCmd) {
            TraceMaskCommand tmask = new TraceMaskCommand(pwriter);
            tmask.start();
            return true;
        } else if (len == setTraceMaskCmd) {
            int rc = sock.read(incomingBuffer);
            if (rc < 0) {
                throw new IOException("Read error");
            }

            incomingBuffer.flip();
            long traceMask = incomingBuffer.getLong();
            ZooTrace.setTextTraceLevel(traceMask);
            SetTraceMaskCommand setMask = new SetTraceMaskCommand(pwriter, traceMask);
            setMask.start();
            return true;
        } else if (len == enviCmd) {
            EnvCommand env = new EnvCommand(pwriter);
            env.start();
            return true;
        } else if (len == confCmd) {
            ConfCommand ccmd = new ConfCommand(pwriter);
            ccmd.start();
            return true;
        } else if (len == srstCmd) {
            StatResetCommand strst = new StatResetCommand(pwriter);
            strst.start();
            return true;
        } else if (len == crstCmd) {
            CnxnStatResetCommand crst = new CnxnStatResetCommand(pwriter);
            crst.start();
            return true;
        } else if (len == dumpCmd) {
            DumpCommand dump = new DumpCommand(pwriter);
            dump.start();
            return true;
        } else if (len == statCmd || len == srvrCmd) {
            StatCommand stat = new StatCommand(pwriter, len);
            stat.start();
            return true;
        } else if (len == consCmd) {
            ConsCommand cons = new ConsCommand(pwriter);
            cons.start();
            return true;
        } else if (len == wchpCmd || len == wchcCmd || len == wchsCmd) {
            WatchCommand wcmd = new WatchCommand(pwriter, len);
            wcmd.start();
            return true;
        }
        return false;
    }

    /** Reads the first 4 bytes of lenBuffer, which could be true length or
     *  four letter word.
     *
     * @param k selection key
     * @return true if length read, otw false (wasn't really the length)
     * @throws IOException if buffer size exceeds maxBuffer size
     */
    private boolean readLength(SelectionKey k) throws IOException {
        // Read the length, now get the buffer
        int len = lenBuffer.getInt();
        if (!initialized && checkFourLetterWord(k, len)) {
            return false;
        }
        if (len < 0 || len > BinaryInputArchive.maxBuffer) {
            throw new IOException("Len error " + len);
        }
        if (zk == null) {
            throw new IOException("ZooKeeperServer not running");
        }
        incomingBuffer = ByteBuffer.allocate(len);
        return true;
    }

    /**
     * The number of requests that have been submitted but not yet responded to.
     */
    int outstandingRequests;

    /*
     * (non-Javadoc)
     *
     * @see org.apache.zookeeper.server.ServerCnxnIface#getSessionTimeout()
     */
    @Override
    public int getSessionTimeout() {
        return sessionTimeout;
    }

    /**
     * This is the id that uniquely identifies the session of a client. Once
     * this session is no longer active, the ephemeral nodes will go away.
     */
    long sessionId;

    static long nextSessionId = 1;

    public NIOServerCnxn(ZooKeeperServer zk, SocketChannel sock,
            SelectionKey sk, Factory factory) throws IOException {
        this.zk = zk;
        this.sock = sock;
        this.sk = sk;
        this.factory = factory;
        sock.socket().setTcpNoDelay(true);
        sock.socket().setSoLinger(true, 2);
        InetAddress addr = ((InetSocketAddress) sock.socket()
                .getRemoteSocketAddress()).getAddress();
        authInfo.add(new Id("ip", addr.getHostAddress()));
        sk.interestOps(SelectionKey.OP_READ);
    }

    @Override
    public String toString() {
        return "NIOServerCnxn object with sock = " + sock + " and sk = " + sk;
    }

    /*
     * Close the cnxn and remove it from the factory cnxns list.
     *
     * This function returns immediately if the cnxn is not on the cnxns list.
     */
    public void close() {
        synchronized(factory.cnxns){
            // if this is not in cnxns then it's already closed
            if (!factory.cnxns.remove(this)) {
                return;
            }

            synchronized (factory.ipMap) {
                Set<NIOServerCnxn> s =
                    factory.ipMap.get(sock.socket().getInetAddress());
                s.remove(this);
            }

            // unregister from JMX
            try {
                if(jmxConnectionBean != null){
                    MBeanRegistry.getInstance().unregister(jmxConnectionBean);
                }
            } catch (Exception e) {
                LOG.warn("Failed to unregister with JMX", e);
            }
            jmxConnectionBean = null;

            if (zk != null) {
                zk.removeCnxn(this);
            }

            closeSock();

            if (sk != null) {
                try {
                    // need to cancel this selection key from the selector
                    sk.cancel();
                } catch (Exception e) {
                    if (LOG.isDebugEnabled()) {
                        LOG.debug("ignoring exception during selectionkey cancel", e);
                    }
                }
            }
        }
    }

    /**
     * Close resources associated with the sock of this cnxn.
     */
    private void closeSock() {
        if (sock == null) {
            return;
        }

        LOG.debug("Closed socket connection for client "
                + sock.socket().getRemoteSocketAddress()
                + (sessionId != 0 ?
                        " which had sessionid 0x" + Long.toHexString(sessionId) :
                        " (no session established for client)"));
        try {
            /*
             * The following sequence of code is stupid! You would think that
             * only sock.close() is needed, but alas, it doesn't work that way.
             * If you just do sock.close() there are cases where the socket
             * doesn't actually close...
             */
            sock.socket().shutdownOutput();
        } catch (IOException e) {
            // This is a relatively common exception that we can't avoid
            if (LOG.isDebugEnabled()) {
                LOG.debug("ignoring exception during output shutdown", e);
            }
        }
        try {
            sock.socket().shutdownInput();
        } catch (IOException e) {
            // This is a relatively common exception that we can't avoid
            if (LOG.isDebugEnabled()) {
                LOG.debug("ignoring exception during input shutdown", e);
            }
        }
        try {
            sock.socket().close();
        } catch (IOException e) {
            if (LOG.isDebugEnabled()) {
                LOG.debug("ignoring exception during socket close", e);
            }
        }
        try {
            sock.close();
            // XXX The next line doesn't seem to be needed, but some posts
            // to forums suggest that it is needed. Keep in mind if errors in
            // this section arise.
            // factory.selector.wakeup();
        } catch (IOException e) {
            if (LOG.isDebugEnabled()) {
                LOG.debug("ignoring exception during socketchannel close", e);
            }
        }
        sock = null;
    }

    private final static byte fourBytes[] = new byte[4];

    /*
     * (non-Javadoc)
     *
     * @see org.apache.zookeeper.server.ServerCnxnIface#sendResponse(org.apache.zookeeper.proto.ReplyHeader,
     *      org.apache.jute.Record, java.lang.String)
     */
    @Override
    synchronized public void sendResponse(ReplyHeader h, Record r, String tag) {
        try {
            ByteArrayOutputStream baos = new ByteArrayOutputStream();
            // Make space for length
            BinaryOutputArchive bos = BinaryOutputArchive.getArchive(baos);
            try {
                baos.write(fourBytes);
                bos.writeRecord(h, "header");
                if (r != null) {
                    bos.writeRecord(r, tag);
                }
                baos.close();
            } catch (IOException e) {
                LOG.error("Error serializing response");
            }
            byte b[] = baos.toByteArray();
            ByteBuffer bb = ByteBuffer.wrap(b);
            bb.putInt(b.length - 4).rewind();
            sendBuffer(bb);
            if (h.getXid() > 0) {
                synchronized(this){
                    outstandingRequests--;
                }
                // check throttling
                synchronized (this.factory) {
                    if (zk.getInProcess() < factory.outstandingLimit
                            || outstandingRequests < 1) {
                        sk.selector().wakeup();
                        enableRecv();
                    }
                }
            }
         } catch(Exception e) {
            LOG.warn("Unexpected exception. Destruction averted.", e);
         }
    }

    /*
     * (non-Javadoc)
     *
     * @see org.apache.zookeeper.server.ServerCnxnIface#process(org.apache.zookeeper.proto.WatcherEvent)
     */
    @Override
    synchronized public void process(WatchedEvent event) {
        ReplyHeader h = new ReplyHeader(-1, -1L, 0);
        if (LOG.isTraceEnabled()) {
            ZooTrace.logTraceMessage(LOG, ZooTrace.EVENT_DELIVERY_TRACE_MASK,
                                     "Deliver event " + event + " to 0x"
                                     + Long.toHexString(this.sessionId)
                                     + " through " + this);
        }

        // Convert WatchedEvent to a type that can be sent over the wire
        WatcherEvent e = event.getWrapper();

        sendResponse(h, e, "notification");
    }

    @Override
    public void finishSessionInit(boolean valid) {
        // register with JMX
        try {
            jmxConnectionBean = new ConnectionBean(this, zk);
            MBeanRegistry.getInstance().register(jmxConnectionBean, zk.jmxServerBean);
        } catch (Exception e) {
            LOG.warn("Failed to register with JMX", e);
            jmxConnectionBean = null;
        }

        try {
            ConnectResponse rsp = new ConnectResponse(0, valid ? sessionTimeout
                    : 0, valid ? sessionId : 0, // send 0 if session is no
                    // longer valid
                    valid ? zk.generatePasswd(sessionId) : new byte[16]);
            ByteArrayOutputStream baos = new ByteArrayOutputStream();
            BinaryOutputArchive bos = BinaryOutputArchive.getArchive(baos);
            bos.writeInt(-1, "len");
            rsp.serialize(bos, "connect");
            baos.close();
            ByteBuffer bb = ByteBuffer.wrap(baos.toByteArray());
            bb.putInt(bb.remaining() - 4).rewind();
            sendBuffer(bb);

            if (!valid) {
                LOG.info("Invalid session 0x"
                        + Long.toHexString(sessionId)
                        + " for client "
                        + sock.socket().getRemoteSocketAddress()
                        + ", probably expired");
                sendCloseSession();
            } else {
                LOG.info("Established session 0x"
                        + Long.toHexString(sessionId)
                        + " with negotiated timeout " + sessionTimeout
                        + " for client "
                        + sock.socket().getRemoteSocketAddress());
            }

            // Now that the session is ready we can start receiving packets
            synchronized (this.factory) {
                sk.selector().wakeup();
                enableRecv();
            }
        } catch (Exception e) {
            LOG.warn("Exception while establishing session, closing", e);
            close();
        }
    }

    /*
     * (non-Javadoc)
     *
     * @see org.apache.zookeeper.server.ServerCnxnIface#getSessionId()
     */
    @Override
    public long getSessionId() {
        return sessionId;
    }

    @Override
    public void setSessionId(long sessionId) {
        this.sessionId = sessionId;
    }

    @Override
    public ArrayList<Id> getAuthInfo() {
        return authInfo;
    }

    @Override
    public synchronized InetSocketAddress getRemoteAddress() {
        if (sock == null) {
            return null;
        }
        return (InetSocketAddress) sock.socket().getRemoteSocketAddress();
    }

    class CnxnStats implements ServerCnxn.Stats {
        private final Date established = new Date();

        private final AtomicLong packetsReceived = new AtomicLong();
        private final AtomicLong packetsSent = new AtomicLong();

        private long minLatency;
        private long maxLatency;
        private String lastOp;
        private long lastCxid;
        private long lastZxid;
        private long lastResponseTime;
        private long lastLatency;

        private long count;
        private long totalLatency;

        CnxnStats() {
            reset();
        }

        @Override
        public synchronized void reset() {
            packetsReceived.set(0);
            packetsSent.set(0);
            minLatency = Long.MAX_VALUE;
            maxLatency = 0;
            lastOp = "NA";
            lastCxid = -1;
            lastZxid = -1;
            lastResponseTime = 0;
            lastLatency = 0;

            count = 0;
            totalLatency = 0;
        }

        long incrPacketsReceived() {
            return packetsReceived.incrementAndGet();
        }

        long incrPacketsSent() {
            return packetsSent.incrementAndGet();
        }

        synchronized void updateForResponse(long cxid, long zxid, String op,
                long start, long end)
        {
            // don't overwrite with "special" xids - we're interested
            // in the clients last real operation
            if (cxid >= 0) {
                lastCxid = cxid;
            }
            lastZxid = zxid;
            lastOp = op;
            lastResponseTime = end;
            long elapsed = end - start;
            lastLatency = elapsed;
            if (elapsed < minLatency) {
                minLatency = elapsed;
            }
            if (elapsed > maxLatency) {
                maxLatency = elapsed;
            }
            count++;
            totalLatency += elapsed;
        }

        @Override
        public Date getEstablished() {
            return established;
        }

        @Override
        public long getOutstandingRequests() {
            synchronized (NIOServerCnxn.this) {
                synchronized (NIOServerCnxn.this.factory) {
                    return outstandingRequests;
                }
            }
        }

        @Override
        public long getPacketsReceived() {
            return packetsReceived.longValue();
        }

        @Override
        public long getPacketsSent() {
            return packetsSent.longValue();
        }

        @Override
        public synchronized long getMinLatency() {
            return minLatency == Long.MAX_VALUE ? 0 : minLatency;
        }

        @Override
        public synchronized long getAvgLatency() {
            return count == 0 ? 0 : totalLatency / count;
        }

        @Override
        public synchronized long getMaxLatency() {
            return maxLatency;
        }

        @Override
        public synchronized String getLastOperation() {
            return lastOp;
        }

        @Override
        public synchronized long getLastCxid() {
            return lastCxid;
        }

        @Override
        public synchronized long getLastZxid() {
            return lastZxid;
        }

        @Override
        public synchronized long getLastResponseTime() {
            return lastResponseTime;
        }

        @Override
        public synchronized long getLastLatency() {
            return lastLatency;
        }

        /**
         * Prints detailed stats information for the connection.
         *
         * @see dumpConnectionInfo(PrintWriter, boolean) for brief stats
         */
        @Override
        public String toString() {
            StringWriter sw = new StringWriter();
            PrintWriter pwriter = new PrintWriter(sw);
            dumpConnectionInfo(pwriter, false);
            pwriter.flush();
            pwriter.close();
            return sw.toString();
        }

        /**
         * Print information about the connection.
         * @param brief iff true prints brief details, otw full detail
         * @return information about this connection
         */
        public synchronized void
        dumpConnectionInfo(PrintWriter pwriter, boolean brief)
        {
            Channel channel = sk.channel();
            if (channel instanceof SocketChannel) {
                pwriter.print(" ");
                pwriter.print(((SocketChannel)channel).socket()
                        .getRemoteSocketAddress());
                pwriter.print("[");
                pwriter.print(sk.isValid() ? Integer.toHexString(sk.interestOps())
                        : "0");
                pwriter.print("](queued=");
                pwriter.print(getOutstandingRequests());
                pwriter.print(",recved=");
                pwriter.print(getPacketsReceived());
                pwriter.print(",sent=");
                pwriter.print(getPacketsSent());

                if (!brief) {
                    long sessionId = getSessionId();
                    if (sessionId != 0) {
                        pwriter.print(",sid=0x");
                        pwriter.print(Long.toHexString(sessionId));
                        pwriter.print(",lop=");
                        pwriter.print(getLastOperation());
                        pwriter.print(",est=");
                        pwriter.print(getEstablished().getTime());
                        pwriter.print(",to=");
                        pwriter.print(getSessionTimeout());
                        long lastCxid = getLastCxid();
                        if (lastCxid >= 0) {
                            pwriter.print(",lcxid=0x");
                            pwriter.print(Long.toHexString(lastCxid));
                        }
                        pwriter.print(",lzxid=0x");
                        pwriter.print(Long.toHexString(getLastZxid()));
                        pwriter.print(",lresp=");
                        pwriter.print(getLastResponseTime());
                        pwriter.print(",llat=");
                        pwriter.print(getLastLatency());
                        pwriter.print(",minlat=");
                        pwriter.print(getMinLatency());
                        pwriter.print(",avglat=");
                        pwriter.print(getAvgLatency());
                        pwriter.print(",maxlat=");
                        pwriter.print(getMaxLatency());
                    }
                }
                pwriter.println(")");
            }
        }
    }

    private final CnxnStats stats = new CnxnStats();
    @Override
    public Stats getStats() {
        return stats;
    }
}<|MERGE_RESOLUTION|>--- conflicted
+++ resolved
@@ -148,12 +148,9 @@
                 ss.configureBlocking(false);
                 ss.register(selector, SelectionKey.OP_ACCEPT);
             } catch (IOException e) {
-<<<<<<< HEAD
-                LOG.fatal("Unable to bind to ZooKeeper client socket", e);
-                org.voltcore.VoltDB.crashVoltDB();
-=======
-                VoltDB.crashLocalVoltDB("Unable to bind to ZooKeeper client socket", true, e);
->>>>>>> 131baec2
+                // LOG.fatal("Unable to bind to ZooKeeper client socket", e);
+                org.voltcore.VoltDB.crashLocalVoltDB(
+                        "Unable to bind to ZooKeeper client socket", true, e);
             }
         }
 
